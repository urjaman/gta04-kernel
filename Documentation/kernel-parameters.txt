                          Kernel Parameters
                          ~~~~~~~~~~~~~~~~~

The following is a consolidated list of the kernel parameters as implemented
(mostly) by the __setup() macro and sorted into English Dictionary order
(defined as ignoring all punctuation and sorting digits before letters in a
case insensitive manner), and with descriptions where known.

Module parameters for loadable modules are specified only as the
parameter name with optional '=' and value as appropriate, such as:

	modprobe usbcore blinkenlights=1

Module parameters for modules that are built into the kernel image
are specified on the kernel command line with the module name plus
'.' plus parameter name, with '=' and value if appropriate, such as:

	usbcore.blinkenlights=1

Hyphens (dashes) and underscores are equivalent in parameter names, so
	log_buf_len=1M print-fatal-signals=1
can also be entered as
	log-buf-len=1M print_fatal_signals=1


This document may not be entirely up to date and comprehensive. The command
"modinfo -p ${modulename}" shows a current list of all parameters of a loadable
module. Loadable modules, after being loaded into the running kernel, also
reveal their parameters in /sys/module/${modulename}/parameters/. Some of these
parameters may be changed at runtime by the command
"echo -n ${value} > /sys/module/${modulename}/parameters/${parm}".

The parameters listed below are only valid if certain kernel build options were
enabled and if respective hardware is present. The text in square brackets at
the beginning of each description states the restrictions within which a
parameter is applicable:

	ACPI	ACPI support is enabled.
	AGP	AGP (Accelerated Graphics Port) is enabled.
	ALSA	ALSA sound support is enabled.
	APIC	APIC support is enabled.
	APM	Advanced Power Management support is enabled.
	ARM	ARM architecture is enabled.
	AVR32	AVR32 architecture is enabled.
	AX25	Appropriate AX.25 support is enabled.
	BLACKFIN Blackfin architecture is enabled.
	DRM	Direct Rendering Management support is enabled.
	DYNAMIC_DEBUG Build in debug messages and enable them at runtime
	EDD	BIOS Enhanced Disk Drive Services (EDD) is enabled
	EFI	EFI Partitioning (GPT) is enabled
	EIDE	EIDE/ATAPI support is enabled.
	EVM	Extended Verification Module
	FB	The frame buffer device is enabled.
	FTRACE	Function tracing enabled.
	GCOV	GCOV profiling is enabled.
	HW	Appropriate hardware is enabled.
	IA-64	IA-64 architecture is enabled.
	IMA     Integrity measurement architecture is enabled.
	IOSCHED	More than one I/O scheduler is enabled.
	IP_PNP	IP DHCP, BOOTP, or RARP is enabled.
	IPV6	IPv6 support is enabled.
	ISAPNP	ISA PnP code is enabled.
	ISDN	Appropriate ISDN support is enabled.
	JOY	Appropriate joystick support is enabled.
	KGDB	Kernel debugger support is enabled.
	KVM	Kernel Virtual Machine support is enabled.
	LIBATA  Libata driver is enabled
	LP	Printer support is enabled.
	LOOP	Loopback device support is enabled.
	M68k	M68k architecture is enabled.
			These options have more detailed description inside of
			Documentation/m68k/kernel-options.txt.
	MDA	MDA console support is enabled.
	MIPS	MIPS architecture is enabled.
	MOUSE	Appropriate mouse support is enabled.
	MSI	Message Signaled Interrupts (PCI).
	MTD	MTD (Memory Technology Device) support is enabled.
	NET	Appropriate network support is enabled.
	NUMA	NUMA support is enabled.
	NFS	Appropriate NFS support is enabled.
	OSS	OSS sound support is enabled.
	PV_OPS	A paravirtualized kernel is enabled.
	PARIDE	The ParIDE (parallel port IDE) subsystem is enabled.
	PARISC	The PA-RISC architecture is enabled.
	PCI	PCI bus support is enabled.
	PCIE	PCI Express support is enabled.
	PCMCIA	The PCMCIA subsystem is enabled.
	PNP	Plug & Play support is enabled.
	PPC	PowerPC architecture is enabled.
	PPT	Parallel port support is enabled.
	PS2	Appropriate PS/2 support is enabled.
	RAM	RAM disk support is enabled.
	S390	S390 architecture is enabled.
	SCSI	Appropriate SCSI support is enabled.
			A lot of drivers have their options described inside
			the Documentation/scsi/ sub-directory.
	SECURITY Different security models are enabled.
	SELINUX SELinux support is enabled.
	APPARMOR AppArmor support is enabled.
	SERIAL	Serial support is enabled.
	SH	SuperH architecture is enabled.
	SMP	The kernel is an SMP kernel.
	SPARC	Sparc architecture is enabled.
	SWSUSP	Software suspend (hibernation) is enabled.
	SUSPEND	System suspend states are enabled.
	TPM	TPM drivers are enabled.
	TS	Appropriate touchscreen support is enabled.
	UMS	USB Mass Storage support is enabled.
	USB	USB support is enabled.
	USBHID	USB Human Interface Device support is enabled.
	V4L	Video For Linux support is enabled.
	VMMIO   Driver for memory mapped virtio devices is enabled.
	VGA	The VGA console has been enabled.
	VT	Virtual terminal support is enabled.
	WDT	Watchdog support is enabled.
	XT	IBM PC/XT MFM hard disk support is enabled.
	X86-32	X86-32, aka i386 architecture is enabled.
	X86-64	X86-64 architecture is enabled.
			More X86-64 boot options can be found in
			Documentation/x86/x86_64/boot-options.txt .
	X86	Either 32-bit or 64-bit x86 (same as X86-32+X86-64)
	XEN	Xen support is enabled

In addition, the following text indicates that the option:

	BUGS=	Relates to possible processor bugs on the said processor.
	KNL	Is a kernel start-up parameter.
	BOOT	Is a boot loader parameter.

Parameters denoted with BOOT are actually interpreted by the boot
loader, and have no meaning to the kernel directly.
Do not modify the syntax of boot loader parameters without extreme
need or coordination with <Documentation/x86/boot.txt>.

There are also arch-specific kernel-parameters not documented here.
See for example <Documentation/x86/x86_64/boot-options.txt>.

Note that ALL kernel parameters listed below are CASE SENSITIVE, and that
a trailing = on the name of any parameter states that that parameter will
be entered as an environment variable, whereas its absence indicates that
it will appear as a kernel argument readable via /proc/cmdline by programs
running once the system is up.

The number of kernel parameters is not limited, but the length of the
complete command line (parameters including spaces etc.) is limited to
a fixed number of characters. This limit depends on the architecture
and is between 256 and 4096 characters. It is defined in the file
./include/asm/setup.h as COMMAND_LINE_SIZE.

Finally, the [KMG] suffix is commonly described after a number of kernel
parameter values. These 'K', 'M', and 'G' letters represent the _binary_
multipliers 'Kilo', 'Mega', and 'Giga', equalling 2^10, 2^20, and 2^30
bytes respectively. Such letter suffixes can also be entirely omitted.


	acpi=		[HW,ACPI,X86]
			Advanced Configuration and Power Interface
			Format: { force | off | strict | noirq | rsdt }
			force -- enable ACPI if default was off
			off -- disable ACPI if default was on
			noirq -- do not use ACPI for IRQ routing
			strict -- Be less tolerant of platforms that are not
				strictly ACPI specification compliant.
			rsdt -- prefer RSDT over (default) XSDT
			copy_dsdt -- copy DSDT to memory

			See also Documentation/power/runtime_pm.txt, pci=noacpi

	acpi_rsdp=	[ACPI,EFI,KEXEC]
			Pass the RSDP address to the kernel, mostly used
			on machines running EFI runtime service to boot the
			second kernel for kdump.

	acpi_apic_instance=	[ACPI, IOAPIC]
			Format: <int>
			2: use 2nd APIC table, if available
			1,0: use 1st APIC table
			default: 0

	acpi_backlight=	[HW,ACPI]
			acpi_backlight=vendor
			acpi_backlight=video
			If set to vendor, prefer vendor specific driver
			(e.g. thinkpad_acpi, sony_acpi, etc.) instead
			of the ACPI video.ko driver.

	acpi.debug_layer=	[HW,ACPI,ACPI_DEBUG]
	acpi.debug_level=	[HW,ACPI,ACPI_DEBUG]
			Format: <int>
			CONFIG_ACPI_DEBUG must be enabled to produce any ACPI
			debug output.  Bits in debug_layer correspond to a
			_COMPONENT in an ACPI source file, e.g.,
			    #define _COMPONENT ACPI_PCI_COMPONENT
			Bits in debug_level correspond to a level in
			ACPI_DEBUG_PRINT statements, e.g.,
			    ACPI_DEBUG_PRINT((ACPI_DB_INFO, ...
			The debug_level mask defaults to "info".  See
			Documentation/acpi/debug.txt for more information about
			debug layers and levels.

			Enable processor driver info messages:
			    acpi.debug_layer=0x20000000
			Enable PCI/PCI interrupt routing info messages:
			    acpi.debug_layer=0x400000
			Enable AML "Debug" output, i.e., stores to the Debug
			object while interpreting AML:
			    acpi.debug_layer=0xffffffff acpi.debug_level=0x2
			Enable all messages related to ACPI hardware:
			    acpi.debug_layer=0x2 acpi.debug_level=0xffffffff

			Some values produce so much output that the system is
			unusable.  The "log_buf_len" parameter may be useful
			if you need to capture more output.

	acpi_irq_balance [HW,ACPI]
			ACPI will balance active IRQs
			default in APIC mode

	acpi_irq_nobalance [HW,ACPI]
			ACPI will not move active IRQs (default)
			default in PIC mode

	acpi_irq_isa=	[HW,ACPI] If irq_balance, mark listed IRQs used by ISA
			Format: <irq>,<irq>...

	acpi_irq_pci=	[HW,ACPI] If irq_balance, clear listed IRQs for
			use by PCI
			Format: <irq>,<irq>...

	acpi_no_auto_ssdt	[HW,ACPI] Disable automatic loading of SSDT

	acpi_os_name=	[HW,ACPI] Tell ACPI BIOS the name of the OS
			Format: To spoof as Windows 98: ="Microsoft Windows"

	acpi_osi=	[HW,ACPI] Modify list of supported OS interface strings
			acpi_osi="string1"	# add string1 -- only one string
			acpi_osi="!string2"	# remove built-in string2
			acpi_osi=		# disable all strings

	acpi_pm_good	[X86]
			Override the pmtimer bug detection: force the kernel
			to assume that this machine's pmtimer latches its value
			and always returns good values.

	acpi_sci=	[HW,ACPI] ACPI System Control Interrupt trigger mode
			Format: { level | edge | high | low }

	acpi_serialize	[HW,ACPI] force serialization of AML methods

	acpi_skip_timer_override [HW,ACPI]
			Recognize and ignore IRQ0/pin2 Interrupt Override.
			For broken nForce2 BIOS resulting in XT-PIC timer.

	acpi_sleep=	[HW,ACPI] Sleep options
			Format: { s3_bios, s3_mode, s3_beep, s4_nohwsig,
				  old_ordering, nonvs, sci_force_enable }
			See Documentation/power/video.txt for information on
			s3_bios and s3_mode.
			s3_beep is for debugging; it makes the PC's speaker beep
			as soon as the kernel's real-mode entry point is called.
			s4_nohwsig prevents ACPI hardware signature from being
			used during resume from hibernation.
			old_ordering causes the ACPI 1.0 ordering of the _PTS
			control method, with respect to putting devices into
			low power states, to be enforced (the ACPI 2.0 ordering
			of _PTS is used by default).
			nonvs prevents the kernel from saving/restoring the
			ACPI NVS memory during suspend/hibernation and resume.
			sci_force_enable causes the kernel to set SCI_EN directly
			on resume from S1/S3 (which is against the ACPI spec,
			but some broken systems don't work without it).

	acpi_use_timer_override [HW,ACPI]
			Use timer override. For some broken Nvidia NF5 boards
			that require a timer override, but don't have HPET

	acpi_enforce_resources=	[ACPI]
			{ strict | lax | no }
			Check for resource conflicts between native drivers
			and ACPI OperationRegions (SystemIO and SystemMemory
			only). IO ports and memory declared in ACPI might be
			used by the ACPI subsystem in arbitrary AML code and
			can interfere with legacy drivers.
			strict (default): access to resources claimed by ACPI
			is denied; legacy drivers trying to access reserved
			resources will fail to bind to device using them.
			lax: access to resources claimed by ACPI is allowed;
			legacy drivers trying to access reserved resources
			will bind successfully but a warning message is logged.
			no: ACPI OperationRegions are not marked as reserved,
			no further checks are performed.

	add_efi_memmap	[EFI; X86] Include EFI memory map in
			kernel's map of available physical RAM.

	agp=		[AGP]
			{ off | try_unsupported }
			off: disable AGP support
			try_unsupported: try to drive unsupported chipsets
				(may crash computer or cause data corruption)

	ALSA		[HW,ALSA]
			See Documentation/sound/alsa/alsa-parameters.txt

	alignment=	[KNL,ARM]
			Allow the default userspace alignment fault handler
			behaviour to be specified.  Bit 0 enables warnings,
			bit 1 enables fixups, and bit 2 sends a segfault.

	align_va_addr=	[X86-64]
			Align virtual addresses by clearing slice [14:12] when
			allocating a VMA at process creation time. This option
			gives you up to 3% performance improvement on AMD F15h
			machines (where it is enabled by default) for a
			CPU-intensive style benchmark, and it can vary highly in
			a microbenchmark depending on workload and compiler.

			32: only for 32-bit processes
			64: only for 64-bit processes
			on: enable for both 32- and 64-bit processes
			off: disable for both 32- and 64-bit processes

	amd_iommu=	[HW,X86-64]
			Pass parameters to the AMD IOMMU driver in the system.
			Possible values are:
			fullflush - enable flushing of IO/TLB entries when
				    they are unmapped. Otherwise they are
				    flushed before they will be reused, which
				    is a lot of faster
			off	  - do not initialize any AMD IOMMU found in
				    the system
			force_isolation - Force device isolation for all
					  devices. The IOMMU driver is not
					  allowed anymore to lift isolation
					  requirements as needed. This option
					  does not override iommu=pt

	amd_iommu_dump=	[HW,X86-64]
			Enable AMD IOMMU driver option to dump the ACPI table
			for AMD IOMMU. With this option enabled, AMD IOMMU
			driver will print ACPI tables for AMD IOMMU during
			IOMMU initialization.

	amijoy.map=	[HW,JOY] Amiga joystick support
			Map of devices attached to JOY0DAT and JOY1DAT
			Format: <a>,<b>
			See also Documentation/input/joystick.txt

	analog.map=	[HW,JOY] Analog joystick and gamepad support
			Specifies type or capabilities of an analog joystick
			connected to one of 16 gameports
			Format: <type1>,<type2>,..<type16>

	apc=		[HW,SPARC]
			Power management functions (SPARCstation-4/5 + deriv.)
			Format: noidle
			Disable APC CPU standby support. SPARCstation-Fox does
			not play well with APC CPU idle - disable it if you have
			APC and your system crashes randomly.

	apic=		[APIC,X86-32] Advanced Programmable Interrupt Controller
			Change the output verbosity whilst booting
			Format: { quiet (default) | verbose | debug }
			Change the amount of debugging information output
			when initialising the APIC and IO-APIC components.

	autoconf=	[IPV6]
			See Documentation/networking/ipv6.txt.

	show_lapic=	[APIC,X86] Advanced Programmable Interrupt Controller
			Limit apic dumping. The parameter defines the maximal
			number of local apics being dumped. Also it is possible
			to set it to "all" by meaning -- no limit here.
			Format: { 1 (default) | 2 | ... | all }.
			The parameter valid if only apic=debug or
			apic=verbose is specified.
			Example: apic=debug show_lapic=all

	apm=		[APM] Advanced Power Management
			See header of arch/x86/kernel/apm_32.c.

	arcrimi=	[HW,NET] ARCnet - "RIM I" (entirely mem-mapped) cards
			Format: <io>,<irq>,<nodeID>

	ataflop=	[HW,M68k]

	atarimouse=	[HW,MOUSE] Atari Mouse

	atkbd.extra=	[HW] Enable extra LEDs and keys on IBM RapidAccess,
			EzKey and similar keyboards

	atkbd.reset=	[HW] Reset keyboard during initialization

	atkbd.set=	[HW] Select keyboard code set
			Format: <int> (2 = AT (default), 3 = PS/2)

	atkbd.scroll=	[HW] Enable scroll wheel on MS Office and similar
			keyboards

	atkbd.softraw=	[HW] Choose between synthetic and real raw mode
			Format: <bool> (0 = real, 1 = synthetic (default))

	atkbd.softrepeat= [HW]
			Use software keyboard repeat

	baycom_epp=	[HW,AX25]
			Format: <io>,<mode>

	baycom_par=	[HW,AX25] BayCom Parallel Port AX.25 Modem
			Format: <io>,<mode>
			See header of drivers/net/hamradio/baycom_par.c.

	baycom_ser_fdx=	[HW,AX25]
			BayCom Serial Port AX.25 Modem (Full Duplex Mode)
			Format: <io>,<irq>,<mode>[,<baud>]
			See header of drivers/net/hamradio/baycom_ser_fdx.c.

	baycom_ser_hdx=	[HW,AX25]
			BayCom Serial Port AX.25 Modem (Half Duplex Mode)
			Format: <io>,<irq>,<mode>
			See header of drivers/net/hamradio/baycom_ser_hdx.c.

	boot_delay=	Milliseconds to delay each printk during boot.
			Values larger than 10 seconds (10000) are changed to
			no delay (0).
			Format: integer

	bootmem_debug	[KNL] Enable bootmem allocator debug messages.

	bttv.card=	[HW,V4L] bttv (bt848 + bt878 based grabber cards)
	bttv.radio=	Most important insmod options are available as
			kernel args too.
	bttv.pll=	See Documentation/video4linux/bttv/Insmod-options
	bttv.tuner=

	bulk_remove=off	[PPC]  This parameter disables the use of the pSeries
			firmware feature for flushing multiple hpte entries
			at a time.

	c101=		[NET] Moxa C101 synchronous serial card

	cachesize=	[BUGS=X86-32] Override level 2 CPU cache size detection.
			Sometimes CPU hardware bugs make them report the cache
			size incorrectly. The kernel will attempt work arounds
			to fix known problems, but for some CPUs it is not
			possible to determine what the correct size should be.
			This option provides an override for these situations.

	ccw_timeout_log [S390]
			See Documentation/s390/CommonIO for details.

	cgroup_disable= [KNL] Disable a particular controller
			Format: {name of the controller(s) to disable}
				{Currently supported controllers - "memory"}

	checkreqprot	[SELINUX] Set initial checkreqprot flag value.
			Format: { "0" | "1" }
			See security/selinux/Kconfig help text.
			0 -- check protection applied by kernel (includes
				any implied execute protection).
			1 -- check protection requested by application.
			Default value is set via a kernel config option.
			Value can be changed at runtime via
				/selinux/checkreqprot.

	cio_ignore=	[S390]
			See Documentation/s390/CommonIO for details.

	clock=		[BUGS=X86-32, HW] gettimeofday clocksource override.
			[Deprecated]
			Forces specified clocksource (if available) to be used
			when calculating gettimeofday(). If specified
			clocksource is not available, it defaults to PIT.
			Format: { pit | tsc | cyclone | pmtmr }

	clocksource=	Override the default clocksource
			Format: <string>
			Override the default clocksource and use the clocksource
			with the name specified.
			Some clocksource names to choose from, depending on
			the platform:
			[all] jiffies (this is the base, fallback clocksource)
			[ACPI] acpi_pm
			[ARM] imx_timer1,OSTS,netx_timer,mpu_timer2,
				pxa_timer,timer3,32k_counter,timer0_1
			[AVR32] avr32
			[X86-32] pit,hpet,tsc;
				scx200_hrt on Geode; cyclone on IBM x440
			[MIPS] MIPS
			[PARISC] cr16
			[S390] tod
			[SH] SuperH
			[SPARC64] tick
			[X86-64] hpet,tsc

	clearcpuid=BITNUM [X86]
			Disable CPUID feature X for the kernel. See
			arch/x86/include/asm/cpufeature.h for the valid bit
			numbers. Note the Linux specific bits are not necessarily
			stable over kernel options, but the vendor specific
			ones should be.
			Also note that user programs calling CPUID directly
			or using the feature without checking anything
			will still see it. This just prevents it from
			being used by the kernel or shown in /proc/cpuinfo.
			Also note the kernel might malfunction if you disable
			some critical bits.

	cma=nn[MG]	[ARM,KNL]
			Sets the size of kernel global memory area for contiguous
			memory allocations. For more information, see
			include/linux/dma-contiguous.h

	cmo_free_hint=	[PPC] Format: { yes | no }
			Specify whether pages are marked as being inactive
			when they are freed.  This is used in CMO environments
			to determine OS memory pressure for page stealing by
			a hypervisor.
			Default: yes

	coherent_pool=nn[KMG]	[ARM,KNL]
			Sets the size of memory pool for coherent, atomic dma
			allocations, by default set to 256K.

	code_bytes	[X86] How many bytes of object code to print
			in an oops report.
			Range: 0 - 8192
			Default: 64

	com20020=	[HW,NET] ARCnet - COM20020 chipset
			Format:
			<io>[,<irq>[,<nodeID>[,<backplane>[,<ckp>[,<timeout>]]]]]

	com90io=	[HW,NET] ARCnet - COM90xx chipset (IO-mapped buffers)
			Format: <io>[,<irq>]

	com90xx=	[HW,NET]
			ARCnet - COM90xx chipset (memory-mapped buffers)
			Format: <io>[,<irq>[,<memstart>]]

	condev=		[HW,S390] console device
	conmode=

	console=	[KNL] Output console device and options.

		tty<n>	Use the virtual console device <n>.

		ttyS<n>[,options]
		ttyUSB0[,options]
			Use the specified serial port.  The options are of
			the form "bbbbpnf", where "bbbb" is the baud rate,
			"p" is parity ("n", "o", or "e"), "n" is number of
			bits, and "f" is flow control ("r" for RTS or
			omit it).  Default is "9600n8".

			See Documentation/serial-console.txt for more
			information.  See
			Documentation/networking/netconsole.txt for an
			alternative.

		uart[8250],io,<addr>[,options]
		uart[8250],mmio,<addr>[,options]
			Start an early, polled-mode console on the 8250/16550
			UART at the specified I/O port or MMIO address,
			switching to the matching ttyS device later.  The
			options are the same as for ttyS, above.

                If the device connected to the port is not a TTY but a braille
                device, prepend "brl," before the device type, for instance
			console=brl,ttyS0
		For now, only VisioBraille is supported.

	consoleblank=	[KNL] The console blank (screen saver) timeout in
			seconds. Defaults to 10*60 = 10mins. A value of 0
			disables the blank timer.

	coredump_filter=
			[KNL] Change the default value for
			/proc/<pid>/coredump_filter.
			See also Documentation/filesystems/proc.txt.

	cpuidle.off=1	[CPU_IDLE]
			disable the cpuidle sub-system

	cpcihp_generic=	[HW,PCI] Generic port I/O CompactPCI driver
			Format:
			<first_slot>,<last_slot>,<port>,<enum_bit>[,<debug>]

	crashkernel=size[KMG][@offset[KMG]]
			[KNL] Using kexec, Linux can switch to a 'crash kernel'
			upon panic. This parameter reserves the physical
			memory region [offset, offset + size] for that kernel
			image. If '@offset' is omitted, then a suitable offset
			is selected automatically. Check
			Documentation/kdump/kdump.txt for further details.

	crashkernel=range1:size1[,range2:size2,...][@offset]
			[KNL] Same as above, but depends on the memory
			in the running system. The syntax of range is
			start-[end] where start and end are both
			a memory unit (amount[KMG]). See also
			Documentation/kdump/kdump.txt for an example.

	cs89x0_dma=	[HW,NET]
			Format: <dma>

	cs89x0_media=	[HW,NET]
			Format: { rj45 | aui | bnc }

	dasd=		[HW,NET]
			See header of drivers/s390/block/dasd_devmap.c.

	db9.dev[2|3]=	[HW,JOY] Multisystem joystick support via parallel port
			(one device per port)
			Format: <port#>,<type>
			See also Documentation/input/joystick-parport.txt

	ddebug_query=   [KNL,DYNAMIC_DEBUG] Enable debug messages at early boot
			time. See Documentation/dynamic-debug-howto.txt for
			details.  Deprecated, see dyndbg.

	debug		[KNL] Enable kernel debugging (events log level).

	debug_locks_verbose=
			[KNL] verbose self-tests
			Format=<0|1>
			Print debugging info while doing the locking API
			self-tests.
			We default to 0 (no extra messages), setting it to
			1 will print _a lot_ more information - normally
			only useful to kernel developers.

	debug_objects	[KNL] Enable object debugging

	no_debug_objects
			[KNL] Disable object debugging

	debug_guardpage_minorder=
			[KNL] When CONFIG_DEBUG_PAGEALLOC is set, this
			parameter allows control of the order of pages that will
			be intentionally kept free (and hence protected) by the
			buddy allocator. Bigger value increase the probability
			of catching random memory corruption, but reduce the
			amount of memory for normal system use. The maximum
			possible value is MAX_ORDER/2.  Setting this parameter
			to 1 or 2 should be enough to identify most random
			memory corruption problems caused by bugs in kernel or
			driver code when a CPU writes to (or reads from) a
			random memory location. Note that there exists a class
			of memory corruptions problems caused by buggy H/W or
			F/W or by drivers badly programing DMA (basically when
			memory is written at bus level and the CPU MMU is
			bypassed) which are not detectable by
			CONFIG_DEBUG_PAGEALLOC, hence this option will not help
			tracking down these problems.

	debugpat	[X86] Enable PAT debugging

	decnet.addr=	[HW,NET]
			Format: <area>[,<node>]
			See also Documentation/networking/decnet.txt.

	default_hugepagesz=
			[same as hugepagesz=] The size of the default
			HugeTLB page size. This is the size represented by
			the legacy /proc/ hugepages APIs, used for SHM, and
			default size when mounting hugetlbfs filesystems.
			Defaults to the default architecture's huge page size
			if not specified.

	dhash_entries=	[KNL]
			Set number of hash buckets for dentry cache.

	digi=		[HW,SERIAL]
			IO parameters + enable/disable command.

	digiepca=	[HW,SERIAL]
			See drivers/char/README.epca and
			Documentation/serial/digiepca.txt.

	disable=	[IPV6]
			See Documentation/networking/ipv6.txt.

	disable_ddw     [PPC/PSERIES]
			Disable Dynamic DMA Window support. Use this if
			to workaround buggy firmware.

	disable_ipv6=	[IPV6]
			See Documentation/networking/ipv6.txt.

	disable_mtrr_cleanup [X86]
			The kernel tries to adjust MTRR layout from continuous
			to discrete, to make X server driver able to add WB
			entry later. This parameter disables that.

	disable_mtrr_trim [X86, Intel and AMD only]
			By default the kernel will trim any uncacheable
			memory out of your available memory pool based on
			MTRR settings.  This parameter disables that behavior,
			possibly causing your machine to run very slowly.

	disable_timer_pin_1 [X86]
			Disable PIN 1 of APIC timer
			Can be useful to work around chipset bugs.

	dma_debug=off	If the kernel is compiled with DMA_API_DEBUG support,
			this option disables the debugging code at boot.

	dma_debug_entries=<number>
			This option allows to tune the number of preallocated
			entries for DMA-API debugging code. One entry is
			required per DMA-API allocation. Use this if the
			DMA-API debugging code disables itself because the
			architectural default is too low.

	dma_debug_driver=<driver_name>
			With this option the DMA-API debugging driver
			filter feature can be enabled at boot time. Just
			pass the driver to filter for as the parameter.
			The filter can be disabled or changed to another
			driver later using sysfs.

	drm_kms_helper.edid_firmware=[<connector>:]<file>
			Broken monitors, graphic adapters and KVMs may
			send no or incorrect EDID data sets. This parameter
			allows to specify an EDID data set in the
			/lib/firmware directory that is used instead.
			Generic built-in EDID data sets are used, if one of
			edid/1024x768.bin, edid/1280x1024.bin,
			edid/1680x1050.bin, or edid/1920x1080.bin is given
			and no file with the same name exists. Details and
			instructions how to build your own EDID data are
			available in Documentation/EDID/HOWTO.txt. An EDID
			data set will only be used for a particular connector,
			if its name and a colon are prepended to the EDID
			name.

	dscc4.setup=	[NET]

	dyndbg[="val"]		[KNL,DYNAMIC_DEBUG]
	module.dyndbg[="val"]
			Enable debug messages at boot time.  See
			Documentation/dynamic-debug-howto.txt for details.

	earlycon=	[KNL] Output early console device and options.
		uart[8250],io,<addr>[,options]
		uart[8250],mmio,<addr>[,options]
		uart[8250],mmio32,<addr>[,options]
			Start an early, polled-mode console on the 8250/16550
			UART at the specified I/O port or MMIO address.
			MMIO inter-register address stride is either 8-bit
			(mmio) or 32-bit (mmio32).
			The options are the same as for ttyS, above.

	earlyprintk=	[X86,SH,BLACKFIN]
			earlyprintk=vga
			earlyprintk=serial[,ttySn[,baudrate]]
			earlyprintk=ttySn[,baudrate]
			earlyprintk=dbgp[debugController#]

			Append ",keep" to not disable it when the real console
			takes over.

			Only vga or serial or usb debug port at a time.

			Currently only ttyS0 and ttyS1 are supported.

			Interaction with the standard serial driver is not
			very good.

			The VGA output is eventually overwritten by the real
			console.

	ekgdboc=	[X86,KGDB] Allow early kernel console debugging
			ekgdboc=kbd

			This is designed to be used in conjunction with
			the boot argument: earlyprintk=vga

	edd=		[EDD]
			Format: {"off" | "on" | "skip[mbr]"}

	eisa_irq_edge=	[PARISC,HW]
			See header of drivers/parisc/eisa.c.

	elanfreq=	[X86-32]
			See comment before function elanfreq_setup() in
			arch/x86/kernel/cpu/cpufreq/elanfreq.c.

	elevator=	[IOSCHED]
			Format: {"cfq" | "deadline" | "noop"}
			See Documentation/block/cfq-iosched.txt and
			Documentation/block/deadline-iosched.txt for details.

	elfcorehdr=[size[KMG]@]offset[KMG] [IA64,PPC,SH,X86,S390]
			Specifies physical address of start of kernel core
			image elf header and optionally the size. Generally
			kexec loader will pass this option to capture kernel.
			See Documentation/kdump/kdump.txt for details.

	enable_mtrr_cleanup [X86]
			The kernel tries to adjust MTRR layout from continuous
			to discrete, to make X server driver able to add WB
			entry later. This parameter enables that.

	enable_timer_pin_1 [X86]
			Enable PIN 1 of APIC timer
			Can be useful to work around chipset bugs
			(in particular on some ATI chipsets).
			The kernel tries to set a reasonable default.

	enforcing	[SELINUX] Set initial enforcing status.
			Format: {"0" | "1"}
			See security/selinux/Kconfig help text.
			0 -- permissive (log only, no denials).
			1 -- enforcing (deny and log).
			Default value is 0.
			Value can be changed at runtime via /selinux/enforce.

	erst_disable	[ACPI]
			Disable Error Record Serialization Table (ERST)
			support.

	ether=		[HW,NET] Ethernet cards parameters
			This option is obsoleted by the "netdev=" option, which
			has equivalent usage. See its documentation for details.

	evm=		[EVM]
			Format: { "fix" }
			Permit 'security.evm' to be updated regardless of
			current integrity status.

	failslab=
	fail_page_alloc=
	fail_make_request=[KNL]
			General fault injection mechanism.
			Format: <interval>,<probability>,<space>,<times>
			See also Documentation/fault-injection/.

	floppy=		[HW]
			See Documentation/blockdev/floppy.txt.

	force_pal_cache_flush
			[IA-64] Avoid check_sal_cache_flush which may hang on
			buggy SAL_CACHE_FLUSH implementations. Using this
			parameter will force ia64_sal_cache_flush to call
			ia64_pal_cache_flush instead of SAL_CACHE_FLUSH.

	ftrace=[tracer]
			[FTRACE] will set and start the specified tracer
			as early as possible in order to facilitate early
			boot debugging.

	ftrace_dump_on_oops[=orig_cpu]
			[FTRACE] will dump the trace buffers on oops.
			If no parameter is passed, ftrace will dump
			buffers of all CPUs, but if you pass orig_cpu, it will
			dump only the buffer of the CPU that triggered the
			oops.

	ftrace_filter=[function-list]
			[FTRACE] Limit the functions traced by the function
			tracer at boot up. function-list is a comma separated
			list of functions. This list can be changed at run
			time by the set_ftrace_filter file in the debugfs
			tracing directory.

	ftrace_notrace=[function-list]
			[FTRACE] Do not trace the functions specified in
			function-list. This list can be changed at run time
			by the set_ftrace_notrace file in the debugfs
			tracing directory.

	ftrace_graph_filter=[function-list]
			[FTRACE] Limit the top level callers functions traced
			by the function graph tracer at boot up.
			function-list is a comma separated list of functions
			that can be changed at run time by the
			set_graph_function file in the debugfs tracing directory.

	gamecon.map[2|3]=
			[HW,JOY] Multisystem joystick and NES/SNES/PSX pad
			support via parallel port (up to 5 devices per port)
			Format: <port#>,<pad1>,<pad2>,<pad3>,<pad4>,<pad5>
			See also Documentation/input/joystick-parport.txt

	gamma=		[HW,DRM]

	gart_fix_e820=  [X86_64] disable the fix e820 for K8 GART
			Format: off | on
			default: on

	gcov_persist=	[GCOV] When non-zero (default), profiling data for
			kernel modules is saved and remains accessible via
			debugfs, even when the module is unloaded/reloaded.
			When zero, profiling data is discarded and associated
			debugfs files are removed at module unload time.

	gpt		[EFI] Forces disk with valid GPT signature but
			invalid Protective MBR to be treated as GPT.

	grcan.enable0=	[HW] Configuration of physical interface 0. Determines
			the "Enable 0" bit of the configuration register.
			Format: 0 | 1
			Default: 0
	grcan.enable1=	[HW] Configuration of physical interface 1. Determines
			the "Enable 0" bit of the configuration register.
			Format: 0 | 1
			Default: 0
	grcan.select=	[HW] Select which physical interface to use.
			Format: 0 | 1
			Default: 0
	grcan.txsize=	[HW] Sets the size of the tx buffer.
			Format: <unsigned int> such that (txsize & ~0x1fffc0) == 0.
			Default: 1024
	grcan.rxsize=	[HW] Sets the size of the rx buffer.
			Format: <unsigned int> such that (rxsize & ~0x1fffc0) == 0.
			Default: 1024

	hashdist=	[KNL,NUMA] Large hashes allocated during boot
			are distributed across NUMA nodes.  Defaults on
			for 64-bit NUMA, off otherwise.
			Format: 0 | 1 (for off | on)

	hcl=		[IA-64] SGI's Hardware Graph compatibility layer

	hd=		[EIDE] (E)IDE hard drive subsystem geometry
			Format: <cyl>,<head>,<sect>

	hest_disable	[ACPI]
			Disable Hardware Error Source Table (HEST) support;
			corresponding firmware-first mode error processing
			logic will be disabled.

	highmem=nn[KMG]	[KNL,BOOT] forces the highmem zone to have an exact
			size of <nn>. This works even on boxes that have no
			highmem otherwise. This also works to reduce highmem
			size on bigger boxes.

	highres=	[KNL] Enable/disable high resolution timer mode.
			Valid parameters: "on", "off"
			Default: "on"

	hisax=		[HW,ISDN]
			See Documentation/isdn/README.HiSax.

	hlt		[BUGS=ARM,SH]

	hpet=		[X86-32,HPET] option to control HPET usage
			Format: { enable (default) | disable | force |
				verbose }
			disable: disable HPET and use PIT instead
			force: allow force enabled of undocumented chips (ICH4,
				VIA, nVidia)
			verbose: show contents of HPET registers during setup

	hugepages=	[HW,X86-32,IA-64] HugeTLB pages to allocate at boot.
	hugepagesz=	[HW,IA-64,PPC,X86-64] The size of the HugeTLB pages.
			On x86-64 and powerpc, this option can be specified
			multiple times interleaved with hugepages= to reserve
			huge pages of different sizes. Valid pages sizes on
			x86-64 are 2M (when the CPU supports "pse") and 1G
			(when the CPU supports the "pdpe1gb" cpuinfo flag)
			Note that 1GB pages can only be allocated at boot time
			using hugepages= and not freed afterwards.

	hvc_iucv=	[S390] Number of z/VM IUCV hypervisor console (HVC)
			       terminal devices. Valid values: 0..8
	hvc_iucv_allow=	[S390] Comma-separated list of z/VM user IDs.
			       If specified, z/VM IUCV HVC accepts connections
			       from listed z/VM user IDs only.

	keep_bootcon	[KNL]
			Do not unregister boot console at start. This is only
			useful for debugging when something happens in the window
			between unregistering the boot console and initializing
			the real console.

	i2c_bus=	[HW] Override the default board specific I2C bus speed
			     or register an additional I2C bus that is not
			     registered from board initialization code.
			     Format:
			     <bus_id>,<clkrate>

	i8042.debug	[HW] Toggle i8042 debug mode
	i8042.direct	[HW] Put keyboard port into non-translated mode
	i8042.dumbkbd	[HW] Pretend that controller can only read data from
			     keyboard and cannot control its state
			     (Don't attempt to blink the leds)
	i8042.noaux	[HW] Don't check for auxiliary (== mouse) port
	i8042.nokbd	[HW] Don't check/create keyboard port
	i8042.noloop	[HW] Disable the AUX Loopback command while probing
			     for the AUX port
	i8042.nomux	[HW] Don't check presence of an active multiplexing
			     controller
	i8042.nopnp	[HW] Don't use ACPIPnP / PnPBIOS to discover KBD/AUX
			     controllers
	i8042.notimeout	[HW] Ignore timeout condition signalled by controller
	i8042.reset	[HW] Reset the controller during init and cleanup
	i8042.unlock	[HW] Unlock (ignore) the keylock

	i810=		[HW,DRM]

	i8k.ignore_dmi	[HW] Continue probing hardware even if DMI data
			indicates that the driver is running on unsupported
			hardware.
	i8k.force	[HW] Activate i8k driver even if SMM BIOS signature
			does not match list of supported models.
	i8k.power_status
			[HW] Report power status in /proc/i8k
			(disabled by default)
	i8k.restricted	[HW] Allow controlling fans only if SYS_ADMIN
			capability is set.

	i915.invert_brightness=
			[DRM] Invert the sense of the variable that is used to
			set the brightness of the panel backlight. Normally a
			brightness value of 0 indicates backlight switched off,
			and the maximum of the brightness value sets the backlight
			to maximum brightness. If this parameter is set to 0
			(default) and the machine requires it, or this parameter
			is set to 1, a brightness value of 0 sets the backlight
			to maximum brightness, and the maximum of the brightness
			value switches the backlight off.
			-1 -- never invert brightness
			 0 -- machine default
			 1 -- force brightness inversion

	icn=		[HW,ISDN]
			Format: <io>[,<membase>[,<icn_id>[,<icn_id2>]]]

	ide-core.nodma=	[HW] (E)IDE subsystem
			Format: =0.0 to prevent dma on hda, =0.1 hdb =1.0 hdc
			.vlb_clock .pci_clock .noflush .nohpa .noprobe .nowerr
			.cdrom .chs .ignore_cable are additional options
			See Documentation/ide/ide.txt.

	ide-pci-generic.all-generic-ide [HW] (E)IDE subsystem
			Claim all unknown PCI IDE storage controllers.

	idle=		[X86]
			Format: idle=poll, idle=mwait, idle=halt, idle=nomwait
			Poll forces a polling idle loop that can slightly
			improve the performance of waking up a idle CPU, but
			will use a lot of power and make the system run hot.
			Not recommended.
			idle=mwait: On systems which support MONITOR/MWAIT but
			the kernel chose to not use it because it doesn't save
			as much power as a normal idle loop, use the
			MONITOR/MWAIT idle loop anyways. Performance should be
			the same as idle=poll.
			idle=halt: Halt is forced to be used for CPU idle.
			In such case C2/C3 won't be used again.
			idle=nomwait: Disable mwait for CPU C-states

	ignore_loglevel	[KNL]
			Ignore loglevel setting - this will print /all/
			kernel messages to the console. Useful for debugging.
			We also add it as printk module parameter, so users
			could change it dynamically, usually by
			/sys/module/printk/parameters/ignore_loglevel.

	ihash_entries=	[KNL]
			Set number of hash buckets for inode cache.

	ima_appraise=	[IMA] appraise integrity measurements
			Format: { "off" | "enforce" | "fix" }
			default: "enforce"

	ima_appraise_tcb [IMA]
			The builtin appraise policy appraises all files
			owned by uid=0.

	ima_audit=	[IMA]
			Format: { "0" | "1" }
			0 -- integrity auditing messages. (Default)
			1 -- enable informational integrity auditing messages.

	ima_hash=	[IMA]
			Format: { "sha1" | "md5" }
			default: "sha1"

	ima_tcb		[IMA]
			Load a policy which meets the needs of the Trusted
			Computing Base.  This means IMA will measure all
			programs exec'd, files mmap'd for exec, and all files
			opened for read by uid=0.

	init=		[KNL]
			Format: <full_path>
			Run specified binary instead of /sbin/init as init
			process.

	initcall_debug	[KNL] Trace initcalls as they are executed.  Useful
			for working out where the kernel is dying during
			startup.

	initrd=		[BOOT] Specify the location of the initial ramdisk

	inport.irq=	[HW] Inport (ATI XL and Microsoft) busmouse driver
			Format: <irq>

	intel_iommu=	[DMAR] Intel IOMMU driver (DMAR) option
		on
			Enable intel iommu driver.
		off
			Disable intel iommu driver.
		igfx_off [Default Off]
			By default, gfx is mapped as normal device. If a gfx
			device has a dedicated DMAR unit, the DMAR unit is
			bypassed by not enabling DMAR with this option. In
			this case, gfx device will use physical address for
			DMA.
		forcedac [x86_64]
			With this option iommu will not optimize to look
			for io virtual address below 32-bit forcing dual
			address cycle on pci bus for cards supporting greater
			than 32-bit addressing. The default is to look
			for translation below 32-bit and if not available
			then look in the higher range.
		strict [Default Off]
			With this option on every unmap_single operation will
			result in a hardware IOTLB flush operation as opposed
			to batching them for performance.
		sp_off [Default Off]
			By default, super page will be supported if Intel IOMMU
			has the capability. With this option, super page will
			not be supported.

	intel_idle.max_cstate=	[KNL,HW,ACPI,X86]
			0	disables intel_idle and fall back on acpi_idle.
			1 to 6	specify maximum depth of C-state.

	intremap=	[X86-64, Intel-IOMMU]
			on	enable Interrupt Remapping (default)
			off	disable Interrupt Remapping
			nosid	disable Source ID checking
			no_x2apic_optout
				BIOS x2APIC opt-out request will be ignored

	iomem=		Disable strict checking of access to MMIO memory
		strict	regions from userspace.
		relaxed

	iommu=		[x86]
		off
		force
		noforce
		biomerge
		panic
		nopanic
		merge
		nomerge
		forcesac
		soft
		pt		[x86, IA-64]


	io7=		[HW] IO7 for Marvel based alpha systems
			See comment before marvel_specify_io7 in
			arch/alpha/kernel/core_marvel.c.

	io_delay=	[X86] I/O delay method
		0x80
			Standard port 0x80 based delay
		0xed
			Alternate port 0xed based delay (needed on some systems)
		udelay
			Simple two microseconds delay
		none
			No delay

	ip=		[IP_PNP]
			See Documentation/filesystems/nfs/nfsroot.txt.

	ip2=		[HW] Set IO/IRQ pairs for up to 4 IntelliPort boards
			See comment before ip2_setup() in
			drivers/char/ip2/ip2base.c.

	irqfixup	[HW]
			When an interrupt is not handled search all handlers
			for it. Intended to get systems with badly broken
			firmware running.

	irqpoll		[HW]
			When an interrupt is not handled search all handlers
			for it. Also check all handlers each timer
			interrupt. Intended to get systems with badly broken
			firmware running.

	isapnp=		[ISAPNP]
			Format: <RDP>,<reset>,<pci_scan>,<verbosity>

	isolcpus=	[KNL,SMP] Isolate CPUs from the general scheduler.
			Format:
			<cpu number>,...,<cpu number>
			or
			<cpu number>-<cpu number>
			(must be a positive range in ascending order)
			or a mixture
			<cpu number>,...,<cpu number>-<cpu number>

			This option can be used to specify one or more CPUs
			to isolate from the general SMP balancing and scheduling
			algorithms. You can move a process onto or off an
			"isolated" CPU via the CPU affinity syscalls or cpuset.
			<cpu number> begins at 0 and the maximum value is
			"number of CPUs in system - 1".

			This option is the preferred way to isolate CPUs. The
			alternative -- manually setting the CPU mask of all
			tasks in the system -- can cause problems and
			suboptimal load balancer performance.

	iucv=		[HW,NET]

	js=		[HW,JOY] Analog joystick
			See Documentation/input/joystick.txt.

	keepinitrd	[HW,ARM]

	kernelcore=nn[KMG]	[KNL,X86,IA-64,PPC] This parameter
			specifies the amount of memory usable by the kernel
			for non-movable allocations.  The requested amount is
			spread evenly throughout all nodes in the system. The
			remaining memory in each node is used for Movable
			pages. In the event, a node is too small to have both
			kernelcore and Movable pages, kernelcore pages will
			take priority and other nodes will have a larger number
			of kernelcore pages.  The Movable zone is used for the
			allocation of pages that may be reclaimed or moved
			by the page migration subsystem.  This means that
			HugeTLB pages may not be allocated from this zone.
			Note that allocations like PTEs-from-HighMem still
			use the HighMem zone if it exists, and the Normal
			zone if it does not.

	kgdbdbgp=	[KGDB,HW] kgdb over EHCI usb debug port.
			Format: <Controller#>[,poll interval]
			The controller # is the number of the ehci usb debug
			port as it is probed via PCI.  The poll interval is
			optional and is the number seconds in between
			each poll cycle to the debug port in case you need
			the functionality for interrupting the kernel with
			gdb or control-c on the dbgp connection.  When
			not using this parameter you use sysrq-g to break into
			the kernel debugger.

	kgdboc=		[KGDB,HW] kgdb over consoles.
			Requires a tty driver that supports console polling,
			or a supported polling keyboard driver (non-usb).
			 Serial only format: <serial_device>[,baud]
			 keyboard only format: kbd
			 keyboard and serial format: kbd,<serial_device>[,baud]
			Optional Kernel mode setting:
			 kms, kbd format: kms,kbd
			 kms, kbd and serial format: kms,kbd,<ser_dev>[,baud]

	kgdbwait	[KGDB] Stop kernel execution and enter the
			kernel debugger at the earliest opportunity.

	kmac=		[MIPS] korina ethernet MAC address.
			Configure the RouterBoard 532 series on-chip
			Ethernet adapter MAC address.

	kmemleak=	[KNL] Boot-time kmemleak enable/disable
			Valid arguments: on, off
			Default: on

	kstack=N	[X86] Print N words from the kernel stack
			in oops dumps.

	kvm.ignore_msrs=[KVM] Ignore guest accesses to unhandled MSRs.
			Default is 0 (don't ignore, but inject #GP)

	kvm.mmu_audit=	[KVM] This is a R/W parameter which allows audit
			KVM MMU at runtime.
			Default is 0 (off)

	kvm-amd.nested=	[KVM,AMD] Allow nested virtualization in KVM/SVM.
			Default is 1 (enabled)

	kvm-amd.npt=	[KVM,AMD] Disable nested paging (virtualized MMU)
			for all guests.
			Default is 1 (enabled) if in 64-bit or 32-bit PAE mode.

	kvm-intel.ept=	[KVM,Intel] Disable extended page tables
			(virtualized MMU) support on capable Intel chips.
			Default is 1 (enabled)

	kvm-intel.emulate_invalid_guest_state=
			[KVM,Intel] Enable emulation of invalid guest states
			Default is 0 (disabled)

	kvm-intel.flexpriority=
			[KVM,Intel] Disable FlexPriority feature (TPR shadow).
			Default is 1 (enabled)

	kvm-intel.nested=
			[KVM,Intel] Enable VMX nesting (nVMX).
			Default is 0 (disabled)

	kvm-intel.unrestricted_guest=
			[KVM,Intel] Disable unrestricted guest feature
			(virtualized real and unpaged mode) on capable
			Intel chips. Default is 1 (enabled)

	kvm-intel.vpid=	[KVM,Intel] Disable Virtual Processor Identification
			feature (tagged TLBs) on capable Intel chips.
			Default is 1 (enabled)

	l2cr=		[PPC]

	l3cr=		[PPC]

	lapic		[X86-32,APIC] Enable the local APIC even if BIOS
			disabled it.

	lapic=		[x86,APIC] "notscdeadline" Do not use TSC deadline
			value for LAPIC timer one-shot implementation. Default
			back to the programmable timer unit in the LAPIC.

	lapic_timer_c2_ok	[X86,APIC] trust the local apic timer
			in C2 power state.

	libata.dma=	[LIBATA] DMA control
			libata.dma=0	  Disable all PATA and SATA DMA
			libata.dma=1	  PATA and SATA Disk DMA only
			libata.dma=2	  ATAPI (CDROM) DMA only
			libata.dma=4	  Compact Flash DMA only
			Combinations also work, so libata.dma=3 enables DMA
			for disks and CDROMs, but not CFs.

	libata.ignore_hpa=	[LIBATA] Ignore HPA limit
			libata.ignore_hpa=0	  keep BIOS limits (default)
			libata.ignore_hpa=1	  ignore limits, using full disk

	libata.noacpi	[LIBATA] Disables use of ACPI in libata suspend/resume
			when set.
			Format: <int>

	libata.force=	[LIBATA] Force configurations.  The format is comma
			separated list of "[ID:]VAL" where ID is
			PORT[.DEVICE].  PORT and DEVICE are decimal numbers
			matching port, link or device.  Basically, it matches
			the ATA ID string printed on console by libata.  If
			the whole ID part is omitted, the last PORT and DEVICE
			values are used.  If ID hasn't been specified yet, the
			configuration applies to all ports, links and devices.

			If only DEVICE is omitted, the parameter applies to
			the port and all links and devices behind it.  DEVICE
			number of 0 either selects the first device or the
			first fan-out link behind PMP device.  It does not
			select the host link.  DEVICE number of 15 selects the
			host link and device attached to it.

			The VAL specifies the configuration to force.  As long
			as there's no ambiguity shortcut notation is allowed.
			For example, both 1.5 and 1.5G would work for 1.5Gbps.
			The following configurations can be forced.

			* Cable type: 40c, 80c, short40c, unk, ign or sata.
			  Any ID with matching PORT is used.

			* SATA link speed limit: 1.5Gbps or 3.0Gbps.

			* Transfer mode: pio[0-7], mwdma[0-4] and udma[0-7].
			  udma[/][16,25,33,44,66,100,133] notation is also
			  allowed.

			* [no]ncq: Turn on or off NCQ.

			* nohrst, nosrst, norst: suppress hard, soft
                          and both resets.

			* rstonce: only attempt one reset during
			  hot-unplug link recovery

			* dump_id: dump IDENTIFY data.

			If there are multiple matching configurations changing
			the same attribute, the last one is used.

	memblock=debug	[KNL] Enable memblock debug messages.

	load_ramdisk=	[RAM] List of ramdisks to load from floppy
			See Documentation/blockdev/ramdisk.txt.

	lockd.nlm_grace_period=P  [NFS] Assign grace period.
			Format: <integer>

	lockd.nlm_tcpport=N	[NFS] Assign TCP port.
			Format: <integer>

	lockd.nlm_timeout=T	[NFS] Assign timeout value.
			Format: <integer>

	lockd.nlm_udpport=M	[NFS] Assign UDP port.
			Format: <integer>

	logibm.irq=	[HW,MOUSE] Logitech Bus Mouse Driver
			Format: <irq>

	loglevel=	All Kernel Messages with a loglevel smaller than the
			console loglevel will be printed to the console. It can
			also be changed with klogd or other programs. The
			loglevels are defined as follows:

			0 (KERN_EMERG)		system is unusable
			1 (KERN_ALERT)		action must be taken immediately
			2 (KERN_CRIT)		critical conditions
			3 (KERN_ERR)		error conditions
			4 (KERN_WARNING)	warning conditions
			5 (KERN_NOTICE)		normal but significant condition
			6 (KERN_INFO)		informational
			7 (KERN_DEBUG)		debug-level messages

	log_buf_len=n[KMG]	Sets the size of the printk ring buffer,
			in bytes.  n must be a power of two.  The default
			size is set in the kernel config file.

	logo.nologo	[FB] Disables display of the built-in Linux logo.
			This may be used to provide more screen space for
			kernel log messages and is useful when debugging
			kernel boot problems.

	lp=0		[LP]	Specify parallel ports to use, e.g,
	lp=port[,port...]	lp=none,parport0 (lp0 not configured, lp1 uses
	lp=reset		first parallel port). 'lp=0' disables the
	lp=auto			printer driver. 'lp=reset' (which can be
				specified in addition to the ports) causes
				attached printers to be reset. Using
				lp=port1,port2,... specifies the parallel ports
				to associate lp devices with, starting with
				lp0. A port specification may be 'none' to skip
				that lp device, or a parport name such as
				'parport0'. Specifying 'lp=auto' instead of a
				port specification list means that device IDs
				from each port should be examined, to see if
				an IEEE 1284-compliant printer is attached; if
				so, the driver will manage that printer.
				See also header of drivers/char/lp.c.

	lpj=n		[KNL]
			Sets loops_per_jiffy to given constant, thus avoiding
			time-consuming boot-time autodetection (up to 250 ms per
			CPU). 0 enables autodetection (default). To determine
			the correct value for your kernel, boot with normal
			autodetection and see what value is printed. Note that
			on SMP systems the preset will be applied to all CPUs,
			which is likely to cause problems if your CPUs need
			significantly divergent settings. An incorrect value
			will cause delays in the kernel to be wrong, leading to
			unpredictable I/O errors and other breakage. Although
			unlikely, in the extreme case this might damage your
			hardware.

	ltpc=		[NET]
			Format: <io>,<irq>,<dma>

	machvec=	[IA-64] Force the use of a particular machine-vector
			(machvec) in a generic kernel.
			Example: machvec=hpzx1_swiotlb

	machtype=	[Loongson] Share the same kernel image file between different
			 yeeloong laptop.
			Example: machtype=lemote-yeeloong-2f-7inch

	max_addr=nn[KMG]	[KNL,BOOT,ia64] All physical memory greater
			than or equal to this physical address is ignored.

	maxcpus=	[SMP] Maximum number of processors that	an SMP kernel
			should make use of.  maxcpus=n : n >= 0 limits the
			kernel to using 'n' processors.  n=0 is a special case,
			it is equivalent to "nosmp", which also disables
			the IO APIC.

	max_loop=	[LOOP] The number of loop block devices that get
	(loop.max_loop)	unconditionally pre-created at init time. The default
			number is configured by BLK_DEV_LOOP_MIN_COUNT. Instead
			of statically allocating a predefined number, loop
			devices can be requested on-demand with the
			/dev/loop-control interface.

	mce		[X86-32] Machine Check Exception

	mce=option	[X86-64] See Documentation/x86/x86_64/boot-options.txt

	md=		[HW] RAID subsystems devices and level
			See Documentation/md.txt.

	mdacon=		[MDA]
			Format: <first>,<last>
			Specifies range of consoles to be captured by the MDA.

	mem=nn[KMG]	[KNL,BOOT] Force usage of a specific amount of memory
			Amount of memory to be used when the kernel is not able
			to see the whole system memory or for test.
			[X86] Work as limiting max address. Use together
			with memmap= to avoid physical address space collisions.
			Without memmap= PCI devices could be placed at addresses
			belonging to unused RAM.

	mem=nopentium	[BUGS=X86-32] Disable usage of 4MB pages for kernel
			memory.

	memchunk=nn[KMG]
			[KNL,SH] Allow user to override the default size for
			per-device physically contiguous DMA buffers.

	memmap=exactmap	[KNL,X86] Enable setting of an exact
			E820 memory map, as specified by the user.
			Such memmap=exactmap lines can be constructed based on
			BIOS output or other requirements. See the memmap=nn@ss
			option description.

	memmap=nn[KMG]@ss[KMG]
			[KNL] Force usage of a specific region of memory
			Region of memory to be used, from ss to ss+nn.

	memmap=nn[KMG]#ss[KMG]
			[KNL,ACPI] Mark specific memory as ACPI data.
			Region of memory to be used, from ss to ss+nn.

	memmap=nn[KMG]$ss[KMG]
			[KNL,ACPI] Mark specific memory as reserved.
			Region of memory to be used, from ss to ss+nn.
			Example: Exclude memory from 0x18690000-0x1869ffff
			         memmap=64K$0x18690000
			         or
			         memmap=0x10000$0x18690000

	memory_corruption_check=0/1 [X86]
			Some BIOSes seem to corrupt the first 64k of
			memory when doing things like suspend/resume.
			Setting this option will scan the memory
			looking for corruption.  Enabling this will
			both detect corruption and prevent the kernel
			from using the memory being corrupted.
			However, its intended as a diagnostic tool; if
			repeatable BIOS-originated corruption always
			affects the same memory, you can use memmap=
			to prevent the kernel from using that memory.

	memory_corruption_check_size=size [X86]
			By default it checks for corruption in the low
			64k, making this memory unavailable for normal
			use.  Use this parameter to scan for
			corruption in more or less memory.

	memory_corruption_check_period=seconds [X86]
			By default it checks for corruption every 60
			seconds.  Use this parameter to check at some
			other rate.  0 disables periodic checking.

	memtest=	[KNL,X86] Enable memtest
			Format: <integer>
			default : 0 <disable>
			Specifies the number of memtest passes to be
			performed. Each pass selects another test
			pattern from a given set of patterns. Memtest
			fills the memory with this pattern, validates
			memory contents and reserves bad memory
			regions that are detected.

	meye.*=		[HW] Set MotionEye Camera parameters
			See Documentation/video4linux/meye.txt.

	mfgpt_irq=	[IA-32] Specify the IRQ to use for the
			Multi-Function General Purpose Timers on AMD Geode
			platforms.

	mfgptfix	[X86-32] Fix MFGPT timers on AMD Geode platforms when
			the BIOS has incorrectly applied a workaround. TinyBIOS
			version 0.98 is known to be affected, 0.99 fixes the
			problem by letting the user disable the workaround.

	mga=		[HW,DRM]

	min_addr=nn[KMG]	[KNL,BOOT,ia64] All physical memory below this
			physical address is ignored.

	mini2440=	[ARM,HW,KNL]
			Format:[0..2][b][c][t]
			Default: "0tb"
			MINI2440 configuration specification:
			0 - The attached screen is the 3.5" TFT
			1 - The attached screen is the 7" TFT
			2 - The VGA Shield is attached (1024x768)
			Leaving out the screen size parameter will not load
			the TFT driver, and the framebuffer will be left
			unconfigured.
			b - Enable backlight. The TFT backlight pin will be
			linked to the kernel VESA blanking code and a GPIO
			LED. This parameter is not necessary when using the
			VGA shield.
			c - Enable the s3c camera interface.
			t - Reserved for enabling touchscreen support. The
			touchscreen support is not enabled in the mainstream
			kernel as of 2.6.30, a preliminary port can be found
			in the "bleeding edge" mini2440 support kernel at
			http://repo.or.cz/w/linux-2.6/mini2440.git

	mminit_loglevel=
			[KNL] When CONFIG_DEBUG_MEMORY_INIT is set, this
			parameter allows control of the logging verbosity for
			the additional memory initialisation checks. A value
			of 0 disables mminit logging and a level of 4 will
			log everything. Information is printed at KERN_DEBUG
			so loglevel=8 may also need to be specified.

	module.sig_enforce
			[KNL] When CONFIG_MODULE_SIG is set, this means that
			modules without (valid) signatures will fail to load.
			Note that if CONFIG_MODULE_SIG_ENFORCE is set, that
			is always true, so this option does nothing.

	mousedev.tap_time=
			[MOUSE] Maximum time between finger touching and
			leaving touchpad surface for touch to be considered
			a tap and be reported as a left button click (for
			touchpads working in absolute mode only).
			Format: <msecs>
	mousedev.xres=	[MOUSE] Horizontal screen resolution, used for devices
			reporting absolute coordinates, such as tablets
	mousedev.yres=	[MOUSE] Vertical screen resolution, used for devices
			reporting absolute coordinates, such as tablets

	movablecore=nn[KMG]	[KNL,X86,IA-64,PPC] This parameter
			is similar to kernelcore except it specifies the
			amount of memory used for migratable allocations.
			If both kernelcore and movablecore is specified,
			then kernelcore will be at *least* the specified
			value but may be more. If movablecore on its own
			is specified, the administrator must be careful
			that the amount of memory usable for all allocations
			is not too small.

	MTD_Partition=	[MTD]
			Format: <name>,<region-number>,<size>,<offset>

	MTD_Region=	[MTD] Format:
			<name>,<region-number>[,<base>,<size>,<buswidth>,<altbuswidth>]

	mtdparts=	[MTD]
			See drivers/mtd/cmdlinepart.c.

	multitce=off	[PPC]  This parameter disables the use of the pSeries
			firmware feature for updating multiple TCE entries
			at a time.

	onenand.bdry=	[HW,MTD] Flex-OneNAND Boundary Configuration

			Format: [die0_boundary][,die0_lock][,die1_boundary][,die1_lock]

			boundary - index of last SLC block on Flex-OneNAND.
				   The remaining blocks are configured as MLC blocks.
			lock	 - Configure if Flex-OneNAND boundary should be locked.
				   Once locked, the boundary cannot be changed.
				   1 indicates lock status, 0 indicates unlock status.

	mtdset=		[ARM]
			ARM/S3C2412 JIVE boot control

			See arch/arm/mach-s3c2412/mach-jive.c

	mtouchusb.raw_coordinates=
			[HW] Make the MicroTouch USB driver use raw coordinates
			('y', default) or cooked coordinates ('n')

	mtrr_chunk_size=nn[KMG] [X86]
			used for mtrr cleanup. It is largest continuous chunk
			that could hold holes aka. UC entries.

	mtrr_gran_size=nn[KMG] [X86]
			Used for mtrr cleanup. It is granularity of mtrr block.
			Default is 1.
			Large value could prevent small alignment from
			using up MTRRs.

	mtrr_spare_reg_nr=n [X86]
			Format: <integer>
			Range: 0,7 : spare reg number
			Default : 1
			Used for mtrr cleanup. It is spare mtrr entries number.
			Set to 2 or more if your graphical card needs more.

	n2=		[NET] SDL Inc. RISCom/N2 synchronous serial card

	netdev=		[NET] Network devices parameters
			Format: <irq>,<io>,<mem_start>,<mem_end>,<name>
			Note that mem_start is often overloaded to mean
			something different and driver-specific.
			This usage is only documented in each driver source
			file if at all.

	nf_conntrack.acct=
			[NETFILTER] Enable connection tracking flow accounting
			0 to disable accounting
			1 to enable accounting
			Default value is 0.

	nfsaddrs=	[NFS] Deprecated.  Use ip= instead.
			See Documentation/filesystems/nfs/nfsroot.txt.

	nfsroot=	[NFS] nfs root filesystem for disk-less boxes.
			See Documentation/filesystems/nfs/nfsroot.txt.

	nfsrootdebug	[NFS] enable nfsroot debugging messages.
			See Documentation/filesystems/nfs/nfsroot.txt.

	nfs.callback_tcpport=
			[NFS] set the TCP port on which the NFSv4 callback
			channel should listen.

	nfs.cache_getent=
			[NFS] sets the pathname to the program which is used
			to update the NFS client cache entries.

	nfs.cache_getent_timeout=
			[NFS] sets the timeout after which an attempt to
			update a cache entry is deemed to have failed.

	nfs.idmap_cache_timeout=
			[NFS] set the maximum lifetime for idmapper cache
			entries.

	nfs.enable_ino64=
			[NFS] enable 64-bit inode numbers.
			If zero, the NFS client will fake up a 32-bit inode
			number for the readdir() and stat() syscalls instead
			of returning the full 64-bit number.
			The default is to return 64-bit inode numbers.

	nfs.max_session_slots=
			[NFSv4.1] Sets the maximum number of session slots
			the client will attempt to negotiate with the server.
			This limits the number of simultaneous RPC requests
			that the client can send to the NFSv4.1 server.
			Note that there is little point in setting this
			value higher than the max_tcp_slot_table_limit.

	nfs.nfs4_disable_idmapping=
			[NFSv4] When set to the default of '1', this option
			ensures that both the RPC level authentication
			scheme and the NFS level operations agree to use
			numeric uids/gids if the mount is using the
			'sec=sys' security flavour. In effect it is
			disabling idmapping, which can make migration from
			legacy NFSv2/v3 systems to NFSv4 easier.
			Servers that do not support this mode of operation
			will be autodetected by the client, and it will fall
			back to using the idmapper.
			To turn off this behaviour, set the value to '0'.
	nfs.nfs4_unique_id=
			[NFS4] Specify an additional fixed unique ident-
			ification string that NFSv4 clients can insert into
			their nfs_client_id4 string.  This is typically a
			UUID that is generated at system install time.

	nfs.send_implementation_id =
			[NFSv4.1] Send client implementation identification
			information in exchange_id requests.
			If zero, no implementation identification information
			will be sent.
			The default is to send the implementation identification
			information.

	nfsd.nfs4_disable_idmapping=
			[NFSv4] When set to the default of '1', the NFSv4
			server will return only numeric uids and gids to
			clients using auth_sys, and will accept numeric uids
			and gids from such clients.  This is intended to ease
			migration from NFSv2/v3.

	objlayoutdriver.osd_login_prog=
			[NFS] [OBJLAYOUT] sets the pathname to the program which
			is used to automatically discover and login into new
			osd-targets. Please see:
			Documentation/filesystems/pnfs.txt for more explanations

	nmi_debug=	[KNL,AVR32,SH] Specify one or more actions to take
			when a NMI is triggered.
			Format: [state][,regs][,debounce][,die]

	nmi_watchdog=	[KNL,BUGS=X86] Debugging features for SMP kernels
			Format: [panic,][nopanic,][num]
			Valid num: 0
			0 - turn nmi_watchdog off
			When panic is specified, panic when an NMI watchdog
			timeout occurs (or 'nopanic' to override the opposite
			default).
			This is useful when you use a panic=... timeout and
			need the box quickly up again.

	netpoll.carrier_timeout=
			[NET] Specifies amount of time (in seconds) that
			netpoll should wait for a carrier. By default netpoll
			waits 4 seconds.

	no387		[BUGS=X86-32] Tells the kernel to use the 387 maths
			emulation library even if a 387 maths coprocessor
			is present.

	no_console_suspend
			[HW] Never suspend the console
			Disable suspending of consoles during suspend and
			hibernate operations.  Once disabled, debugging
			messages can reach various consoles while the rest
			of the system is being put to sleep (ie, while
			debugging driver suspend/resume hooks).  This may
			not work reliably with all consoles, but is known
			to work with serial and VGA consoles.
			To facilitate more flexible debugging, we also add
			console_suspend, a printk module parameter to control
			it. Users could use console_suspend (usually
			/sys/module/printk/parameters/console_suspend) to
			turn on/off it dynamically.

	noaliencache	[MM, NUMA, SLAB] Disables the allocation of alien
			caches in the slab allocator.  Saves per-node memory,
			but will impact performance.

	noalign		[KNL,ARM]

	noapic		[SMP,APIC] Tells the kernel to not make use of any
			IOAPICs that may be present in the system.

	noautogroup	Disable scheduler automatic task group creation.

	nobats		[PPC] Do not use BATs for mapping kernel lowmem
			on "Classic" PPC cores.

	nocache		[ARM]

	noclflush	[BUGS=X86] Don't use the CLFLUSH instruction

	nodelayacct	[KNL] Disable per-task delay accounting

	nodisconnect	[HW,SCSI,M68K] Disables SCSI disconnects.

	nodsp		[SH] Disable hardware DSP at boot time.

	noefi		[X86] Disable EFI runtime services support.

	noexec		[IA-64]

	noexec		[X86]
			On X86-32 available only on PAE configured kernels.
			noexec=on: enable non-executable mappings (default)
			noexec=off: disable non-executable mappings

	nosmap		[X86]
			Disable SMAP (Supervisor Mode Access Prevention)
			even if it is supported by processor.

	nosmep		[X86]
			Disable SMEP (Supervisor Mode Execution Prevention)
			even if it is supported by processor.

	noexec32	[X86-64]
			This affects only 32-bit executables.
			noexec32=on: enable non-executable mappings (default)
				read doesn't imply executable mappings
			noexec32=off: disable non-executable mappings
				read implies executable mappings

	nofpu		[SH] Disable hardware FPU at boot time.

	nofxsr		[BUGS=X86-32] Disables x86 floating point extended
			register save and restore. The kernel will only save
			legacy floating-point registers on task switch.

	noxsave		[BUGS=X86] Disables x86 extended register state save
			and restore using xsave. The kernel will fallback to
			enabling legacy floating-point and sse state.

	eagerfpu=	[X86]
			on	enable eager fpu restore
			off	disable eager fpu restore
			auto	selects the default scheme, which automatically
				enables eagerfpu restore for xsaveopt.

	nohlt		[BUGS=ARM,SH] Tells the kernel that the sleep(SH) or
			wfi(ARM) instruction doesn't work correctly and not to
			use it. This is also useful when using JTAG debugger.

	no-hlt		[BUGS=X86-32] Tells the kernel that the hlt
			instruction doesn't work correctly and not to
			use it.

	no_file_caps	Tells the kernel not to honor file capabilities.  The
			only way then for a file to be executed with privilege
			is to be setuid root or executed by root.

	nohalt		[IA-64] Tells the kernel not to use the power saving
			function PAL_HALT_LIGHT when idle. This increases
			power-consumption. On the positive side, it reduces
			interrupt wake-up latency, which may improve performance
			in certain environments such as networked servers or
			real-time systems.

	nohz=		[KNL] Boottime enable/disable dynamic ticks
			Valid arguments: on, off
			Default: on

	noiotrap	[SH] Disables trapped I/O port accesses.

	noirqdebug	[X86-32] Disables the code which attempts to detect and
			disable unhandled interrupt sources.

	no_timer_check	[X86,APIC] Disables the code which tests for
			broken timer IRQ sources.

	noisapnp	[ISAPNP] Disables ISA PnP code.

	noinitrd	[RAM] Tells the kernel not to load any configured
			initial RAM disk.

	nointremap	[X86-64, Intel-IOMMU] Do not enable interrupt
			remapping.
			[Deprecated - use intremap=off]

	nointroute	[IA-64]

	nojitter	[IA-64] Disables jitter checking for ITC timers.

	no-kvmclock	[X86,KVM] Disable paravirtualized KVM clock driver

	no-kvmapf	[X86,KVM] Disable paravirtualized asynchronous page
			fault handling.

	no-steal-acc    [X86,KVM] Disable paravirtualized steal time accounting.
			steal time is computed, but won't influence scheduler
			behaviour

	nolapic		[X86-32,APIC] Do not enable or use the local APIC.

	nolapic_timer	[X86-32,APIC] Do not use the local APIC timer.

	noltlbs		[PPC] Do not use large page/tlb entries for kernel
			lowmem mapping on PPC40x.

	nomca		[IA-64] Disable machine check abort handling

	nomce		[X86-32] Machine Check Exception

	nomfgpt		[X86-32] Disable Multi-Function General Purpose
			Timer usage (for AMD Geode machines).

	nonmi_ipi	[X86] Disable using NMI IPIs during panic/reboot to
			shutdown the other cpus.  Instead use the REBOOT_VECTOR
			irq.

	nomodule	Disable module load

	nopat		[X86] Disable PAT (page attribute table extension of
			pagetables) support.

	norandmaps	Don't use address space randomization.  Equivalent to
			echo 0 > /proc/sys/kernel/randomize_va_space

	noreplace-paravirt	[X86,IA-64,PV_OPS] Don't patch paravirt_ops

	noreplace-smp	[X86-32,SMP] Don't replace SMP instructions
			with UP alternatives

	noresidual	[PPC] Don't use residual data on PReP machines.

	nordrand	[X86] Disable the direct use of the RDRAND
			instruction even if it is supported by the
			processor.  RDRAND is still available to user
			space applications.

	noresume	[SWSUSP] Disables resume and restores original swap
			space.

	no-scroll	[VGA] Disables scrollback.
			This is required for the Braillex ib80-piezo Braille
			reader made by F.H. Papenmeier (Germany).

	nosbagart	[IA-64]

	nosep		[BUGS=X86-32] Disables x86 SYSENTER/SYSEXIT support.

	nosmp		[SMP] Tells an SMP kernel to act as a UP kernel,
			and disable the IO APIC.  legacy for "maxcpus=0".

	nosoftlockup	[KNL] Disable the soft-lockup detector.

	nosync		[HW,M68K] Disables sync negotiation for all devices.

	notsc		[BUGS=X86-32] Disable Time Stamp Counter

	nousb		[USB] Disable the USB subsystem

	nowatchdog	[KNL] Disable the lockup detector (NMI watchdog).

	nowb		[ARM]

	nox2apic	[X86-64,APIC] Do not enable x2APIC mode.

	cpu0_hotplug	[X86] Turn on CPU0 hotplug feature when
			CONFIG_BOOTPARAM_HOTPLUG_CPU0 is off.
			Some features depend on CPU0. Known dependencies are:
			1. Resume from suspend/hibernate depends on CPU0.
			Suspend/hibernate will fail if CPU0 is offline and you
			need to online CPU0 before suspend/hibernate.
			2. PIC interrupts also depend on CPU0. CPU0 can't be
			removed if a PIC interrupt is detected.
			It's said poweroff/reboot may depend on CPU0 on some
			machines although I haven't seen such issues so far
			after CPU0 is offline on a few tested machines.
			If the dependencies are under your control, you can
			turn on cpu0_hotplug.

	nptcg=		[IA-64] Override max number of concurrent global TLB
			purges which is reported from either PAL_VM_SUMMARY or
			SAL PALO.

	nr_cpus=	[SMP] Maximum number of processors that	an SMP kernel
			could support.  nr_cpus=n : n >= 1 limits the kernel to
			supporting 'n' processors. Later in runtime you can not
			use hotplug cpu feature to put more cpu back to online.
			just like you compile the kernel NR_CPUS=n

	nr_uarts=	[SERIAL] maximum number of UARTs to be registered.

	numa_balancing=	[KNL,X86] Enable or disable automatic NUMA balancing.
			Allowed values are enable and disable

	numa_zonelist_order= [KNL, BOOT] Select zonelist order for NUMA.
			one of ['zone', 'node', 'default'] can be specified
			This can be set from sysctl after boot.
			See Documentation/sysctl/vm.txt for details.

	ohci1394_dma=early	[HW] enable debugging via the ohci1394 driver.
			See Documentation/debugging-via-ohci1394.txt for more
			info.

	olpc_ec_timeout= [OLPC] ms delay when issuing EC commands
			Rather than timing out after 20 ms if an EC
			command is not properly ACKed, override the length
			of the timeout.  We have interrupts disabled while
			waiting for the ACK, so if this is set too high
			interrupts *may* be lost!

	omap_mux=	[OMAP] Override bootloader pin multiplexing.
			Format: <mux_mode0.mode_name=value>...
			For example, to override I2C bus2:
			omap_mux=i2c2_scl.i2c2_scl=0x100,i2c2_sda.i2c2_sda=0x100

	oprofile.timer=	[HW]
			Use timer interrupt instead of performance counters

	oprofile.cpu_type=	Force an oprofile cpu type
			This might be useful if you have an older oprofile
			userland or if you want common events.
			Format: { arch_perfmon }
			arch_perfmon: [X86] Force use of architectural
				perfmon on Intel CPUs instead of the
				CPU specific event set.
			timer: [X86] Force use of architectural NMI
				timer mode (see also oprofile.timer
				for generic hr timer mode)
				[s390] Force legacy basic mode sampling
                                (report cpu_type "timer")

	oops=panic	Always panic on oopses. Default is to just kill the
			process, but there is a small probability of
			deadlocking the machine.
			This will also cause panics on machine check exceptions.
			Useful together with panic=30 to trigger a reboot.

	OSS		[HW,OSS]
			See Documentation/sound/oss/oss-parameters.txt

	panic=		[KNL] Kernel behaviour on panic: delay <timeout>
			timeout > 0: seconds before rebooting
			timeout = 0: wait forever
			timeout < 0: reboot immediately
			Format: <timeout>

	parkbd.port=	[HW] Parallel port number the keyboard adapter is
			connected to, default is 0.
			Format: <parport#>
	parkbd.mode=	[HW] Parallel port keyboard adapter mode of operation,
			0 for XT, 1 for AT (default is AT).
			Format: <mode>

	parport=	[HW,PPT] Specify parallel ports. 0 disables.
			Format: { 0 | auto | 0xBBB[,IRQ[,DMA]] }
			Use 'auto' to force the driver to use any
			IRQ/DMA settings detected (the default is to
			ignore detected IRQ/DMA settings because of
			possible conflicts). You can specify the base
			address, IRQ, and DMA settings; IRQ and DMA
			should be numbers, or 'auto' (for using detected
			settings on that particular port), or 'nofifo'
			(to avoid using a FIFO even if it is detected).
			Parallel ports are assigned in the order they
			are specified on the command line, starting
			with parport0.

	parport_init_mode=	[HW,PPT]
			Configure VIA parallel port to operate in
			a specific mode. This is necessary on Pegasos
			computer where firmware has no options for setting
			up parallel port mode and sets it to spp.
			Currently this function knows 686a and 8231 chips.
			Format: [spp|ps2|epp|ecp|ecpepp]

	pause_on_oops=
			Halt all CPUs after the first oops has been printed for
			the specified number of seconds.  This is to be used if
			your oopses keep scrolling off the screen.

	pcbit=		[HW,ISDN]

	pcd.		[PARIDE]
			See header of drivers/block/paride/pcd.c.
			See also Documentation/blockdev/paride.txt.

	pci=option[,option...]	[PCI] various PCI subsystem options:
		earlydump	[X86] dump PCI config space before the kernel
			        changes anything
		off		[X86] don't probe for the PCI bus
		bios		[X86-32] force use of PCI BIOS, don't access
				the hardware directly. Use this if your machine
				has a non-standard PCI host bridge.
		nobios		[X86-32] disallow use of PCI BIOS, only direct
				hardware access methods are allowed. Use this
				if you experience crashes upon bootup and you
				suspect they are caused by the BIOS.
		conf1		[X86] Force use of PCI Configuration
				Mechanism 1.
		conf2		[X86] Force use of PCI Configuration
				Mechanism 2.
		noaer		[PCIE] If the PCIEAER kernel config parameter is
				enabled, this kernel boot option can be used to
				disable the use of PCIE advanced error reporting.
		nodomains	[PCI] Disable support for multiple PCI
				root domains (aka PCI segments, in ACPI-speak).
		nommconf	[X86] Disable use of MMCONFIG for PCI
				Configuration
		check_enable_amd_mmconf [X86] check for and enable
				properly configured MMIO access to PCI
				config space on AMD family 10h CPU
		nomsi		[MSI] If the PCI_MSI kernel config parameter is
				enabled, this kernel boot option can be used to
				disable the use of MSI interrupts system-wide.
		noioapicquirk	[APIC] Disable all boot interrupt quirks.
				Safety option to keep boot IRQs enabled. This
				should never be necessary.
		ioapicreroute	[APIC] Enable rerouting of boot IRQs to the
				primary IO-APIC for bridges that cannot disable
				boot IRQs. This fixes a source of spurious IRQs
				when the system masks IRQs.
		noioapicreroute	[APIC] Disable workaround that uses the
				boot IRQ equivalent of an IRQ that connects to
				a chipset where boot IRQs cannot be disabled.
				The opposite of ioapicreroute.
		biosirq		[X86-32] Use PCI BIOS calls to get the interrupt
				routing table. These calls are known to be buggy
				on several machines and they hang the machine
				when used, but on other computers it's the only
				way to get the interrupt routing table. Try
				this option if the kernel is unable to allocate
				IRQs or discover secondary PCI buses on your
				motherboard.
		rom		[X86] Assign address space to expansion ROMs.
				Use with caution as certain devices share
				address decoders between ROMs and other
				resources.
		norom		[X86] Do not assign address space to
				expansion ROMs that do not already have
				BIOS assigned address ranges.
		nobar		[X86] Do not assign address space to the
				BARs that weren't assigned by the BIOS.
		irqmask=0xMMMM	[X86] Set a bit mask of IRQs allowed to be
				assigned automatically to PCI devices. You can
				make the kernel exclude IRQs of your ISA cards
				this way.
		pirqaddr=0xAAAAA	[X86] Specify the physical address
				of the PIRQ table (normally generated
				by the BIOS) if it is outside the
				F0000h-100000h range.
		lastbus=N	[X86] Scan all buses thru bus #N. Can be
				useful if the kernel is unable to find your
				secondary buses and you want to tell it
				explicitly which ones they are.
		assign-busses	[X86] Always assign all PCI bus
				numbers ourselves, overriding
				whatever the firmware may have done.
		usepirqmask	[X86] Honor the possible IRQ mask stored
				in the BIOS $PIR table. This is needed on
				some systems with broken BIOSes, notably
				some HP Pavilion N5400 and Omnibook XE3
				notebooks. This will have no effect if ACPI
				IRQ routing is enabled.
		noacpi		[X86] Do not use ACPI for IRQ routing
				or for PCI scanning.
		use_crs		[X86] Use PCI host bridge window information
				from ACPI.  On BIOSes from 2008 or later, this
				is enabled by default.  If you need to use this,
				please report a bug.
		nocrs		[X86] Ignore PCI host bridge windows from ACPI.
			        If you need to use this, please report a bug.
		routeirq	Do IRQ routing for all PCI devices.
				This is normally done in pci_enable_device(),
				so this option is a temporary workaround
				for broken drivers that don't call it.
		skip_isa_align	[X86] do not align io start addr, so can
				handle more pci cards
		firmware	[ARM] Do not re-enumerate the bus but instead
				just use the configuration from the
				bootloader. This is currently used on
				IXP2000 systems where the bus has to be
				configured a certain way for adjunct CPUs.
		noearly		[X86] Don't do any early type 1 scanning.
				This might help on some broken boards which
				machine check when some devices' config space
				is read. But various workarounds are disabled
				and some IOMMU drivers will not work.
		bfsort		Sort PCI devices into breadth-first order.
				This sorting is done to get a device
				order compatible with older (<= 2.4) kernels.
		nobfsort	Don't sort PCI devices into breadth-first order.
		cbiosize=nn[KMG]	The fixed amount of bus space which is
				reserved for the CardBus bridge's IO window.
				The default value is 256 bytes.
		cbmemsize=nn[KMG]	The fixed amount of bus space which is
				reserved for the CardBus bridge's memory
				window. The default value is 64 megabytes.
		resource_alignment=
				Format:
				[<order of align>@][<domain>:]<bus>:<slot>.<func>[; ...]
				Specifies alignment and device to reassign
				aligned memory resources.
				If <order of align> is not specified,
				PAGE_SIZE is used as alignment.
				PCI-PCI bridge can be specified, if resource
				windows need to be expanded.
		ecrc=		Enable/disable PCIe ECRC (transaction layer
				end-to-end CRC checking).
				bios: Use BIOS/firmware settings. This is the
				the default.
				off: Turn ECRC off
				on: Turn ECRC on.
		realloc=	Enable/disable reallocating PCI bridge resources
				if allocations done by BIOS are too small to
				accommodate resources required by all child
				devices.
				off: Turn realloc off
				on: Turn realloc on
		realloc		same as realloc=on
		noari		do not use PCIe ARI.
		pcie_scan_all	Scan all possible PCIe devices.  Otherwise we
				only look for one device below a PCIe downstream
				port.

	pcie_aspm=	[PCIE] Forcibly enable or disable PCIe Active State Power
			Management.
		off	Disable ASPM.
		force	Enable ASPM even on devices that claim not to support it.
			WARNING: Forcing ASPM on may cause system lockups.

	pcie_hp=	[PCIE] PCI Express Hotplug driver options:
		nomsi	Do not use MSI for PCI Express Native Hotplug (this
			makes all PCIe ports use INTx for hotplug services).

	pcie_ports=	[PCIE] PCIe ports handling:
		auto	Ask the BIOS whether or not to use native PCIe services
			associated with PCIe ports (PME, hot-plug, AER).  Use
			them only if that is allowed by the BIOS.
		native	Use native PCIe services associated with PCIe ports
			unconditionally.
		compat	Treat PCIe ports as PCI-to-PCI bridges, disable the PCIe
			ports driver.

	pcie_pme=	[PCIE,PM] Native PCIe PME signaling options:
		nomsi	Do not use MSI for native PCIe PME signaling (this makes
			all PCIe root ports use INTx for all services).

	pcmv=		[HW,PCMCIA] BadgePAD 4

	pd.		[PARIDE]
			See Documentation/blockdev/paride.txt.

	pdcchassis=	[PARISC,HW] Disable/Enable PDC Chassis Status codes at
			boot time.
			Format: { 0 | 1 }
			See arch/parisc/kernel/pdc_chassis.c

	percpu_alloc=	Select which percpu first chunk allocator to use.
			Currently supported values are "embed" and "page".
			Archs may support subset or none of the	selections.
			See comments in mm/percpu.c for details on each
			allocator.  This parameter is primarily	for debugging
			and performance comparison.

	pf.		[PARIDE]
			See Documentation/blockdev/paride.txt.

	pg.		[PARIDE]
			See Documentation/blockdev/paride.txt.

	pirq=		[SMP,APIC] Manual mp-table setup
			See Documentation/x86/i386/IO-APIC.txt.

	plip=		[PPT,NET] Parallel port network link
			Format: { parport<nr> | timid | 0 }
			See also Documentation/parport.txt.

	pmtmr=		[X86] Manual setup of pmtmr I/O Port.
			Override pmtimer IOPort with a hex value.
			e.g. pmtmr=0x508

	pnp.debug=1	[PNP]
			Enable PNP debug messages (depends on the
			CONFIG_PNP_DEBUG_MESSAGES option).  Change at run-time
			via /sys/module/pnp/parameters/debug.  We always show
			current resource usage; turning this on also shows
			possible settings and some assignment information.

	pnpacpi=	[ACPI]
			{ off }

	pnpbios=	[ISAPNP]
			{ on | off | curr | res | no-curr | no-res }

	pnp_reserve_irq=
			[ISAPNP] Exclude IRQs for the autoconfiguration

	pnp_reserve_dma=
			[ISAPNP] Exclude DMAs for the autoconfiguration

	pnp_reserve_io=	[ISAPNP] Exclude I/O ports for the autoconfiguration
			Ranges are in pairs (I/O port base and size).

	pnp_reserve_mem=
			[ISAPNP] Exclude memory regions for the
			autoconfiguration.
			Ranges are in pairs (memory base and size).

	ports=		[IP_VS_FTP] IPVS ftp helper module
			Default is 21.
			Up to 8 (IP_VS_APP_MAX_PORTS) ports
			may be specified.
			Format: <port>,<port>....

	print-fatal-signals=
			[KNL] debug: print fatal signals

			If enabled, warn about various signal handling
			related application anomalies: too many signals,
			too many POSIX.1 timers, fatal signals causing a
			coredump - etc.

			If you hit the warning due to signal overflow,
			you might want to try "ulimit -i unlimited".

			default: off.

	printk.always_kmsg_dump=
			Trigger kmsg_dump for cases other than kernel oops or
			panics
			Format: <bool>  (1/Y/y=enable, 0/N/n=disable)
			default: disabled

	printk.time=	Show timing data prefixed to each printk message line
			Format: <bool>  (1/Y/y=enable, 0/N/n=disable)

	processor.max_cstate=	[HW,ACPI]
			Limit processor to maximum C-state
			max_cstate=9 overrides any DMI blacklist limit.

	processor.nocst	[HW,ACPI]
			Ignore the _CST method to determine C-states,
			instead using the legacy FADT method

	profile=	[KNL] Enable kernel profiling via /proc/profile
			Format: [schedule,]<number>
			Param: "schedule" - profile schedule points.
			Param: <number> - step/bucket size as a power of 2 for
				statistical time based profiling.
			Param: "sleep" - profile D-state sleeping (millisecs).
				Requires CONFIG_SCHEDSTATS
			Param: "kvm" - profile VM exits.

	prompt_ramdisk=	[RAM] List of RAM disks to prompt for floppy disk
			before loading.
			See Documentation/blockdev/ramdisk.txt.

	psmouse.proto=	[HW,MOUSE] Highest PS2 mouse protocol extension to
			probe for; one of (bare|imps|exps|lifebook|any).
	psmouse.rate=	[HW,MOUSE] Set desired mouse report rate, in reports
			per second.
	psmouse.resetafter=	[HW,MOUSE]
			Try to reset the device after so many bad packets
			(0 = never).
	psmouse.resolution=
			[HW,MOUSE] Set desired mouse resolution, in dpi.
	psmouse.smartscroll=
			[HW,MOUSE] Controls Logitech smartscroll autorepeat.
			0 = disabled, 1 = enabled (default).

	pstore.backend=	Specify the name of the pstore backend to use

	pt.		[PARIDE]
			See Documentation/blockdev/paride.txt.

	pty.legacy_count=
			[KNL] Number of legacy pty's. Overwrites compiled-in
			default number.

	quiet		[KNL] Disable most log messages

	r128=		[HW,DRM]

	raid=		[HW,RAID]
			See Documentation/md.txt.

	ramdisk_blocksize=	[RAM]
			See Documentation/blockdev/ramdisk.txt.

	ramdisk_size=	[RAM] Sizes of RAM disks in kilobytes
			See Documentation/blockdev/ramdisk.txt.

	rcu_nocbs=	[KNL,BOOT]
			In kernels built with CONFIG_RCU_NOCB_CPU=y, set
			the specified list of CPUs to be no-callback CPUs.
			Invocation of these CPUs' RCU callbacks will
			be offloaded to "rcuoN" kthreads created for
			that purpose.  This reduces OS jitter on the
			offloaded CPUs, which can be useful for HPC and
			real-time workloads.  It can also improve energy
			efficiency for asymmetric multiprocessors.

<<<<<<< HEAD
	rcu_nocbs_poll	[KNL,BOOT]
=======
	rcu_nocb_poll	[KNL,BOOT]
>>>>>>> 836dc9e3
			Rather than requiring that offloaded CPUs
			(specified by rcu_nocbs= above) explicitly
			awaken the corresponding "rcuoN" kthreads,
			make these kthreads poll for callbacks.
			This improves the real-time response for the
			offloaded CPUs by relieving them of the need to
			wake up the corresponding kthread, but degrades
			energy efficiency by requiring that the kthreads
			periodically wake up to do the polling.

	rcutree.blimit=	[KNL,BOOT]
			Set maximum number of finished RCU callbacks to process
			in one batch.

	rcutree.fanout_leaf=	[KNL,BOOT]
			Increase the number of CPUs assigned to each
			leaf rcu_node structure.  Useful for very large
			systems.

	rcutree.qhimark=	[KNL,BOOT]
			Set threshold of queued
			RCU callbacks over which batch limiting is disabled.

	rcutree.qlowmark=	[KNL,BOOT]
			Set threshold of queued RCU callbacks below which
			batch limiting is re-enabled.

	rcutree.rcu_cpu_stall_suppress=	[KNL,BOOT]
			Suppress RCU CPU stall warning messages.

	rcutree.rcu_cpu_stall_timeout= [KNL,BOOT]
			Set timeout for RCU CPU stall warning messages.

	rcutree.jiffies_till_first_fqs= [KNL,BOOT]
			Set delay from grace-period initialization to
			first attempt to force quiescent states.
			Units are jiffies, minimum value is zero,
			and maximum value is HZ.

	rcutree.jiffies_till_next_fqs= [KNL,BOOT]
			Set delay between subsequent attempts to force
			quiescent states.  Units are jiffies, minimum
			value is one, and maximum value is HZ.

	rcutorture.fqs_duration= [KNL,BOOT]
			Set duration of force_quiescent_state bursts.

	rcutorture.fqs_holdoff= [KNL,BOOT]
			Set holdoff time within force_quiescent_state bursts.

	rcutorture.fqs_stutter= [KNL,BOOT]
			Set wait time between force_quiescent_state bursts.

	rcutorture.irqreader= [KNL,BOOT]
			Test RCU readers from irq handlers.

	rcutorture.n_barrier_cbs= [KNL,BOOT]
			Set callbacks/threads for rcu_barrier() testing.

	rcutorture.nfakewriters= [KNL,BOOT]
			Set number of concurrent RCU writers.  These just
			stress RCU, they don't participate in the actual
			test, hence the "fake".

	rcutorture.nreaders= [KNL,BOOT]
			Set number of RCU readers.

	rcutorture.onoff_holdoff= [KNL,BOOT]
			Set time (s) after boot for CPU-hotplug testing.

	rcutorture.onoff_interval= [KNL,BOOT]
			Set time (s) between CPU-hotplug operations, or
			zero to disable CPU-hotplug testing.

	rcutorture.shuffle_interval= [KNL,BOOT]
			Set task-shuffle interval (s).  Shuffling tasks
			allows some CPUs to go into dyntick-idle mode
			during the rcutorture test.

	rcutorture.shutdown_secs= [KNL,BOOT]
			Set time (s) after boot system shutdown.  This
			is useful for hands-off automated testing.

	rcutorture.stall_cpu= [KNL,BOOT]
			Duration of CPU stall (s) to test RCU CPU stall
			warnings, zero to disable.

	rcutorture.stall_cpu_holdoff= [KNL,BOOT]
			Time to wait (s) after boot before inducing stall.

	rcutorture.stat_interval= [KNL,BOOT]
			Time (s) between statistics printk()s.

	rcutorture.stutter= [KNL,BOOT]
			Time (s) to stutter testing, for example, specifying
			five seconds causes the test to run for five seconds,
			wait for five seconds, and so on.  This tests RCU's
			ability to transition abruptly to and from idle.

	rcutorture.test_boost= [KNL,BOOT]
			Test RCU priority boosting?  0=no, 1=maybe, 2=yes.
			"Maybe" means test if the RCU implementation
			under test support RCU priority boosting.

	rcutorture.test_boost_duration= [KNL,BOOT]
			Duration (s) of each individual boost test.

	rcutorture.test_boost_interval= [KNL,BOOT]
			Interval (s) between each boost test.

	rcutorture.test_no_idle_hz= [KNL,BOOT]
			Test RCU's dyntick-idle handling.  See also the
			rcutorture.shuffle_interval parameter.

	rcutorture.torture_type= [KNL,BOOT]
			Specify the RCU implementation to test.

	rcutorture.verbose= [KNL,BOOT]
			Enable additional printk() statements.

	rdinit=		[KNL]
			Format: <full_path>
			Run specified binary instead of /init from the ramdisk,
			used for early userspace startup. See initrd.

	reboot=		[BUGS=X86-32,BUGS=ARM,BUGS=IA-64] Rebooting mode
			Format: <reboot_mode>[,<reboot_mode2>[,...]]
			See arch/*/kernel/reboot.c or arch/*/kernel/process.c

	relax_domain_level=
			[KNL, SMP] Set scheduler's default relax_domain_level.
			See Documentation/cgroups/cpusets.txt.

	reserve=	[KNL,BUGS] Force the kernel to ignore some iomem area

	reservetop=	[X86-32]
			Format: nn[KMG]
			Reserves a hole at the top of the kernel virtual
			address space.

	reservelow=	[X86]
			Format: nn[K]
			Set the amount of memory to reserve for BIOS at
			the bottom of the address space.

	reset_devices	[KNL] Force drivers to reset the underlying device
			during initialization.

	resume=		[SWSUSP]
			Specify the partition device for software suspend
			Format:
			{/dev/<dev> | PARTUUID=<uuid> | <int>:<int> | <hex>}

	resume_offset=	[SWSUSP]
			Specify the offset from the beginning of the partition
			given by "resume=" at which the swap header is located,
			in <PAGE_SIZE> units (needed only for swap files).
			See  Documentation/power/swsusp-and-swap-files.txt

	resumedelay=	[HIBERNATION] Delay (in seconds) to pause before attempting to
			read the resume files

	resumewait	[HIBERNATION] Wait (indefinitely) for resume device to show up.
			Useful for devices that are detected asynchronously
			(e.g. USB and MMC devices).

	hibernate=	[HIBERNATION]
		noresume	Don't check if there's a hibernation image
				present during boot.
		nocompress	Don't compress/decompress hibernation images.

	retain_initrd	[RAM] Keep initrd memory after extraction

	rhash_entries=	[KNL,NET]
			Set number of hash buckets for route cache

	riscom8=	[HW,SERIAL]
			Format: <io_board1>[,<io_board2>[,...<io_boardN>]]

	ro		[KNL] Mount root device read-only on boot

	root=		[KNL] Root filesystem
			See name_to_dev_t comment in init/do_mounts.c.

	rootdelay=	[KNL] Delay (in seconds) to pause before attempting to
			mount the root filesystem

	rootflags=	[KNL] Set root filesystem mount option string

	rootfstype=	[KNL] Set root filesystem type

	rootwait	[KNL] Wait (indefinitely) for root device to show up.
			Useful for devices that are detected asynchronously
			(e.g. USB and MMC devices).

	rw		[KNL] Mount root device read-write on boot

	S		[KNL] Run init in single mode

	sa1100ir	[NET]
			See drivers/net/irda/sa1100_ir.c.

	sbni=		[NET] Granch SBNI12 leased line adapter

	sched_debug	[KNL] Enables verbose scheduler debug messages.

	skew_tick=	[KNL] Offset the periodic timer tick per cpu to mitigate
			xtime_lock contention on larger systems, and/or RCU lock
			contention on all systems with CONFIG_MAXSMP set.
			Format: { "0" | "1" }
			0 -- disable. (may be 1 via CONFIG_CMDLINE="skew_tick=1"
			1 -- enable.
			Note: increases power consumption, thus should only be
			enabled if running jitter sensitive (HPC/RT) workloads.

	security=	[SECURITY] Choose a security module to enable at boot.
			If this boot parameter is not specified, only the first
			security module asking for security registration will be
			loaded. An invalid security module name will be treated
			as if no module has been chosen.

	selinux=	[SELINUX] Disable or enable SELinux at boot time.
			Format: { "0" | "1" }
			See security/selinux/Kconfig help text.
			0 -- disable.
			1 -- enable.
			Default value is set via kernel config option.
			If enabled at boot time, /selinux/disable can be used
			later to disable prior to initial policy load.

	apparmor=	[APPARMOR] Disable or enable AppArmor at boot time
			Format: { "0" | "1" }
			See security/apparmor/Kconfig help text
			0 -- disable.
			1 -- enable.
			Default value is set via kernel config option.

	serialnumber	[BUGS=X86-32]

	shapers=	[NET]
			Maximal number of shapers.

	show_msr=	[x86] show boot-time MSR settings
			Format: { <integer> }
			Show boot-time (BIOS-initialized) MSR settings.
			The parameter means the number of CPUs to show,
			for example 1 means boot CPU only.

	simeth=		[IA-64]
	simscsi=

	slram=		[HW,MTD]

	slab_max_order=	[MM, SLAB]
			Determines the maximum allowed order for slabs.
			A high setting may cause OOMs due to memory
			fragmentation.  Defaults to 1 for systems with
			more than 32MB of RAM, 0 otherwise.

	slub_debug[=options[,slabs]]	[MM, SLUB]
			Enabling slub_debug allows one to determine the
			culprit if slab objects become corrupted. Enabling
			slub_debug can create guard zones around objects and
			may poison objects when not in use. Also tracks the
			last alloc / free. For more information see
			Documentation/vm/slub.txt.

	slub_max_order= [MM, SLUB]
			Determines the maximum allowed order for slabs.
			A high setting may cause OOMs due to memory
			fragmentation. For more information see
			Documentation/vm/slub.txt.

	slub_min_objects=	[MM, SLUB]
			The minimum number of objects per slab. SLUB will
			increase the slab order up to slub_max_order to
			generate a sufficiently large slab able to contain
			the number of objects indicated. The higher the number
			of objects the smaller the overhead of tracking slabs
			and the less frequently locks need to be acquired.
			For more information see Documentation/vm/slub.txt.

	slub_min_order=	[MM, SLUB]
			Determines the minimum page order for slabs. Must be
			lower than slub_max_order.
			For more information see Documentation/vm/slub.txt.

	slub_nomerge	[MM, SLUB]
			Disable merging of slabs with similar size. May be
			necessary if there is some reason to distinguish
			allocs to different slabs. Debug options disable
			merging on their own.
			For more information see Documentation/vm/slub.txt.

	smart2=		[HW]
			Format: <io1>[,<io2>[,...,<io8>]]

	smsc-ircc2.nopnp	[HW] Don't use PNP to discover SMC devices
	smsc-ircc2.ircc_cfg=	[HW] Device configuration I/O port
	smsc-ircc2.ircc_sir=	[HW] SIR base I/O port
	smsc-ircc2.ircc_fir=	[HW] FIR base I/O port
	smsc-ircc2.ircc_irq=	[HW] IRQ line
	smsc-ircc2.ircc_dma=	[HW] DMA channel
	smsc-ircc2.ircc_transceiver= [HW] Transceiver type:
				0: Toshiba Satellite 1800 (GP data pin select)
				1: Fast pin select (default)
				2: ATC IRMode

	softlockup_panic=
			[KNL] Should the soft-lockup detector generate panics.
			Format: <integer>

	sonypi.*=	[HW] Sony Programmable I/O Control Device driver
			See Documentation/laptops/sonypi.txt

	specialix=	[HW,SERIAL] Specialix multi-serial port adapter
			See Documentation/serial/specialix.txt.

	spia_io_base=	[HW,MTD]
	spia_fio_base=
	spia_pedr=
	spia_peddr=

	stacktrace	[FTRACE]
			Enabled the stack tracer on boot up.

	stacktrace_filter=[function-list]
			[FTRACE] Limit the functions that the stack tracer
			will trace at boot up. function-list is a comma separated
			list of functions. This list can be changed at run
			time by the stack_trace_filter file in the debugfs
			tracing directory. Note, this enables stack tracing
			and the stacktrace above is not needed.

	sti=		[PARISC,HW]
			Format: <num>
			Set the STI (builtin display/keyboard on the HP-PARISC
			machines) console (graphic card) which should be used
			as the initial boot-console.
			See also comment in drivers/video/console/sticore.c.

	sti_font=	[HW]
			See comment in drivers/video/console/sticore.c.

	stifb=		[HW]
			Format: bpp:<bpp1>[:<bpp2>[:<bpp3>...]]

	sunrpc.min_resvport=
	sunrpc.max_resvport=
			[NFS,SUNRPC]
			SunRPC servers often require that client requests
			originate from a privileged port (i.e. a port in the
			range 0 < portnr < 1024).
			An administrator who wishes to reserve some of these
			ports for other uses may adjust the range that the
			kernel's sunrpc client considers to be privileged
			using these two parameters to set the minimum and
			maximum port values.

	sunrpc.pool_mode=
			[NFS]
			Control how the NFS server code allocates CPUs to
			service thread pools.  Depending on how many NICs
			you have and where their interrupts are bound, this
			option will affect which CPUs will do NFS serving.
			Note: this parameter cannot be changed while the
			NFS server is running.

			auto	    the server chooses an appropriate mode
				    automatically using heuristics
			global	    a single global pool contains all CPUs
			percpu	    one pool for each CPU
			pernode	    one pool for each NUMA node (equivalent
				    to global on non-NUMA machines)

	sunrpc.tcp_slot_table_entries=
	sunrpc.udp_slot_table_entries=
			[NFS,SUNRPC]
			Sets the upper limit on the number of simultaneous
			RPC calls that can be sent from the client to a
			server. Increasing these values may allow you to
			improve throughput, but will also increase the
			amount of memory reserved for use by the client.

	swapaccount[=0|1]
			[KNL] Enable accounting of swap in memory resource
			controller if no parameter or 1 is given or disable
			it if 0 is given (See Documentation/cgroups/memory.txt)

	swiotlb=	[IA-64] Number of I/O TLB slabs

	switches=	[HW,M68k]

	sysfs.deprecated=0|1 [KNL]
			Enable/disable old style sysfs layout for old udev
			on older distributions. When this option is enabled
			very new udev will not work anymore. When this option
			is disabled (or CONFIG_SYSFS_DEPRECATED not compiled)
			in older udev will not work anymore.
			Default depends on CONFIG_SYSFS_DEPRECATED_V2 set in
			the kernel configuration.

	sysrq_always_enabled
			[KNL]
			Ignore sysrq setting - this boot parameter will
			neutralize any effect of /proc/sys/kernel/sysrq.
			Useful for debugging.

	tdfx=		[HW,DRM]

	test_suspend=	[SUSPEND]
			Specify "mem" (for Suspend-to-RAM) or "standby" (for
			standby suspend) as the system sleep state to briefly
			enter during system startup.  The system is woken from
			this state using a wakeup-capable RTC alarm.

	thash_entries=	[KNL,NET]
			Set number of hash buckets for TCP connection

	thermal.act=	[HW,ACPI]
			-1: disable all active trip points in all thermal zones
			<degrees C>: override all lowest active trip points

	thermal.crt=	[HW,ACPI]
			-1: disable all critical trip points in all thermal zones
			<degrees C>: override all critical trip points

	thermal.nocrt=	[HW,ACPI]
			Set to disable actions on ACPI thermal zone
			critical and hot trip points.

	thermal.off=	[HW,ACPI]
			1: disable ACPI thermal control

	thermal.psv=	[HW,ACPI]
			-1: disable all passive trip points
			<degrees C>: override all passive trip points to this
			value

	thermal.tzp=	[HW,ACPI]
			Specify global default ACPI thermal zone polling rate
			<deci-seconds>: poll all this frequency
			0: no polling (default)

	threadirqs	[KNL]
			Force threading of all interrupt handlers except those
			marked explicitly IRQF_NO_THREAD.

	topology=	[S390]
			Format: {off | on}
			Specify if the kernel should make use of the cpu
			topology information if the hardware supports this.
			The scheduler will make use of this information and
			e.g. base its process migration decisions on it.
			Default is on.

	tp720=		[HW,PS2]

	tpm_suspend_pcr=[HW,TPM]
			Format: integer pcr id
			Specify that at suspend time, the tpm driver
			should extend the specified pcr with zeros,
			as a workaround for some chips which fail to
			flush the last written pcr on TPM_SaveState.
			This will guarantee that all the other pcrs
			are saved.

	trace_buf_size=nn[KMG]
			[FTRACE] will set tracing buffer size.

	trace_event=[event-list]
			[FTRACE] Set and start specified trace events in order
			to facilitate early boot debugging.
			See also Documentation/trace/events.txt

	trace_options=[option-list]
			[FTRACE] Enable or disable tracer options at boot.
			The option-list is a comma delimited list of options
			that can be enabled or disabled just as if you were
			to echo the option name into

			    /sys/kernel/debug/tracing/trace_options

			For example, to enable stacktrace option (to dump the
			stack trace of each event), add to the command line:

			      trace_options=stacktrace

			See also Documentation/trace/ftrace.txt "trace options"
			section.

	transparent_hugepage=
			[KNL]
			Format: [always|madvise|never]
			Can be used to control the default behavior of the system
			with respect to transparent hugepages.
			See Documentation/vm/transhuge.txt for more details.

	tsc=		Disable clocksource stability checks for TSC.
			Format: <string>
			[x86] reliable: mark tsc clocksource as reliable, this
			disables clocksource verification at runtime, as well
			as the stability checks done at bootup.	Used to enable
			high-resolution timer mode on older hardware, and in
			virtualized environment.
			[x86] noirqtime: Do not use TSC to do irq accounting.
			Used to run time disable IRQ_TIME_ACCOUNTING on any
			platforms where RDTSC is slow and this accounting
			can add overhead.

	turbografx.map[2|3]=	[HW,JOY]
			TurboGraFX parallel port interface
			Format:
			<port#>,<js1>,<js2>,<js3>,<js4>,<js5>,<js6>,<js7>
			See also Documentation/input/joystick-parport.txt

	udbg-immortal	[PPC] When debugging early kernel crashes that
			happen after console_init() and before a proper 
			console driver takes over, this boot options might
			help "seeing" what's going on.

	uhash_entries=	[KNL,NET]
			Set number of hash buckets for UDP/UDP-Lite connections

	uhci-hcd.ignore_oc=
			[USB] Ignore overcurrent events (default N).
			Some badly-designed motherboards generate lots of
			bogus events, for ports that aren't wired to
			anything.  Set this parameter to avoid log spamming.
			Note that genuine overcurrent events won't be
			reported either.

	unknown_nmi_panic
			[X86] Cause panic on unknown NMI.

	usbcore.authorized_default=
			[USB] Default USB device authorization:
			(default -1 = authorized except for wireless USB,
			0 = not authorized, 1 = authorized)

	usbcore.autosuspend=
			[USB] The autosuspend time delay (in seconds) used
			for newly-detected USB devices (default 2).  This
			is the time required before an idle device will be
			autosuspended.  Devices for which the delay is set
			to a negative value won't be autosuspended at all.

	usbcore.usbfs_snoop=
			[USB] Set to log all usbfs traffic (default 0 = off).

	usbcore.blinkenlights=
			[USB] Set to cycle leds on hubs (default 0 = off).

	usbcore.old_scheme_first=
			[USB] Start with the old device initialization
			scheme (default 0 = off).

	usbcore.usbfs_memory_mb=
			[USB] Memory limit (in MB) for buffers allocated by
			usbfs (default = 16, 0 = max = 2047).

	usbcore.use_both_schemes=
			[USB] Try the other device initialization scheme
			if the first one fails (default 1 = enabled).

	usbcore.initial_descriptor_timeout=
			[USB] Specifies timeout for the initial 64-byte
                        USB_REQ_GET_DESCRIPTOR request in milliseconds
			(default 5000 = 5.0 seconds).

	usbhid.mousepoll=
			[USBHID] The interval which mice are to be polled at.

	usb-storage.delay_use=
			[UMS] The delay in seconds before a new device is
			scanned for Logical Units (default 5).

	usb-storage.quirks=
			[UMS] A list of quirks entries to supplement or
			override the built-in unusual_devs list.  List
			entries are separated by commas.  Each entry has
			the form VID:PID:Flags where VID and PID are Vendor
			and Product ID values (4-digit hex numbers) and
			Flags is a set of characters, each corresponding
			to a common usb-storage quirk flag as follows:
				a = SANE_SENSE (collect more than 18 bytes
					of sense data);
				b = BAD_SENSE (don't collect more than 18
					bytes of sense data);
				c = FIX_CAPACITY (decrease the reported
					device capacity by one sector);
				d = NO_READ_DISC_INFO (don't use
					READ_DISC_INFO command);
				e = NO_READ_CAPACITY_16 (don't use
					READ_CAPACITY_16 command);
				h = CAPACITY_HEURISTICS (decrease the
					reported device capacity by one
					sector if the number is odd);
				i = IGNORE_DEVICE (don't bind to this
					device);
				l = NOT_LOCKABLE (don't try to lock and
					unlock ejectable media);
				m = MAX_SECTORS_64 (don't transfer more
					than 64 sectors = 32 KB at a time);
				n = INITIAL_READ10 (force a retry of the
					initial READ(10) command);
				o = CAPACITY_OK (accept the capacity
					reported by the device);
				p = WRITE_CACHE (the device cache is ON
					by default);
				r = IGNORE_RESIDUE (the device reports
					bogus residue values);
				s = SINGLE_LUN (the device has only one
					Logical Unit);
				w = NO_WP_DETECT (don't test whether the
					medium is write-protected).
			Example: quirks=0419:aaf5:rl,0421:0433:rc

	user_debug=	[KNL,ARM]
			Format: <int>
			See arch/arm/Kconfig.debug help text.
				 1 - undefined instruction events
				 2 - system calls
				 4 - invalid data aborts
				 8 - SIGSEGV faults
				16 - SIGBUS faults
			Example: user_debug=31

	userpte=
			[X86] Flags controlling user PTE allocations.

				nohigh = do not allocate PTE pages in
					HIGHMEM regardless of setting
					of CONFIG_HIGHPTE.

	vdso=		[X86,SH]
			vdso=2: enable compat VDSO (default with COMPAT_VDSO)
			vdso=1: enable VDSO (default)
			vdso=0: disable VDSO mapping

	vdso32=		[X86]
			vdso32=2: enable compat VDSO (default with COMPAT_VDSO)
			vdso32=1: enable 32-bit VDSO (default)
			vdso32=0: disable 32-bit VDSO mapping

	vector=		[IA-64,SMP]
			vector=percpu: enable percpu vector domain

	video=		[FB] Frame buffer configuration
			See Documentation/fb/modedb.txt.

	virtio_mmio.device=
			[VMMIO] Memory mapped virtio (platform) device.

				<size>@<baseaddr>:<irq>[:<id>]
			where:
				<size>     := size (can use standard suffixes
						like K, M and G)
				<baseaddr> := physical base address
				<irq>      := interrupt number (as passed to
						request_irq())
				<id>       := (optional) platform device id
			example:
				virtio_mmio.device=1K@0x100b0000:48:7

			Can be used multiple times for multiple devices.

	vga=		[BOOT,X86-32] Select a particular video mode
			See Documentation/x86/boot.txt and
			Documentation/svga.txt.
			Use vga=ask for menu.
			This is actually a boot loader parameter; the value is
			passed to the kernel using a special protocol.

	vmalloc=nn[KMG]	[KNL,BOOT] Forces the vmalloc area to have an exact
			size of <nn>. This can be used to increase the
			minimum size (128MB on x86). It can also be used to
			decrease the size and leave more room for directly
			mapped kernel RAM.

	vmhalt=		[KNL,S390] Perform z/VM CP command after system halt.
			Format: <command>

	vmpanic=	[KNL,S390] Perform z/VM CP command after kernel panic.
			Format: <command>

	vmpoff=		[KNL,S390] Perform z/VM CP command after power off.
			Format: <command>

	vsyscall=	[X86-64]
			Controls the behavior of vsyscalls (i.e. calls to
			fixed addresses of 0xffffffffff600x00 from legacy
			code).  Most statically-linked binaries and older
			versions of glibc use these calls.  Because these
			functions are at fixed addresses, they make nice
			targets for exploits that can control RIP.

			emulate     [default] Vsyscalls turn into traps and are
			            emulated reasonably safely.

			native      Vsyscalls are native syscall instructions.
			            This is a little bit faster than trapping
			            and makes a few dynamic recompilers work
			            better than they would in emulation mode.
			            It also makes exploits much easier to write.

			none        Vsyscalls don't work at all.  This makes
			            them quite hard to use for exploits but
			            might break your system.

	vt.cur_default=	[VT] Default cursor shape.
			Format: 0xCCBBAA, where AA, BB, and CC are the same as
			the parameters of the <Esc>[?A;B;Cc escape sequence;
			see VGA-softcursor.txt. Default: 2 = underline.

	vt.default_blu=	[VT]
			Format: <blue0>,<blue1>,<blue2>,...,<blue15>
			Change the default blue palette of the console.
			This is a 16-member array composed of values
			ranging from 0-255.

	vt.default_grn=	[VT]
			Format: <green0>,<green1>,<green2>,...,<green15>
			Change the default green palette of the console.
			This is a 16-member array composed of values
			ranging from 0-255.

	vt.default_red=	[VT]
			Format: <red0>,<red1>,<red2>,...,<red15>
			Change the default red palette of the console.
			This is a 16-member array composed of values
			ranging from 0-255.

	vt.default_utf8=
			[VT]
			Format=<0|1>
			Set system-wide default UTF-8 mode for all tty's.
			Default is 1, i.e. UTF-8 mode is enabled for all
			newly opened terminals.

	vt.global_cursor_default=
			[VT]
			Format=<-1|0|1>
			Set system-wide default for whether a cursor
			is shown on new VTs. Default is -1,
			i.e. cursors will be created by default unless
			overridden by individual drivers. 0 will hide
			cursors, 1 will display them.

	watchdog timers	[HW,WDT] For information on watchdog timers,
			see Documentation/watchdog/watchdog-parameters.txt
			or other driver-specific files in the
			Documentation/watchdog/ directory.

	x2apic_phys	[X86-64,APIC] Use x2apic physical mode instead of
			default x2apic cluster mode on platforms
			supporting x2apic.

	x86_mrst_timer= [X86-32,APBT]
			Choose timer option for x86 Moorestown MID platform.
			Two valid options are apbt timer only and lapic timer
			plus one apbt timer for broadcast timer.
			x86_mrst_timer=apbt_only | lapic_and_apbt

	xd=		[HW,XT] Original XT pre-IDE (RLL encoded) disks.
	xd_geo=		See header of drivers/block/xd.c.

	xen_emul_unplug=		[HW,X86,XEN]
			Unplug Xen emulated devices
			Format: [unplug0,][unplug1]
			ide-disks -- unplug primary master IDE devices
			aux-ide-disks -- unplug non-primary-master IDE devices
			nics -- unplug network devices
			all -- unplug all emulated devices (NICs and IDE disks)
			unnecessary -- unplugging emulated devices is
				unnecessary even if the host did not respond to
				the unplug protocol
			never -- do not unplug even if version check succeeds

	xirc2ps_cs=	[NET,PCMCIA]
			Format:
			<irq>,<irq_mask>,<io>,<full_duplex>,<do_sound>,<lockup_hack>[,<irq2>[,<irq3>[,<irq4>]]]

______________________________________________________________________

TODO:

	Add more DRM drivers.<|MERGE_RESOLUTION|>--- conflicted
+++ resolved
@@ -2438,11 +2438,7 @@
 			real-time workloads.  It can also improve energy
 			efficiency for asymmetric multiprocessors.
 
-<<<<<<< HEAD
-	rcu_nocbs_poll	[KNL,BOOT]
-=======
 	rcu_nocb_poll	[KNL,BOOT]
->>>>>>> 836dc9e3
 			Rather than requiring that offloaded CPUs
 			(specified by rcu_nocbs= above) explicitly
 			awaken the corresponding "rcuoN" kthreads,
