--- conflicted
+++ resolved
@@ -1264,7 +1264,7 @@
 	i8042.noloop	[HW] Disable the AUX Loopback command while probing
 			     for the AUX port
 	i8042.nomux	[HW] Don't check presence of an active multiplexing
-			     controller. Default: true.
+			     controller
 	i8042.nopnp	[HW] Don't use ACPIPnP / PnPBIOS to discover KBD/AUX
 			     controllers
 	i8042.notimeout	[HW] Ignore timeout condition signalled by controller
@@ -3103,7 +3103,6 @@
 			messages.  Disable with a value less than or equal
 			to zero.
 
-<<<<<<< HEAD
 	rcupdate.rcu_self_test= [KNL]
 			Run the RCU early boot self tests
 
@@ -3113,8 +3112,6 @@
 	rcupdate.rcu_self_test_sched= [KNL]
 			Run the RCU sched early boot self tests
 
-=======
->>>>>>> 2db633eb
 	rdinit=		[KNL]
 			Format: <full_path>
 			Run specified binary instead of /init from the ramdisk,
