This file details changes in 2.6 which affect PCMCIA card driver authors:
<<<<<<< HEAD
=======
* pcmcia_loop_config() and autoconfiguration (as of 2.6.36)
   If struct pcmcia_device *p_dev->config_flags is set accordingly,
   pcmcia_loop_config() now sets up certain configuration values
   automatically, though the driver may still override the settings
   in the callback function. The following autoconfiguration options
   are provided at the moment:
	CONF_AUTO_CHECK_VCC : check for matching Vcc
	CONF_AUTO_SET_VPP   : set Vpp
	CONF_AUTO_AUDIO     : auto-enable audio line, if required
	CONF_AUTO_SET_IO    : set ioport resources (->resource[0,1])
	CONF_AUTO_SET_IOMEM : set first iomem resource (->resource[2])

* pcmcia_request_configuration -> pcmcia_enable_device (as of 2.6.36)
   pcmcia_request_configuration() got renamed to pcmcia_enable_device(),
   as it mirrors pcmcia_disable_device(). Configuration settings are now
   stored in struct pcmcia_device, e.g. in the fields config_flags,
   config_index, config_base, vpp.

* pcmcia_request_window changes (as of 2.6.36)
   Instead of win_req_t, drivers are now requested to fill out
   struct pcmcia_device *p_dev->resource[2,3,4,5] for up to four ioport
   ranges. After a call to pcmcia_request_window(), the regions found there
   are reserved and may be used immediately -- until pcmcia_release_window()
   is called.

>>>>>>> 45f53cc9
* pcmcia_request_io changes (as of 2.6.36)
   Instead of io_req_t, drivers are now requested to fill out
   struct pcmcia_device *p_dev->resource[0,1] for up to two ioport
   ranges. After a call to pcmcia_request_io(), the ports found there
   are reserved, after calling pcmcia_request_configuration(), they may
   be used.

* No dev_info_t, no cs_types.h (as of 2.6.36)
   dev_info_t and a few other typedefs are removed. No longer use them
   in PCMCIA device drivers. Also, do not include pcmcia/cs_types.h, as
   this file is gone.

* No dev_node_t (as of 2.6.35)
   There is no more need to fill out a "dev_node_t" structure.

* New IRQ request rules (as of 2.6.35)
   Instead of the old pcmcia_request_irq() interface, drivers may now
   choose between:
   - calling request_irq/free_irq directly. Use the IRQ from *p_dev->irq.
   - use pcmcia_request_irq(p_dev, handler_t); the PCMCIA core will
     clean up automatically on calls to pcmcia_disable_device() or
     device ejection.
   - drivers still not capable of IRQF_SHARED (or not telling us so) may
     use the deprecated pcmcia_request_exclusive_irq() for the time
     being; they might receive a shared IRQ nonetheless.

* no cs_error / CS_CHECK / CONFIG_PCMCIA_DEBUG (as of 2.6.33)
   Instead of the cs_error() callback or the CS_CHECK() macro, please use
   Linux-style checking of return values, and -- if necessary -- debug
   messages using "dev_dbg()" or "pr_debug()".

* New CIS tuple access (as of 2.6.33)
   Instead of pcmcia_get_{first,next}_tuple(), pcmcia_get_tuple_data() and
   pcmcia_parse_tuple(), a driver shall use "pcmcia_get_tuple()" if it is
   only interested in one (raw) tuple, or "pcmcia_loop_tuple()" if it is
   interested in all tuples of one type. To decode the MAC from CISTPL_FUNCE,
   a new helper "pcmcia_get_mac_from_cis()" was added.

* New configuration loop helper (as of 2.6.28)
   By calling pcmcia_loop_config(), a driver can iterate over all available
   configuration options. During a driver's probe() phase, one doesn't need
   to use pcmcia_get_{first,next}_tuple, pcmcia_get_tuple_data and
   pcmcia_parse_tuple directly in most if not all cases.

* New release helper (as of 2.6.17)
   Instead of calling pcmcia_release_{configuration,io,irq,win}, all that's
   necessary now is calling pcmcia_disable_device. As there is no valid
   reason left to call pcmcia_release_io and pcmcia_release_irq, the
   exports for them were removed.

* Unify detach and REMOVAL event code, as well as attach and INSERTION
  code (as of 2.6.16)
       void (*remove)          (struct pcmcia_device *dev);
       int (*probe)            (struct pcmcia_device *dev);

* Move suspend, resume and reset out of event handler (as of 2.6.16)
       int (*suspend)          (struct pcmcia_device *dev);
       int (*resume)           (struct pcmcia_device *dev);
  should be initialized in struct pcmcia_driver, and handle
  (SUSPEND == RESET_PHYSICAL) and (RESUME == CARD_RESET) events

* event handler initialization in struct pcmcia_driver (as of 2.6.13)
   The event handler is notified of all events, and must be initialized
   as the event() callback in the driver's struct pcmcia_driver.

* pcmcia/version.h should not be used (as of 2.6.13)
   This file will be removed eventually.

* in-kernel device<->driver matching (as of 2.6.13)
   PCMCIA devices and their correct drivers can now be matched in
   kernelspace. See 'devicetable.txt' for details.

* Device model integration (as of 2.6.11)
   A struct pcmcia_device is registered with the device model core,
   and can be used (e.g. for SET_NETDEV_DEV) by using
   handle_to_dev(client_handle_t * handle).

* Convert internal I/O port addresses to unsigned int (as of 2.6.11)
   ioaddr_t should be replaced by unsigned int in PCMCIA card drivers.

* irq_mask and irq_list parameters (as of 2.6.11)
   The irq_mask and irq_list parameters should no longer be used in
   PCMCIA card drivers. Instead, it is the job of the PCMCIA core to
   determine which IRQ should be used. Therefore, link->irq.IRQInfo2
   is ignored.

* client->PendingEvents is gone (as of 2.6.11)
   client->PendingEvents is no longer available.

* client->Attributes are gone (as of 2.6.11)
   client->Attributes is unused, therefore it is removed from all
   PCMCIA card drivers

* core functions no longer available (as of 2.6.11)
   The following functions have been removed from the kernel source
   because they are unused by all in-kernel drivers, and no external
   driver was reported to rely on them:
	pcmcia_get_first_region()
	pcmcia_get_next_region()
	pcmcia_modify_window()
	pcmcia_set_event_mask()
	pcmcia_get_first_window()
	pcmcia_get_next_window()

* device list iteration upon module removal (as of 2.6.10)
   It is no longer necessary to iterate on the driver's internal
   client list and call the ->detach() function upon module removal.

* Resource management. (as of 2.6.8)
   Although the PCMCIA subsystem will allocate resources for cards,
   it no longer marks these resources busy. This means that driver
   authors are now responsible for claiming your resources as per
   other drivers in Linux. You should use request_region() to mark
   your IO regions in-use, and request_mem_region() to mark your
   memory regions in-use. The name argument should be a pointer to
   your driver name. Eg, for pcnet_cs, name should point to the
   string "pcnet_cs".

* CardServices is gone
  CardServices() in 2.4 is just a big switch statement to call various
  services.  In 2.6, all of those entry points are exported and called
  directly (except for pcmcia_report_error(), just use cs_error() instead).

* struct pcmcia_driver
  You need to use struct pcmcia_driver and pcmcia_{un,}register_driver
  instead of {un,}register_pccard_driver<|MERGE_RESOLUTION|>--- conflicted
+++ resolved
@@ -1,6 +1,4 @@
 This file details changes in 2.6 which affect PCMCIA card driver authors:
-<<<<<<< HEAD
-=======
 * pcmcia_loop_config() and autoconfiguration (as of 2.6.36)
    If struct pcmcia_device *p_dev->config_flags is set accordingly,
    pcmcia_loop_config() now sets up certain configuration values
@@ -26,7 +24,6 @@
    are reserved and may be used immediately -- until pcmcia_release_window()
    is called.
 
->>>>>>> 45f53cc9
 * pcmcia_request_io changes (as of 2.6.36)
    Instead of io_req_t, drivers are now requested to fill out
    struct pcmcia_device *p_dev->resource[0,1] for up to two ioport
