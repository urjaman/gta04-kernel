			SPEAr ARM Linux Overview
			==========================

Introduction
------------

  SPEAr (Structured Processor Enhanced Architecture).
  weblink : http://www.st.com/spear

  The ST Microelectronics SPEAr range of ARM9/CortexA9 System-on-Chip CPUs are
  supported by the 'spear' platform of ARM Linux. Currently SPEAr1310,
  SPEAr1340, SPEAr300, SPEAr310, SPEAr320 and SPEAr600 SOCs are supported.

  Hierarchy in SPEAr is as follows:

  SPEAr (Platform)
	- SPEAr3XX (3XX SOC series, based on ARM9)
		- SPEAr300 (SOC)
			- SPEAr300 Evaluation Board
		- SPEAr310 (SOC)
			- SPEAr310 Evaluation Board
		- SPEAr320 (SOC)
			- SPEAr320 Evaluation Board
	- SPEAr6XX (6XX SOC series, based on ARM9)
		- SPEAr600 (SOC)
			- SPEAr600 Evaluation Board
	- SPEAr13XX (13XX SOC series, based on ARM CORTEXA9)
		- SPEAr1310 (SOC)
			- SPEAr1310 Evaluation Board
		- SPEAr1340 (SOC)
			- SPEAr1340 Evaluation Board

  Configuration
  -------------

  A generic configuration is provided for each machine, and can be used as the
  default by
	make spear13xx_defconfig
	make spear3xx_defconfig
	make spear6xx_defconfig

  Layout
  ------

  The common files for multiple machine families (SPEAr3xx, SPEAr6xx and
  SPEAr13xx) are located in the platform code contained in arch/arm/plat-spear
  with headers in plat/.

  Each machine series have a directory with name arch/arm/mach-spear followed by
  series name. Like mach-spear3xx, mach-spear6xx and mach-spear13xx.

  Common file for machines of spear3xx family is mach-spear3xx/spear3xx.c, for
  spear6xx is mach-spear6xx/spear6xx.c and for spear13xx family is
  mach-spear13xx/spear13xx.c. mach-spear* also contain soc/machine specific
  files, like spear1310.c, spear1340.c spear300.c, spear310.c, spear320.c and
  spear600.c.  mach-spear* doesn't contains board specific files as they fully
  support Flattened Device Tree.


  Document Author
  ---------------

<<<<<<< HEAD
  Viresh Kumar <viresh.kumar@st.com>, (c) 2010-2012 ST Microelectronics
=======
  Viresh Kumar <viresh.linux@gmail.com>, (c) 2010-2012 ST Microelectronics
>>>>>>> bd0a521e
<|MERGE_RESOLUTION|>--- conflicted
+++ resolved
@@ -60,8 +60,4 @@
   Document Author
   ---------------
 
-<<<<<<< HEAD
-  Viresh Kumar <viresh.kumar@st.com>, (c) 2010-2012 ST Microelectronics
-=======
-  Viresh Kumar <viresh.linux@gmail.com>, (c) 2010-2012 ST Microelectronics
->>>>>>> bd0a521e
+  Viresh Kumar <viresh.linux@gmail.com>, (c) 2010-2012 ST Microelectronics