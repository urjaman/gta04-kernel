--- conflicted
+++ resolved
@@ -10,14 +10,6 @@
 Each button (key) is represented as a sub-node of "gpio-keys":
 Subnode properties:
 
-<<<<<<< HEAD
-	- label: Descriptive name of the key.
-	- linux,code: Keycode to emit.
-
-Required mutual exclusive subnode-properties:
-	- gpios: OF device-tree gpio specification.
-	- interrupts: the interrupt line for that input
-=======
 	- gpios: OF device-tree gpio specification.
 	- interrupts: the interrupt line for that input.
 	- label: Descriptive name of the key.
@@ -25,7 +17,6 @@
 
 Note that either "interrupts" or "gpios" properties can be omitted, but not
 both at the same time. Specifying both properties is allowed.
->>>>>>> 2a7eaea0
 
 Optional subnode-properties:
 	- linux,input-type: Specify event type this button/key generates.
