Voltage/Current Regulators

Optional properties:
- regulator-name: A string used as a descriptive name for regulator outputs
- regulator-min-microvolt: smallest voltage consumers may set
- regulator-max-microvolt: largest voltage consumers may set
- regulator-microvolt-offset: Offset applied to voltages to compensate for voltage drops
- regulator-min-microamp: smallest current consumers may set
- regulator-max-microamp: largest current consumers may set
- regulator-input-current-limit-microamp: maximum input current regulator allows
- regulator-always-on: boolean, regulator should never be disabled
- regulator-boot-on: bootloader/firmware enabled regulator
- regulator-allow-bypass: allow the regulator to go into bypass mode
- <name>-supply: phandle to the parent supply/regulator node
- regulator-ramp-delay: ramp delay for regulator(in uV/uS)
  For hardware which supports disabling ramp rate, it should be explicitly
  initialised to zero (regulator-ramp-delay = <0>) for disabling ramp delay.
- regulator-enable-ramp-delay: The time taken, in microseconds, for the supply
  rail to reach the target voltage, plus/minus whatever tolerance the board
  design requires. This property describes the total system ramp time
  required due to the combination of internal ramping of the regulator itself,
  and board design issues such as trace capacitance and load on the supply.
- regulator-soft-start: Enable soft start so that voltage ramps slowly
- regulator-state-mem sub-root node for Suspend-to-RAM mode
  : suspend to memory, the device goes to sleep, but all data stored in memory,
  only some external interrupt can wake the device.
- regulator-state-disk sub-root node for Suspend-to-DISK mode
  : suspend to disk, this state operates similarly to Suspend-to-RAM,
  but includes a final step of writing memory contents to disk.
- regulator-state-[mem/disk] node has following common properties:
	- regulator-on-in-suspend: regulator should be on in suspend state.
	- regulator-off-in-suspend: regulator should be off in suspend state.
	- regulator-suspend-microvolt: regulator should be set to this voltage
	  in suspend.
	- regulator-mode: operating mode in the given suspend state.
	  The set of possible operating modes depends on the capabilities of
	  every hardware so the valid modes are documented on each regulator
	  device tree binding document.
- regulator-initial-mode: initial operating mode. The set of possible operating
  modes depends on the capabilities of every hardware so each device binding
  documentation explains which values the regulator supports.
- regulator-system-load: Load in uA present on regulator that is not captured by
  any consumer request.
- regulator-pull-down: Enable pull down resistor when the regulator is disabled.
<<<<<<< HEAD
=======
- regulator-over-current-protection: Enable over current protection.
>>>>>>> 9fe8ecca

Deprecated properties:
- regulator-compatible: If a regulator chip contains multiple
  regulators, and if the chip's binding contains a child node that
  describes each regulator, then this property indicates which regulator
  this child node is intended to configure. If this property is missing,
  the node's name will be used instead.

Example:

	xyzreg: regulator@0 {
		regulator-min-microvolt = <1000000>;
		regulator-max-microvolt = <2500000>;
		regulator-always-on;
		vin-supply = <&vin>;

		regulator-state-mem {
			regulator-on-in-suspend;
		};
	};

Regulator Consumers:
Consumer nodes can reference one or more of its supplies/
regulators using the below bindings.

- <name>-supply: phandle to the regulator node

These are the same bindings that a regulator in the above
example used to reference its own supply, in which case
its just seen as a special case of a regulator being a
consumer itself.

Example of a consumer device node (mmc) referencing two
regulators (twl_reg1 and twl_reg2),

	twl_reg1: regulator@0 {
		...
		...
		...
	};

	twl_reg2: regulator@1 {
		...
		...
		...
	};

	mmc: mmc@0x0 {
		...
		...
		vmmc-supply = <&twl_reg1>;
		vmmcaux-supply = <&twl_reg2>;
	};<|MERGE_RESOLUTION|>--- conflicted
+++ resolved
@@ -42,10 +42,7 @@
 - regulator-system-load: Load in uA present on regulator that is not captured by
   any consumer request.
 - regulator-pull-down: Enable pull down resistor when the regulator is disabled.
-<<<<<<< HEAD
-=======
 - regulator-over-current-protection: Enable over current protection.
->>>>>>> 9fe8ecca
 
 Deprecated properties:
 - regulator-compatible: If a regulator chip contains multiple
