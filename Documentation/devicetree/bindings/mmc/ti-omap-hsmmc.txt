* TI Highspeed MMC host controller for OMAP

The Highspeed MMC Host Controller on TI OMAP family
provides an interface for MMC, SD, and SDIO types of memory cards.

This file documents differences between the core properties described
by mmc.txt and the properties used by the omap_hsmmc driver.

Required properties:
- compatible:
 Should be "ti,omap2-hsmmc", for OMAP2 controllers
 Should be "ti,omap3-hsmmc", for OMAP3 controllers
 Should be "ti,omap4-hsmmc", for OMAP4 controllers
- ti,hwmods: Must be "mmc<n>", n is controller instance starting 1

Optional properties:
ti,dual-volt: boolean, supports dual voltage cards
<supply-name>-supply: phandle to the regulator device tree node
"supply-name" examples are "vmmc", "vmmc_aux" etc
ti,non-removable: non-removable slot (like eMMC)
ti,needs-special-reset: Requires a special softreset sequence
ti,needs-special-hs-handling: HSMMC IP needs special setting for handling High Speed
dmas: DMA controller phandle and DMA request value ordered pair
One tx and one rx pair is required.
dma-names: DMA request names. These strings correspond 1:1 with
the ordered pairs in dmas. The RX request must be "rx" and the
TX request must be "tx".

Examples:

[hwmod populated DMA resources]

	mmc1: mmc@0x4809c000 {
		compatible = "ti,omap4-hsmmc";
		reg = <0x4809c000 0x400>;
		ti,hwmods = "mmc1";
		ti,dual-volt;
		bus-width = <4>;
		vmmc-supply = <&vmmc>; /* phandle to regulator node */
		ti,non-removable;
	};

[generic DMA request binding]

	mmc1: mmc@0x4809c000 {
		compatible = "ti,omap4-hsmmc";
		reg = <0x4809c000 0x400>;
		ti,hwmods = "mmc1";
		ti,dual-volt;
		bus-width = <4>;
		vmmc-supply = <&vmmc>; /* phandle to regulator node */
		ti,non-removable;
<<<<<<< HEAD
		dmas = <&edma 24
			&edma 25>;
		dma-names = "tx", "rx";
	};
=======
	};

OMAP HSMMC CONTROL

Required properties:
- compatible: Should be "ti,omap-hsmmc-control"
- reg : Address and length of the register set for the device. It contains
 the address of "pbias" and/or "prog_io1" and/or "ctrl_mmc1" and/or "devconf1"
 and/or "devconf0"
- reg-names: The names of the register addresses corresponding to the registers
 filled in "reg".
- ti,ctrl-type: This is used to differentiate mmc1, mmc2 on different
 omap SOCs like 2430, omap3, omap3630, omap4, omap5.
 MMC1 pbias programming is same for omap2430 and omap3 but differs across
 omap3,4,5.
 Should be "0" for no control mmc module configuration
 Should be "1" for MMC1 on OMAP2430 for MMC1 pbias, loopback
  and speed mode configuration
 Should be "2" for MMC2 on OMAP2430, OMAP3 for loopback clock configuration
 Should be "3" for MMC1 on OMAP3430 for MMC1 pbias, loopback
  and speed mode configuration
 Should be "4" for MMC1 on OMAP3630 for MMC1 pbias, loopback
  and speed mode configuration
 Should be "5" for MMC1 on OMAP4 for MMC1 pbias configuration
 Should be "6" for MMC2 on OMAP4 for loopback clock configuration
 Should be "7" for MMC1 on OMAP5 for MMC1 pbias configuration

Example:
omap_control_mmc1: omap-hsmmc-control@4A100600 {
	compatible = "ti,omap-hsmmc-control";
	reg = <0x4A100600 0x4>,
	      <0x4A100628 0x4>;
	reg-names = "pbias", "mmc1";
	ctrl-type = <5>;
};
>>>>>>> 35e3f25d
<|MERGE_RESOLUTION|>--- conflicted
+++ resolved
@@ -50,12 +50,9 @@
 		bus-width = <4>;
 		vmmc-supply = <&vmmc>; /* phandle to regulator node */
 		ti,non-removable;
-<<<<<<< HEAD
 		dmas = <&edma 24
 			&edma 25>;
 		dma-names = "tx", "rx";
-	};
-=======
 	};
 
 OMAP HSMMC CONTROL
@@ -90,5 +87,4 @@
 	      <0x4A100628 0x4>;
 	reg-names = "pbias", "mmc1";
 	ctrl-type = <5>;
-};
->>>>>>> 35e3f25d
+};