The following is a list of files and features that are going to be
removed in the kernel source tree.  Every entry should contain what
exactly is going away, why it is happening, and who is going to be doing
the work.  When the feature is removed from the kernel, it should also
be removed from this file.

---------------------------

What:	PRISM54
When:	2.6.34

Why:	prism54 FullMAC PCI / Cardbus devices used to be supported only by the
	prism54 wireless driver. After Intersil stopped selling these
	devices in preference for the newer more flexible SoftMAC devices
	a SoftMAC device driver was required and prism54 did not support
	them. The p54pci driver now exists and has been present in the kernel for
	a while. This driver supports both SoftMAC devices and FullMAC devices.
	The main difference between these devices was the amount of memory which
	could be used for the firmware. The SoftMAC devices support a smaller
	amount of memory. Because of this the SoftMAC firmware fits into FullMAC
	devices's memory. p54pci supports not only PCI / Cardbus but also USB
	and SPI. Since p54pci supports all devices prism54 supports
	you will have a conflict. I'm not quite sure how distributions are
	handling this conflict right now. prism54 was kept around due to
	claims users may experience issues when using the SoftMAC driver.
	Time has passed users have not reported issues. If you use prism54
	and for whatever reason you cannot use p54pci please let us know!
	E-mail us at: linux-wireless@vger.kernel.org

	For more information see the p54 wiki page:

	http://wireless.kernel.org/en/users/Drivers/p54

Who:	Luis R. Rodriguez <lrodriguez@atheros.com>

---------------------------

What:	IRQF_SAMPLE_RANDOM
Check:	IRQF_SAMPLE_RANDOM
When:	July 2009

Why:	Many of IRQF_SAMPLE_RANDOM users are technically bogus as entropy
	sources in the kernel's current entropy model. To resolve this, every
	input point to the kernel's entropy pool needs to better document the
	type of entropy source it actually is. This will be replaced with
	additional add_*_randomness functions in drivers/char/random.c

Who:	Robin Getz <rgetz@blackfin.uclinux.org> & Matt Mackall <mpm@selenic.com>

---------------------------

What:	Deprecated snapshot ioctls
When:	2.6.36

Why:	The ioctls in kernel/power/user.c were marked as deprecated long time
	ago. Now they notify users about that so that they need to replace
	their userspace. After some more time, remove them completely.

Who:	Jiri Slaby <jirislaby@gmail.com>

---------------------------

What:	The ieee80211_regdom module parameter
When:	March 2010 / desktop catchup

Why:	This was inherited by the CONFIG_WIRELESS_OLD_REGULATORY code,
	and currently serves as an option for users to define an
	ISO / IEC 3166 alpha2 code for the country they are currently
	present in. Although there are userspace API replacements for this
	through nl80211 distributions haven't yet caught up with implementing
	decent alternatives through standard GUIs. Although available as an
	option through iw or wpa_supplicant its just a matter of time before
	distributions pick up good GUI options for this. The ideal solution
	would actually consist of intelligent designs which would do this for
	the user automatically even when travelling through different countries.
	Until then we leave this module parameter as a compromise.

	When userspace improves with reasonable widely-available alternatives for
	this we will no longer need this module parameter. This entry hopes that
	by the super-futuristically looking date of "March 2010" we will have
	such replacements widely available.

Who:	Luis R. Rodriguez <lrodriguez@atheros.com>

---------------------------

What:	dev->power.power_state
When:	July 2007
Why:	Broken design for runtime control over driver power states, confusing
	driver-internal runtime power management with:  mechanisms to support
	system-wide sleep state transitions; event codes that distinguish
	different phases of swsusp "sleep" transitions; and userspace policy
	inputs.  This framework was never widely used, and most attempts to
	use it were broken.  Drivers should instead be exposing domain-specific
	interfaces either to kernel or to userspace.
Who:	Pavel Machek <pavel@suse.cz>

---------------------------

What:	Video4Linux API 1 ioctls and from Video devices.
When:	July 2009
Files:	include/linux/videodev.h
Check:	include/linux/videodev.h
Why:	V4L1 AP1 was replaced by V4L2 API during migration from 2.4 to 2.6
	series. The old API have lots of drawbacks and don't provide enough
	means to work with all video and audio standards. The newer API is
	already available on the main drivers and should be used instead.
	Newer drivers should use v4l_compat_translate_ioctl function to handle
	old calls, replacing to newer ones.
	Decoder iocts are using internally to allow video drivers to
	communicate with video decoders. This should also be improved to allow
	V4L2 calls being translated into compatible internal ioctls.
	Compatibility ioctls will be provided, for a while, via 
	v4l1-compat module. 
Who:	Mauro Carvalho Chehab <mchehab@infradead.org>

---------------------------

What:	PCMCIA control ioctl (needed for pcmcia-cs [cardmgr, cardctl])
When:	2.6.35/2.6.36
Files:	drivers/pcmcia/: pcmcia_ioctl.c
Why:	With the 16-bit PCMCIA subsystem now behaving (almost) like a
	normal hotpluggable bus, and with it using the default kernel
	infrastructure (hotplug, driver core, sysfs) keeping the PCMCIA
	control ioctl needed by cardmgr and cardctl from pcmcia-cs is
	unnecessary and potentially harmful (it does not provide for
	proper locking), and makes further cleanups and integration of the
	PCMCIA subsystem into the Linux kernel device driver model more
	difficult. The features provided by cardmgr and cardctl are either
	handled by the kernel itself now or are available in the new
	pcmciautils package available at
	http://kernel.org/pub/linux/utils/kernel/pcmcia/

	For all architectures except ARM, the associated config symbol
	has been removed from kernel 2.6.34; for ARM, it will be likely
	be removed from kernel 2.6.35. The actual code will then likely
	be removed from kernel 2.6.36.
Who:	Dominik Brodowski <linux@dominikbrodowski.net>

---------------------------

What:	sys_sysctl
When:	September 2010
Option: CONFIG_SYSCTL_SYSCALL
Why:	The same information is available in a more convenient from
	/proc/sys, and none of the sysctl variables appear to be
	important performance wise.

	Binary sysctls are a long standing source of subtle kernel
	bugs and security issues.

	When I looked several months ago all I could find after
	searching several distributions were 5 user space programs and
	glibc (which falls back to /proc/sys) using this syscall.

	The man page for sysctl(2) documents it as unusable for user
	space programs.

	sysctl(2) is not generally ABI compatible to a 32bit user
	space application on a 64bit and a 32bit kernel.

	For the last several months the policy has been no new binary
	sysctls and no one has put forward an argument to use them.

	Binary sysctls issues seem to keep happening appearing so
	properly deprecating them (with a warning to user space) and a
	2 year grace warning period will mean eventually we can kill
	them and end the pain.

	In the mean time individual binary sysctls can be dealt with
	in a piecewise fashion.

Who:	Eric Biederman <ebiederm@xmission.com>

---------------------------

What:	remove EXPORT_SYMBOL(kernel_thread)
When:	August 2006
Files:	arch/*/kernel/*_ksyms.c
Check:	kernel_thread
Why:	kernel_thread is a low-level implementation detail.  Drivers should
        use the <linux/kthread.h> API instead which shields them from
	implementation details and provides a higherlevel interface that
	prevents bugs and code duplication
Who:	Christoph Hellwig <hch@lst.de>

---------------------------

What:	Unused EXPORT_SYMBOL/EXPORT_SYMBOL_GPL exports
	(temporary transition config option provided until then)
	The transition config option will also be removed at the same time.
When:	before 2.6.19
Why:	Unused symbols are both increasing the size of the kernel binary
	and are often a sign of "wrong API"
Who:	Arjan van de Ven <arjan@linux.intel.com>

---------------------------

What:	PHYSDEVPATH, PHYSDEVBUS, PHYSDEVDRIVER in the uevent environment
When:	October 2008
Why:	The stacking of class devices makes these values misleading and
	inconsistent.
	Class devices should not carry any of these properties, and bus
	devices have SUBSYTEM and DRIVER as a replacement.
Who:	Kay Sievers <kay.sievers@suse.de>

---------------------------

What:	ACPI procfs interface
When:	July 2008
Why:	ACPI sysfs conversion should be finished by January 2008.
	ACPI procfs interface will be removed in July 2008 so that
	there is enough time for the user space to catch up.
Who:	Zhang Rui <rui.zhang@intel.com>

---------------------------

What:	/proc/acpi/button
When:	August 2007
Why:	/proc/acpi/button has been replaced by events to the input layer
	since 2.6.20.
Who:	Len Brown <len.brown@intel.com>

---------------------------

What:	/proc/acpi/event
When:	February 2008
Why:	/proc/acpi/event has been replaced by events via the input layer
	and netlink since 2.6.23.
Who:	Len Brown <len.brown@intel.com>

---------------------------

What:	i386/x86_64 bzImage symlinks
When:	April 2010

Why:	The i386/x86_64 merge provides a symlink to the old bzImage
	location so not yet updated user space tools, e.g. package
	scripts, do not break.
Who:	Thomas Gleixner <tglx@linutronix.de>

---------------------------

What (Why):
	- xt_recent: the old ipt_recent proc dir
	  (superseded by /proc/net/xt_recent)

When:	January 2009 or Linux 2.7.0, whichever comes first
Why:	Superseded by newer revisions or modules
Who:	Jan Engelhardt <jengelh@computergmbh.de>

---------------------------

What:	GPIO autorequest on gpio_direction_{input,output}() in gpiolib
When:	February 2010
Why:	All callers should use explicit gpio_request()/gpio_free().
	The autorequest mechanism in gpiolib was provided mostly as a
	migration aid for legacy GPIO interfaces (for SOC based GPIOs).
	Those users have now largely migrated.  Platforms implementing
	the GPIO interfaces without using gpiolib will see no changes.
Who:	David Brownell <dbrownell@users.sourceforge.net>
---------------------------

What:	b43 support for firmware revision < 410
When:	The schedule was July 2008, but it was decided that we are going to keep the
        code as long as there are no major maintanance headaches.
	So it _could_ be removed _any_ time now, if it conflicts with something new.
Why:	The support code for the old firmware hurts code readability/maintainability
	and slightly hurts runtime performance. Bugfixes for the old firmware
	are not provided by Broadcom anymore.
Who:	Michael Buesch <mb@bu3sch.de>

---------------------------

What:	/sys/o2cb symlink
When:	January 2010
Why:	/sys/fs/o2cb is the proper location for this information - /sys/o2cb
	exists as a symlink for backwards compatibility for old versions of
	ocfs2-tools. 2 years should be sufficient time to phase in new versions
	which know to look in /sys/fs/o2cb.
Who:	ocfs2-devel@oss.oracle.com

---------------------------

What:	Ability for non root users to shm_get hugetlb pages based on mlock
	resource limits
When:	2.6.31
Why:	Non root users need to be part of /proc/sys/vm/hugetlb_shm_group or
	have CAP_IPC_LOCK to be able to allocate shm segments backed by
	huge pages.  The mlock based rlimit check to allow shm hugetlb is
	inconsistent with mmap based allocations.  Hence it is being
	deprecated.
Who:	Ravikiran Thirumalai <kiran@scalex86.org>

---------------------------

What:	CONFIG_THERMAL_HWMON
When:	January 2009
Why:	This option was introduced just to allow older lm-sensors userspace
	to keep working over the upgrade to 2.6.26. At the scheduled time of
	removal fixed lm-sensors (2.x or 3.x) should be readily available.
Who:	Rene Herman <rene.herman@gmail.com>

---------------------------

What:	Code that is now under CONFIG_WIRELESS_EXT_SYSFS
	(in net/core/net-sysfs.c)
When:	After the only user (hal) has seen a release with the patches
	for enough time, probably some time in 2010.
Why:	Over 1K .text/.data size reduction, data is available in other
	ways (ioctls)
Who:	Johannes Berg <johannes@sipsolutions.net>

---------------------------

What: CONFIG_NF_CT_ACCT
When: 2.6.29
Why:  Accounting can now be enabled/disabled without kernel recompilation.
      Currently used only to set a default value for a feature that is also
      controlled by a kernel/module/sysfs/sysctl parameter.
Who:  Krzysztof Piotr Oledzki <ole@ans.pl>

---------------------------

What:	sysfs ui for changing p4-clockmod parameters
When:	September 2009
Why:	See commits 129f8ae9b1b5be94517da76009ea956e89104ce8 and
	e088e4c9cdb618675874becb91b2fd581ee707e6.
	Removal is subject to fixing any remaining bugs in ACPI which may
	cause the thermal throttling not to happen at the right time.
Who:	Dave Jones <davej@redhat.com>, Matthew Garrett <mjg@redhat.com>

-----------------------------

What:	__do_IRQ all in one fits nothing interrupt handler
When:	2.6.32
Why:	__do_IRQ was kept for easy migration to the type flow handlers.
	More than two years of migration time is enough.
Who:	Thomas Gleixner <tglx@linutronix.de>

-----------------------------

What:	fakephp and associated sysfs files in /sys/bus/pci/slots/
When:	2011
Why:	In 2.6.27, the semantics of /sys/bus/pci/slots was redefined to
	represent a machine's physical PCI slots. The change in semantics
	had userspace implications, as the hotplug core no longer allowed
	drivers to create multiple sysfs files per physical slot (required
	for multi-function devices, e.g.). fakephp was seen as a developer's
	tool only, and its interface changed. Too late, we learned that
	there were some users of the fakephp interface.

	In 2.6.30, the original fakephp interface was restored. At the same
	time, the PCI core gained the ability that fakephp provided, namely
	function-level hot-remove and hot-add.

	Since the PCI core now provides the same functionality, exposed in:

		/sys/bus/pci/rescan
		/sys/bus/pci/devices/.../remove
		/sys/bus/pci/devices/.../rescan

	there is no functional reason to maintain fakephp as well.

	We will keep the existing module so that 'modprobe fakephp' will
	present the old /sys/bus/pci/slots/... interface for compatibility,
	but users are urged to migrate their applications to the API above.

	After a reasonable transition period, we will remove the legacy
	fakephp interface.
Who:	Alex Chiang <achiang@hp.com>

---------------------------

What:	CONFIG_RFKILL_INPUT
When:	2.6.33
Why:	Should be implemented in userspace, policy daemon.
Who:	Johannes Berg <johannes@sipsolutions.net>

---------------------------

What:	CONFIG_INOTIFY
When:	2.6.33
Why:	last user (audit) will be converted to the newer more generic
	and more easily maintained fsnotify subsystem
Who:	Eric Paris <eparis@redhat.com>

----------------------------

What:	lock_policy_rwsem_* and unlock_policy_rwsem_* will not be
	exported interface anymore.
When:	2.6.33
Why:	cpu_policy_rwsem has a new cleaner definition making it local to
	cpufreq core and contained inside cpufreq.c. Other dependent
	drivers should not use it in order to safely avoid lockdep issues.
Who:	Venkatesh Pallipadi <venkatesh.pallipadi@intel.com>

----------------------------

What:	sound-slot/service-* module aliases and related clutters in
	sound/sound_core.c
When:	August 2010
Why:	OSS sound_core grabs all legacy minors (0-255) of SOUND_MAJOR
	(14) and requests modules using custom sound-slot/service-*
	module aliases.  The only benefit of doing this is allowing
	use of custom module aliases which might as well be considered
	a bug at this point.  This preemptive claiming prevents
	alternative OSS implementations.

	Till the feature is removed, the kernel will be requesting
	both sound-slot/service-* and the standard char-major-* module
	aliases and allow turning off the pre-claiming selectively via
	CONFIG_SOUND_OSS_CORE_PRECLAIM and soundcore.preclaim_oss
	kernel parameter.

	After the transition phase is complete, both the custom module
	aliases and switches to disable it will go away.  This removal
	will also allow making ALSA OSS emulation independent of
	sound_core.  The dependency will be broken then too.
Who:	Tejun Heo <tj@kernel.org>

----------------------------

What:	Support for VMware's guest paravirtuliazation technique [VMI] will be
	dropped.
When:	2.6.37 or earlier.
Why:	With the recent innovations in CPU hardware acceleration technologies
	from Intel and AMD, VMware ran a few experiments to compare these
	techniques to guest paravirtualization technique on VMware's platform.
	These hardware assisted virtualization techniques have outperformed the
	performance benefits provided by VMI in most of the workloads. VMware
	expects that these hardware features will be ubiquitous in a couple of
	years, as a result, VMware has started a phased retirement of this
	feature from the hypervisor. We will be removing this feature from the
	Kernel too. Right now we are targeting 2.6.37 but can retire earlier if
	technical reasons (read opportunity to remove major chunk of pvops)
	arise.

	Please note that VMI has always been an optimization and non-VMI kernels
	still work fine on VMware's platform.
	Latest versions of VMware's product which support VMI are,
	Workstation 7.0 and VSphere 4.0 on ESX side, future maintainence
	releases for these products will continue supporting VMI.

	For more details about VMI retirement take a look at this,
	http://blogs.vmware.com/guestosguide/2009/09/vmi-retirement.html

Who:	Alok N Kataria <akataria@vmware.com>

----------------------------

What:	Support for lcd_switch and display_get in asus-laptop driver
When:	March 2010
Why:	These two features use non-standard interfaces. There are the
	only features that really need multiple path to guess what's
	the right method name on a specific laptop.

	Removing them will allow to remove a lot of code an significantly
	clean the drivers.

	This will affect the backlight code which won't be able to know
	if the backlight is on or off. The platform display file will also be
	write only (like the one in eeepc-laptop).

	This should'nt affect a lot of user because they usually know
	when their display is on or off.

Who:	Corentin Chary <corentin.chary@gmail.com>

----------------------------

What:	usbvideo quickcam_messenger driver
When:	2.6.35
Files:	drivers/media/video/usbvideo/quickcam_messenger.[ch]
Why:	obsolete v4l1 driver replaced by gspca_stv06xx
Who:	Hans de Goede <hdegoede@redhat.com>

----------------------------

What:	ov511 v4l1 driver
When:	2.6.35
Files:	drivers/media/video/ov511.[ch]
Why:	obsolete v4l1 driver replaced by gspca_ov519
Who:	Hans de Goede <hdegoede@redhat.com>

----------------------------

What:	w9968cf v4l1 driver
When:	2.6.35
Files:	drivers/media/video/w9968cf*.[ch]
Why:	obsolete v4l1 driver replaced by gspca_ov519
Who:	Hans de Goede <hdegoede@redhat.com>

----------------------------

What:	ovcamchip sensor framework
When:	2.6.35
Files:	drivers/media/video/ovcamchip/*
Why:	Only used by obsoleted v4l1 drivers
Who:	Hans de Goede <hdegoede@redhat.com>

----------------------------

What:	stv680 v4l1 driver
When:	2.6.35
Files:	drivers/media/video/stv680.[ch]
Why:	obsolete v4l1 driver replaced by gspca_stv0680
Who:	Hans de Goede <hdegoede@redhat.com>

----------------------------

What:	zc0301 v4l driver
When:	2.6.35
Files:	drivers/media/video/zc0301/*
Why:	Duplicate functionality with the gspca_zc3xx driver, zc0301 only
	supports 2 USB-ID's (because it only supports a limited set of
	sensors) wich are also supported by the gspca_zc3xx driver
	(which supports 53 USB-ID's in total)
<<<<<<< HEAD
Who:	Hans de Goede <hdegoede@redhat.com>
=======
Who:	Hans de Goede <hdegoede@redhat.com>

----------------------------

What:	corgikbd, spitzkbd, tosakbd driver
When:	2.6.35
Files:	drivers/input/keyboard/{corgi,spitz,tosa}kbd.c
Why:	We now have a generic GPIO based matrix keyboard driver that
	are fully capable of handling all the keys on these devices.
	The original drivers manipulate the GPIO registers directly
	and so are difficult to maintain.
Who:	Eric Miao <eric.y.miao@gmail.com>

----------------------------

What:	corgi_ssp and corgi_ts driver
When:	2.6.35
Files:	arch/arm/mach-pxa/corgi_ssp.c, drivers/input/touchscreen/corgi_ts.c
Why:	The corgi touchscreen is now deprecated in favour of the generic
	ads7846.c driver. The noise reduction technique used in corgi_ts.c,
	that's to wait till vsync before ADC sampling, is also integrated into
	ads7846 driver now. Provided that the original driver is not generic
	and is difficult to maintain, it will be removed later.
Who:	Eric Miao <eric.y.miao@gmail.com>

----------------------------

What:	capifs
When:	February 2011
Files:	drivers/isdn/capi/capifs.*
Why:	udev fully replaces this special file system that only contains CAPI
	NCCI TTY device nodes. User space (pppdcapiplugin) works without
	noticing the difference.
Who:	Jan Kiszka <jan.kiszka@web.de>

----------------------------

What:	KVM memory aliases support
When:	July 2010
Why:	Memory aliasing support is used for speeding up guest vga access
	through the vga windows.

	Modern userspace no longer uses this feature, so it's just bitrotted
	code and can be removed with no impact.
Who:	Avi Kivity <avi@redhat.com>

----------------------------

What:	KVM kernel-allocated memory slots
When:	July 2010
Why:	Since 2.6.25, kvm supports user-allocated memory slots, which are
	much more flexible than kernel-allocated slots.  All current userspace
	supports the newer interface and this code can be removed with no
	impact.
Who:	Avi Kivity <avi@redhat.com>

----------------------------

What:	KVM paravirt mmu host support
When:	January 2011
Why:	The paravirt mmu host support is slower than non-paravirt mmu, both
	on newer and older hardware.  It is already not exposed to the guest,
	and kept only for live migration purposes.
Who:	Avi Kivity <avi@redhat.com>

----------------------------
>>>>>>> 55c63bd2
<|MERGE_RESOLUTION|>--- conflicted
+++ resolved
@@ -516,9 +516,6 @@
 	supports 2 USB-ID's (because it only supports a limited set of
 	sensors) wich are also supported by the gspca_zc3xx driver
 	(which supports 53 USB-ID's in total)
-<<<<<<< HEAD
-Who:	Hans de Goede <hdegoede@redhat.com>
-=======
 Who:	Hans de Goede <hdegoede@redhat.com>
 
 ----------------------------
@@ -584,5 +581,4 @@
 	and kept only for live migration purposes.
 Who:	Avi Kivity <avi@redhat.com>
 
-----------------------------
->>>>>>> 55c63bd2
+----------------------------