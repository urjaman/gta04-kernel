--- conflicted
+++ resolved
@@ -108,14 +108,9 @@
 /></entry>
 	  </row>
 	  <row>
-<<<<<<< HEAD
-	    <entry>__u32</entry>
-=======
 	    <entry>struct&nbsp;v4l2_format</entry>
->>>>>>> bd0a521e
 	    <entry><structfield>format</structfield></entry>
-	    <entry>Filled in by the application, preserved by the driver.
-	    See <xref linkend="v4l2-format" />.</entry>
+	    <entry>Filled in by the application, preserved by the driver.</entry>
 	  </row>
 	  <row>
 	    <entry>__u32</entry>
