

	List of maintainers and how to submit kernel changes

Please try to follow the guidelines below.  This will make things
easier on the maintainers.  Not all of these guidelines matter for every
trivial patch so apply some common sense.

1.	Always _test_ your changes, however small, on at least 4 or
	5 people, preferably many more.

2.	Try to release a few ALPHA test versions to the net. Announce
	them onto the kernel channel and await results. This is especially
	important for device drivers, because often that's the only way
	you will find things like the fact version 3 firmware needs
	a magic fix you didn't know about, or some clown changed the
	chips on a board and not its name.  (Don't laugh!  Look at the
	SMC etherpower for that.)

3.	Make sure your changes compile correctly in multiple
	configurations. In particular check that changes work both as a
	module and built into the kernel.

4.	When you are happy with a change make it generally available for
	testing and await feedback.

5.	Make a patch available to the relevant maintainer in the list. Use
	'diff -u' to make the patch easy to merge. Be prepared to get your
	changes sent back with seemingly silly requests about formatting
	and variable names.  These aren't as silly as they seem. One
	job the maintainers (and especially Linus) do is to keep things
	looking the same. Sometimes this means that the clever hack in
	your driver to get around a problem actually needs to become a
	generalized kernel feature ready for next time.

	PLEASE check your patch with the automated style checker
	(scripts/checkpatch.pl) to catch trivial style violations.
	See Documentation/CodingStyle for guidance here.

	PLEASE CC: the maintainers and mailing lists that are generated
	by scripts/get_maintainer.pl.  The results returned by the
	script will be best if you have git installed and are making
	your changes in a branch derived from Linus' latest git tree.
	See Documentation/SubmittingPatches for details.

	PLEASE try to include any credit lines you want added with the
	patch. It avoids people being missed off by mistake and makes
	it easier to know who wants adding and who doesn't.

	PLEASE document known bugs. If it doesn't work for everything
	or does something very odd once a month document it.

	PLEASE remember that submissions must be made under the terms
	of the Linux Foundation certificate of contribution and should
	include a Signed-off-by: line.  The current version of this
	"Developer's Certificate of Origin" (DCO) is listed in the file
	Documentation/SubmittingPatches.

6.	Make sure you have the right to send any changes you make. If you
	do changes at work you may find your employer owns the patch
	not you.

7.	When sending security related changes or reports to a maintainer
	please Cc: security@kernel.org, especially if the maintainer
	does not respond.

8.	Happy hacking.

Descriptions of section entries:

	P: Person (obsolete)
	M: Mail patches to: FullName <address@domain>
	R: Designated reviewer: FullName <address@domain>
	   These reviewers should be CCed on patches.
	L: Mailing list that is relevant to this area
	W: Web-page with status/info
	Q: Patchwork web based patch tracking system site
	T: SCM tree type and location.
	   Type is one of: git, hg, quilt, stgit, topgit
	S: Status, one of the following:
	   Supported:	Someone is actually paid to look after this.
	   Maintained:	Someone actually looks after it.
	   Odd Fixes:	It has a maintainer but they don't have time to do
			much other than throw the odd patch in. See below..
	   Orphan:	No current maintainer [but maybe you could take the
			role as you write your new code].
	   Obsolete:	Old code. Something tagged obsolete generally means
			it has been replaced by a better system and you
			should be using that.
	F: Files and directories with wildcard patterns.
	   A trailing slash includes all files and subdirectory files.
	   F:	drivers/net/	all files in and below drivers/net
	   F:	drivers/net/*	all files in drivers/net, but not below
	   F:	*/net/*		all files in "any top level directory"/net
	   One pattern per line.  Multiple F: lines acceptable.
	N: Files and directories with regex patterns.
	   N:	[^a-z]tegra	all files whose path contains the word tegra
	   One pattern per line.  Multiple N: lines acceptable.
	   scripts/get_maintainer.pl has different behavior for files that
	   match F: pattern and matches of N: patterns.  By default,
	   get_maintainer will not look at git log history when an F: pattern
	   match occurs.  When an N: match occurs, git log history is used
	   to also notify the people that have git commit signatures.
	X: Files and directories that are NOT maintained, same rules as F:
	   Files exclusions are tested before file matches.
	   Can be useful for excluding a specific subdirectory, for instance:
	   F:	net/
	   X:	net/ipv6/
	   matches all files in and below net excluding net/ipv6/
	K: Keyword perl extended regex pattern to match content in a
	   patch or file.  For instance:
	   K: of_get_profile
	      matches patches or files that contain "of_get_profile"
	   K: \b(printk|pr_(info|err))\b
	      matches patches or files that contain one or more of the words
	      printk, pr_info or pr_err
	   One regex pattern per line.  Multiple K: lines acceptable.

Note: For the hard of thinking, this list is meant to remain in alphabetical
order. If you could add yourselves to it in alphabetical order that would be
so much easier [Ed]

Maintainers List (try to look for most precise areas first)

		-----------------------------------

3C59X NETWORK DRIVER
M:	Steffen Klassert <klassert@mathematik.tu-chemnitz.de>
L:	netdev@vger.kernel.org
S:	Maintained
F:	Documentation/networking/vortex.txt
F:	drivers/net/ethernet/3com/3c59x.c

3CR990 NETWORK DRIVER
M:	David Dillow <dave@thedillows.org>
L:	netdev@vger.kernel.org
S:	Maintained
F:	drivers/net/ethernet/3com/typhoon*

3WARE SAS/SATA-RAID SCSI DRIVERS (3W-XXXX, 3W-9XXX, 3W-SAS)
M:	Adam Radford <linuxraid@lsi.com>
L:	linux-scsi@vger.kernel.org
W:	http://www.lsi.com
S:	Supported
F:	drivers/scsi/3w-*

53C700 AND 53C700-66 SCSI DRIVER
M:	"James E.J. Bottomley" <James.Bottomley@HansenPartnership.com>
L:	linux-scsi@vger.kernel.org
S:	Maintained
F:	drivers/scsi/53c700*

6LOWPAN GENERIC (BTLE/IEEE 802.15.4)
M:	Alexander Aring <alex.aring@gmail.com>
M:	Jukka Rissanen <jukka.rissanen@linux.intel.com>
L:	linux-bluetooth@vger.kernel.org
L:	linux-wpan@vger.kernel.org
S:	Maintained
F:	net/6lowpan/
F:	include/net/6lowpan.h
F:	Documentation/networking/6lowpan.txt

6PACK NETWORK DRIVER FOR AX.25
M:	Andreas Koensgen <ajk@comnets.uni-bremen.de>
L:	linux-hams@vger.kernel.org
S:	Maintained
F:	drivers/net/hamradio/6pack.c

8169 10/100/1000 GIGABIT ETHERNET DRIVER
M:	Realtek linux nic maintainers <nic_swsd@realtek.com>
L:	netdev@vger.kernel.org
S:	Maintained
F:	drivers/net/ethernet/realtek/r8169.c

8250/16?50 (AND CLONE UARTS) SERIAL DRIVER
M:	Greg Kroah-Hartman <gregkh@linuxfoundation.org>
L:	linux-serial@vger.kernel.org
W:	http://serial.sourceforge.net
S:	Maintained
T:	git git://git.kernel.org/pub/scm/linux/kernel/git/gregkh/tty.git
F:	drivers/tty/serial/8250*
F:	include/linux/serial_8250.h

8390 NETWORK DRIVERS [WD80x3/SMC-ELITE, SMC-ULTRA, NE2000, 3C503, etc.]
L:	netdev@vger.kernel.org
S:	Orphan / Obsolete
F:	drivers/net/ethernet/8390/

9P FILE SYSTEM
M:	Eric Van Hensbergen <ericvh@gmail.com>
M:	Ron Minnich <rminnich@sandia.gov>
M:	Latchesar Ionkov <lucho@ionkov.net>
L:	v9fs-developer@lists.sourceforge.net
W:	http://swik.net/v9fs
Q:	http://patchwork.kernel.org/project/v9fs-devel/list/
T:	git git://git.kernel.org/pub/scm/linux/kernel/git/ericvh/v9fs.git
S:	Maintained
F:	Documentation/filesystems/9p.txt
F:	fs/9p/
F:	net/9p/
F:	include/net/9p/
F:	include/uapi/linux/virtio_9p.h
F:	include/trace/events/9p.h


A8293 MEDIA DRIVER
M:	Antti Palosaari <crope@iki.fi>
L:	linux-media@vger.kernel.org
W:	http://linuxtv.org/
W:	http://palosaari.fi/linux/
Q:	http://patchwork.linuxtv.org/project/linux-media/list/
T:	git git://linuxtv.org/anttip/media_tree.git
S:	Maintained
F:	drivers/media/dvb-frontends/a8293*

AACRAID SCSI RAID DRIVER
M:	Adaptec OEM Raid Solutions <aacraid@adaptec.com>
L:	linux-scsi@vger.kernel.org
W:	http://www.adaptec.com/
S:	Supported
F:	Documentation/scsi/aacraid.txt
F:	drivers/scsi/aacraid/

ABI/API
L:	linux-api@vger.kernel.org
F:	Documentation/ABI/
F:	include/linux/syscalls.h
F:	include/uapi/
F:	kernel/sys_ni.c

ABIT UGURU 1,2 HARDWARE MONITOR DRIVER
M:	Hans de Goede <hdegoede@redhat.com>
L:	lm-sensors@lm-sensors.org
S:	Maintained
F:	drivers/hwmon/abituguru.c

ABIT UGURU 3 HARDWARE MONITOR DRIVER
M:	Alistair John Strachan <alistair@devzero.co.uk>
L:	lm-sensors@lm-sensors.org
S:	Maintained
F:	drivers/hwmon/abituguru3.c

ACCES 104-IDIO-16 GPIO DRIVER
M:	"William Breathitt Gray" <vilhelm.gray@gmail.com>
L:	linux-gpio@vger.kernel.org
S:	Maintained
F:	drivers/gpio/gpio-104-idio-16.c

ACENIC DRIVER
M:	Jes Sorensen <jes@trained-monkey.org>
L:	linux-acenic@sunsite.dk
S:	Maintained
F:	drivers/net/ethernet/alteon/acenic*

ACER ASPIRE ONE TEMPERATURE AND FAN DRIVER
M:	Peter Feuerer <peter@piie.net>
L:	platform-driver-x86@vger.kernel.org
W:	http://piie.net/?section=acerhdf
S:	Maintained
F:	drivers/platform/x86/acerhdf.c

ACER WMI LAPTOP EXTRAS
M:	"Lee, Chun-Yi" <jlee@suse.com>
L:	platform-driver-x86@vger.kernel.org
S:	Maintained
F:	drivers/platform/x86/acer-wmi.c

ACPI
M:	"Rafael J. Wysocki" <rjw@rjwysocki.net>
M:	Len Brown <lenb@kernel.org>
L:	linux-acpi@vger.kernel.org
W:	https://01.org/linux-acpi
Q:	https://patchwork.kernel.org/project/linux-acpi/list/
T:	git git://git.kernel.org/pub/scm/linux/kernel/git/rafael/linux-pm
S:	Supported
F:	drivers/acpi/
F:	drivers/pnp/pnpacpi/
F:	include/linux/acpi.h
F:	include/acpi/
F:	Documentation/acpi/
F:	Documentation/ABI/testing/sysfs-bus-acpi
F:	drivers/pci/*acpi*
F:	drivers/pci/*/*acpi*
F:	drivers/pci/*/*/*acpi*
F:	tools/power/acpi/

ACPI COMPONENT ARCHITECTURE (ACPICA)
M:	Robert Moore <robert.moore@intel.com>
M:	Lv Zheng <lv.zheng@intel.com>
M:	"Rafael J. Wysocki" <rafael.j.wysocki@intel.com>
L:	linux-acpi@vger.kernel.org
L:	devel@acpica.org
W:	https://acpica.org/
W:	https://github.com/acpica/acpica/
Q:	https://patchwork.kernel.org/project/linux-acpi/list/
T:	git git://git.kernel.org/pub/scm/linux/kernel/git/rafael/linux-pm
S:	Supported
F:	drivers/acpi/acpica/
F:	include/acpi/
F:	tools/power/acpi/

ACPI FAN DRIVER
M:	Zhang Rui <rui.zhang@intel.com>
L:	linux-acpi@vger.kernel.org
W:	https://01.org/linux-acpi
S:	Supported
F:	drivers/acpi/fan.c

ACPI THERMAL DRIVER
M:	Zhang Rui <rui.zhang@intel.com>
L:	linux-acpi@vger.kernel.org
W:	https://01.org/linux-acpi
S:	Supported
F:	drivers/acpi/*thermal*

ACPI VIDEO DRIVER
M:	Zhang Rui <rui.zhang@intel.com>
L:	linux-acpi@vger.kernel.org
W:	https://01.org/linux-acpi
S:	Supported
F:	drivers/acpi/video.c

ACPI WMI DRIVER
L:	platform-driver-x86@vger.kernel.org
S:	Orphan
F:	drivers/platform/x86/wmi.c

AD1889 ALSA SOUND DRIVER
M:	Thibaut Varene <T-Bone@parisc-linux.org>
W:	http://wiki.parisc-linux.org/AD1889
L:	linux-parisc@vger.kernel.org
S:	Maintained
F:	sound/pci/ad1889.*

AD525X ANALOG DEVICES DIGITAL POTENTIOMETERS DRIVER
M:	Michael Hennerich <michael.hennerich@analog.com>
W:	http://wiki.analog.com/AD5254
W:	http://ez.analog.com/community/linux-device-drivers
S:	Supported
F:	drivers/misc/ad525x_dpot.c

AD5398 CURRENT REGULATOR DRIVER (AD5398/AD5821)
M:	Michael Hennerich <michael.hennerich@analog.com>
W:	http://wiki.analog.com/AD5398
W:	http://ez.analog.com/community/linux-device-drivers
S:	Supported
F:	drivers/regulator/ad5398.c

AD714X CAPACITANCE TOUCH SENSOR DRIVER (AD7142/3/7/8/7A)
M:	Michael Hennerich <michael.hennerich@analog.com>
W:	http://wiki.analog.com/AD7142
W:	http://ez.analog.com/community/linux-device-drivers
S:	Supported
F:	drivers/input/misc/ad714x.c

AD7877 TOUCHSCREEN DRIVER
M:	Michael Hennerich <michael.hennerich@analog.com>
W:	http://wiki.analog.com/AD7877
W:	http://ez.analog.com/community/linux-device-drivers
S:	Supported
F:	drivers/input/touchscreen/ad7877.c

AD7879 TOUCHSCREEN DRIVER (AD7879/AD7889)
M:	Michael Hennerich <michael.hennerich@analog.com>
W:	http://wiki.analog.com/AD7879
W:	http://ez.analog.com/community/linux-device-drivers
S:	Supported
F:	drivers/input/touchscreen/ad7879.c

ADDRESS SPACE LAYOUT RANDOMIZATION (ASLR)
M:	Jiri Kosina <jikos@kernel.org>
S:	Maintained

ADM1025 HARDWARE MONITOR DRIVER
M:	Jean Delvare <jdelvare@suse.com>
L:	lm-sensors@lm-sensors.org
S:	Maintained
F:	Documentation/hwmon/adm1025
F:	drivers/hwmon/adm1025.c

ADM1029 HARDWARE MONITOR DRIVER
M:	Corentin Labbe <clabbe.montjoie@gmail.com>
L:	lm-sensors@lm-sensors.org
S:	Maintained
F:	drivers/hwmon/adm1029.c

ADM8211 WIRELESS DRIVER
L:	linux-wireless@vger.kernel.org
W:	http://wireless.kernel.org/
S:	Orphan
F:	drivers/net/wireless/adm8211.*

ADP1653 FLASH CONTROLLER DRIVER
M:	Sakari Ailus <sakari.ailus@iki.fi>
L:	linux-media@vger.kernel.org
S:	Maintained
F:	drivers/media/i2c/adp1653.c
F:	include/media/adp1653.h

ADP5520 BACKLIGHT DRIVER WITH IO EXPANDER (ADP5520/ADP5501)
M:	Michael Hennerich <michael.hennerich@analog.com>
W:	http://wiki.analog.com/ADP5520
W:	http://ez.analog.com/community/linux-device-drivers
S:	Supported
F:	drivers/mfd/adp5520.c
F:	drivers/video/backlight/adp5520_bl.c
F:	drivers/leds/leds-adp5520.c
F:	drivers/gpio/gpio-adp5520.c
F:	drivers/input/keyboard/adp5520-keys.c

ADP5588 QWERTY KEYPAD AND IO EXPANDER DRIVER (ADP5588/ADP5587)
M:	Michael Hennerich <michael.hennerich@analog.com>
W:	http://wiki.analog.com/ADP5588
W:	http://ez.analog.com/community/linux-device-drivers
S:	Supported
F:	drivers/input/keyboard/adp5588-keys.c
F:	drivers/gpio/gpio-adp5588.c

ADP8860 BACKLIGHT DRIVER (ADP8860/ADP8861/ADP8863)
M:	Michael Hennerich <michael.hennerich@analog.com>
W:	http://wiki.analog.com/ADP8860
W:	http://ez.analog.com/community/linux-device-drivers
S:	Supported
F:	drivers/video/backlight/adp8860_bl.c

ADS1015 HARDWARE MONITOR DRIVER
M:	Dirk Eibach <eibach@gdsys.de>
L:	lm-sensors@lm-sensors.org
S:	Maintained
F:	Documentation/hwmon/ads1015
F:	drivers/hwmon/ads1015.c
F:	include/linux/i2c/ads1015.h

ADT746X FAN DRIVER
M:	Colin Leroy <colin@colino.net>
S:	Maintained
F:	drivers/macintosh/therm_adt746x.c

ADT7475 HARDWARE MONITOR DRIVER
M:	Jean Delvare <jdelvare@suse.com>
L:	lm-sensors@lm-sensors.org
S:	Maintained
F:	Documentation/hwmon/adt7475
F:	drivers/hwmon/adt7475.c

ADXL34X THREE-AXIS DIGITAL ACCELEROMETER DRIVER (ADXL345/ADXL346)
M:	Michael Hennerich <michael.hennerich@analog.com>
W:	http://wiki.analog.com/ADXL345
W:	http://ez.analog.com/community/linux-device-drivers
S:	Supported
F:	drivers/input/misc/adxl34x.c

ADVANSYS SCSI DRIVER
M:	Matthew Wilcox <matthew@wil.cx>
M:	Hannes Reinecke <hare@suse.com>
L:	linux-scsi@vger.kernel.org
S:	Maintained
F:	Documentation/scsi/advansys.txt
F:	drivers/scsi/advansys.c

AEDSP16 DRIVER
M:	Riccardo Facchetti <fizban@tin.it>
S:	Maintained
F:	sound/oss/aedsp16.c

AF9013 MEDIA DRIVER
M:	Antti Palosaari <crope@iki.fi>
L:	linux-media@vger.kernel.org
W:	http://linuxtv.org/
W:	http://palosaari.fi/linux/
Q:	http://patchwork.linuxtv.org/project/linux-media/list/
T:	git git://linuxtv.org/anttip/media_tree.git
S:	Maintained
F:	drivers/media/dvb-frontends/af9013*

AF9033 MEDIA DRIVER
M:	Antti Palosaari <crope@iki.fi>
L:	linux-media@vger.kernel.org
W:	http://linuxtv.org/
W:	http://palosaari.fi/linux/
Q:	http://patchwork.linuxtv.org/project/linux-media/list/
T:	git git://linuxtv.org/anttip/media_tree.git
S:	Maintained
F:	drivers/media/dvb-frontends/af9033*

AFFS FILE SYSTEM
L:	linux-fsdevel@vger.kernel.org
S:	Orphan
F:	Documentation/filesystems/affs.txt
F:	fs/affs/

AFS FILESYSTEM & AF_RXRPC SOCKET DOMAIN
M:	David Howells <dhowells@redhat.com>
L:	linux-afs@lists.infradead.org
S:	Supported
F:	fs/afs/
F:	include/net/af_rxrpc.h
F:	net/rxrpc/af_rxrpc.c

AGPGART DRIVER
M:	David Airlie <airlied@linux.ie>
T:	git git://people.freedesktop.org/~airlied/linux (part of drm maint)
S:	Maintained
F:	drivers/char/agp/
F:	include/linux/agp*
F:	include/uapi/linux/agp*

AHA152X SCSI DRIVER
M:	"Juergen E. Fischer" <fischer@norbit.de>
L:	linux-scsi@vger.kernel.org
S:	Maintained
F:	drivers/scsi/aha152x*
F:	drivers/scsi/pcmcia/aha152x*

AIC7XXX / AIC79XX SCSI DRIVER
M:	Hannes Reinecke <hare@suse.com>
L:	linux-scsi@vger.kernel.org
S:	Maintained
F:	drivers/scsi/aic7xxx/

AIMSLAB FM RADIO RECEIVER DRIVER
M:	Hans Verkuil <hverkuil@xs4all.nl>
L:	linux-media@vger.kernel.org
T:	git git://linuxtv.org/media_tree.git
W:	http://linuxtv.org
S:	Maintained
F:	drivers/media/radio/radio-aimslab*

AIO
M:	Benjamin LaHaise <bcrl@kvack.org>
L:	linux-aio@kvack.org
S:	Supported
F:	fs/aio.c
F:	include/linux/*aio*.h

AIRSPY MEDIA DRIVER
M:	Antti Palosaari <crope@iki.fi>
L:	linux-media@vger.kernel.org
W:	http://linuxtv.org/
W:	http://palosaari.fi/linux/
Q:	http://patchwork.linuxtv.org/project/linux-media/list/
T:	git git://linuxtv.org/anttip/media_tree.git
S:	Maintained
F:	drivers/media/usb/airspy/

ALCATEL SPEEDTOUCH USB DRIVER
M:	Duncan Sands <duncan.sands@free.fr>
L:	linux-usb@vger.kernel.org
W:	http://www.linux-usb.org/SpeedTouch/
S:	Maintained
F:	drivers/usb/atm/speedtch.c
F:	drivers/usb/atm/usbatm.c

ALCHEMY AU1XX0 MMC DRIVER
M:	Manuel Lauss <manuel.lauss@gmail.com>
S:	Maintained
F:	drivers/mmc/host/au1xmmc.c

ALI1563 I2C DRIVER
M:	Rudolf Marek <r.marek@assembler.cz>
L:	linux-i2c@vger.kernel.org
S:	Maintained
F:	Documentation/i2c/busses/i2c-ali1563
F:	drivers/i2c/busses/i2c-ali1563.c

ALLWINNER SECURITY SYSTEM
M:	Corentin Labbe <clabbe.montjoie@gmail.com>
L:	linux-crypto@vger.kernel.org
S:	Maintained
F:	drivers/crypto/sunxi-ss/

ALPHA PORT
M:	Richard Henderson <rth@twiddle.net>
M:	Ivan Kokshaysky <ink@jurassic.park.msu.ru>
M:	Matt Turner <mattst88@gmail.com>
S:	Odd Fixes
L:	linux-alpha@vger.kernel.org
F:	arch/alpha/

ALTERA MAILBOX DRIVER
M:	Ley Foon Tan <lftan@altera.com>
L:	nios2-dev@lists.rocketboards.org (moderated for non-subscribers)
S:	Maintained
F:	drivers/mailbox/mailbox-altera.c

ALTERA PIO DRIVER
M:	Tien Hock Loh <thloh@altera.com>
L:	linux-gpio@vger.kernel.org
S:	Maintained
F:	drivers/gpio/gpio-altera.c

ALTERA TRIPLE SPEED ETHERNET DRIVER
M:	Vince Bridgers <vbridger@opensource.altera.com>
L:	netdev@vger.kernel.org
L:	nios2-dev@lists.rocketboards.org (moderated for non-subscribers)
S:	Maintained
F:	drivers/net/ethernet/altera/

ALTERA UART/JTAG UART SERIAL DRIVERS
M:	Tobias Klauser <tklauser@distanz.ch>
L:	linux-serial@vger.kernel.org
L:	nios2-dev@lists.rocketboards.org (moderated for non-subscribers)
S:	Maintained
F:	drivers/tty/serial/altera_uart.c
F:	drivers/tty/serial/altera_jtaguart.c
F:	include/linux/altera_uart.h
F:	include/linux/altera_jtaguart.h

AMD CRYPTOGRAPHIC COPROCESSOR (CCP) DRIVER
M:	Tom Lendacky <thomas.lendacky@amd.com>
L:	linux-crypto@vger.kernel.org
S:	Supported
F:	drivers/crypto/ccp/
F:	include/linux/ccp.h

AMD FAM15H PROCESSOR POWER MONITORING DRIVER
M:	Andreas Herrmann <herrmann.der.user@googlemail.com>
L:	lm-sensors@lm-sensors.org
S:	Maintained
F:	Documentation/hwmon/fam15h_power
F:	drivers/hwmon/fam15h_power.c

AMD GEODE CS5536 USB DEVICE CONTROLLER DRIVER
L:	linux-geode@lists.infradead.org (moderated for non-subscribers)
S:	Orphan
F:	drivers/usb/gadget/udc/amd5536udc.*

AMD GEODE PROCESSOR/CHIPSET SUPPORT
P:	Andres Salomon <dilinger@queued.net>
L:	linux-geode@lists.infradead.org (moderated for non-subscribers)
W:	http://www.amd.com/us-en/ConnectivitySolutions/TechnicalResources/0,,50_2334_2452_11363,00.html
S:	Supported
F:	drivers/char/hw_random/geode-rng.c
F:	drivers/crypto/geode*
F:	drivers/video/fbdev/geode/
F:	arch/x86/include/asm/geode.h

AMD IOMMU (AMD-VI)
M:	Joerg Roedel <joro@8bytes.org>
L:	iommu@lists.linux-foundation.org
T:	git git://git.kernel.org/pub/scm/linux/kernel/git/joro/iommu.git
S:	Maintained
F:	drivers/iommu/amd_iommu*.[ch]
F:	include/linux/amd-iommu.h

AMD KFD
M:	Oded Gabbay <oded.gabbay@gmail.com>
L:	dri-devel@lists.freedesktop.org
T:	git git://people.freedesktop.org/~gabbayo/linux.git
S:	Supported
F:	drivers/gpu/drm/amd/amdgpu/amdgpu_amdkfd.c
F:	drivers/gpu/drm/amd/amdgpu/amdgpu_amdkfd.h
F:	drivers/gpu/drm/amd/amdgpu/amdgpu_amdkfd_gfx_v7.c
F:	drivers/gpu/drm/amd/amdgpu/amdgpu_amdkfd_gfx_v8.c
F:	drivers/gpu/drm/amd/amdkfd/
F:	drivers/gpu/drm/amd/include/cik_structs.h
F:	drivers/gpu/drm/amd/include/kgd_kfd_interface.h
F:	drivers/gpu/drm/amd/include/vi_structs.h
F:	drivers/gpu/drm/radeon/radeon_kfd.c
F:	drivers/gpu/drm/radeon/radeon_kfd.h
F:	include/uapi/linux/kfd_ioctl.h

AMD XGBE DRIVER
M:	Tom Lendacky <thomas.lendacky@amd.com>
L:	netdev@vger.kernel.org
S:	Supported
F:	drivers/net/ethernet/amd/xgbe/

AMS (Apple Motion Sensor) DRIVER
M:	Michael Hanselmann <linux-kernel@hansmi.ch>
S:	Supported
F:	drivers/macintosh/ams/

AMSO1100 RNIC DRIVER
M:	Tom Tucker <tom@opengridcomputing.com>
M:	Steve Wise <swise@opengridcomputing.com>
L:	linux-rdma@vger.kernel.org
S:	Maintained
F:	drivers/infiniband/hw/amso1100/

ANALOG DEVICES INC AD9389B DRIVER
M:	Hans Verkuil <hans.verkuil@cisco.com>
L:	linux-media@vger.kernel.org
S:	Maintained
F:	drivers/media/i2c/ad9389b*

ANALOG DEVICES INC ADV7180 DRIVER
M:	Lars-Peter Clausen <lars@metafoo.de>
L:	linux-media@vger.kernel.org
W:	http://ez.analog.com/community/linux-device-drivers
S:	Supported
F:	drivers/media/i2c/adv7180.c

ANALOG DEVICES INC ADV7511 DRIVER
M:	Hans Verkuil <hans.verkuil@cisco.com>
L:	linux-media@vger.kernel.org
S:	Maintained
F:	drivers/media/i2c/adv7511*

ANALOG DEVICES INC ADV7604 DRIVER
M:	Hans Verkuil <hans.verkuil@cisco.com>
L:	linux-media@vger.kernel.org
S:	Maintained
F:	drivers/media/i2c/adv7604*

ANALOG DEVICES INC ADV7842 DRIVER
M:	Hans Verkuil <hans.verkuil@cisco.com>
L:	linux-media@vger.kernel.org
S:	Maintained
F:	drivers/media/i2c/adv7842*

ANALOG DEVICES INC ASOC CODEC DRIVERS
M:	Lars-Peter Clausen <lars@metafoo.de>
L:	alsa-devel@alsa-project.org (moderated for non-subscribers)
W:	http://wiki.analog.com/
W:	http://ez.analog.com/community/linux-device-drivers
S:	Supported
F:	sound/soc/codecs/adau*
F:	sound/soc/codecs/adav*
F:	sound/soc/codecs/ad1*
F:	sound/soc/codecs/ad7*
F:	sound/soc/codecs/ssm*
F:	sound/soc/codecs/sigmadsp.*

ANALOG DEVICES INC ASOC DRIVERS
L:	adi-buildroot-devel@lists.sourceforge.net (moderated for non-subscribers)
L:	alsa-devel@alsa-project.org (moderated for non-subscribers)
W:	http://blackfin.uclinux.org/
S:	Supported
F:	sound/soc/blackfin/*

ANALOG DEVICES INC IIO DRIVERS
M:	Lars-Peter Clausen <lars@metafoo.de>
M:	Michael Hennerich <Michael.Hennerich@analog.com>
W:	http://wiki.analog.com/
W:	http://ez.analog.com/community/linux-device-drivers
S:	Supported
F:	drivers/iio/*/ad*
X:	drivers/iio/*/adjd*
F:	drivers/staging/iio/*/ad*
F:	staging/iio/trigger/iio-trig-bfin-timer.c

ANALOG DEVICES INC DMA DRIVERS
M:	Lars-Peter Clausen <lars@metafoo.de>
W:	http://ez.analog.com/community/linux-device-drivers
S:	Supported
F:	drivers/dma/dma-axi-dmac.c

ANDROID DRIVERS
M:	Greg Kroah-Hartman <gregkh@linuxfoundation.org>
M:	Arve Hjønnevåg <arve@android.com>
M:	Riley Andrews <riandrews@android.com>
T:	git git://git.kernel.org/pub/scm/linux/kernel/git/gregkh/staging.git
L:	devel@driverdev.osuosl.org
S:	Supported
F:	drivers/android/
F:	drivers/staging/android/

AOA (Apple Onboard Audio) ALSA DRIVER
M:	Johannes Berg <johannes@sipsolutions.net>
L:	linuxppc-dev@lists.ozlabs.org
L:	alsa-devel@alsa-project.org (moderated for non-subscribers)
S:	Maintained
F:	sound/aoa/

APM DRIVER
M:	Jiri Kosina <jikos@kernel.org>
S:	Odd fixes
F:	arch/x86/kernel/apm_32.c
F:	include/linux/apm_bios.h
F:	include/uapi/linux/apm_bios.h
F:	drivers/char/apm-emulation.c

APPLE BCM5974 MULTITOUCH DRIVER
M:	Henrik Rydberg <rydberg@bitmath.org>
L:	linux-input@vger.kernel.org
S:	Odd fixes
F:	drivers/input/mouse/bcm5974.c

APPLE SMC DRIVER
M:	Henrik Rydberg <rydberg@bitmath.org>
L:	lm-sensors@lm-sensors.org
S:	Odd fixes
F:	drivers/hwmon/applesmc.c

APPLETALK NETWORK LAYER
M:	Arnaldo Carvalho de Melo <acme@ghostprotocols.net>
S:	Maintained
F:	drivers/net/appletalk/
F:	net/appletalk/

APPLIED MICRO (APM) X-GENE DEVICE TREE SUPPORT
M:	Duc Dang <dhdang@apm.com>
S:	Supported
F:	arch/arm64/boot/dts/apm/

APPLIED MICRO (APM) X-GENE SOC ETHERNET DRIVER
M:	Iyappan Subramanian <isubramanian@apm.com>
M:	Keyur Chudgar <kchudgar@apm.com>
S:	Supported
F:	drivers/net/ethernet/apm/xgene/
F:	Documentation/devicetree/bindings/net/apm-xgene-enet.txt

APTINA CAMERA SENSOR PLL
M:	Laurent Pinchart <Laurent.pinchart@ideasonboard.com>
L:	linux-media@vger.kernel.org
S:	Maintained
F:	drivers/media/i2c/aptina-pll.*

ARC FRAMEBUFFER DRIVER
M:	Jaya Kumar <jayalk@intworks.biz>
S:	Maintained
F:	drivers/video/fbdev/arcfb.c
F:	drivers/video/fbdev/core/fb_defio.c

ARCNET NETWORK LAYER
M:	Michael Grzeschik <m.grzeschik@pengutronix.de>
L:	netdev@vger.kernel.org
S:	Maintained
F:	drivers/net/arcnet/
F:	include/uapi/linux/if_arcnet.h

ARM MFM AND FLOPPY DRIVERS
M:	Ian Molton <spyro@f2s.com>
S:	Maintained
F:	arch/arm/lib/floppydma.S
F:	arch/arm/include/asm/floppy.h

ARM PMU PROFILING AND DEBUGGING
M:	Will Deacon <will.deacon@arm.com>
R:	Mark Rutland <mark.rutland@arm.com>
S:	Maintained
F:	arch/arm*/kernel/perf_*
F:	arch/arm/oprofile/common.c
F:	arch/arm*/kernel/hw_breakpoint.c
F:	arch/arm*/include/asm/hw_breakpoint.h
F:	arch/arm*/include/asm/perf_event.h
F:	drivers/perf/arm_pmu.c
F:	include/linux/perf/arm_pmu.h

ARM PORT
M:	Russell King <linux@arm.linux.org.uk>
L:	linux-arm-kernel@lists.infradead.org (moderated for non-subscribers)
W:	http://www.arm.linux.org.uk/
S:	Maintained
F:	arch/arm/

ARM SUB-ARCHITECTURES
L:	linux-arm-kernel@lists.infradead.org (moderated for non-subscribers)
S:	Maintained
F:	arch/arm/mach-*/
F:	arch/arm/plat-*/
T:	git git://git.kernel.org/pub/scm/linux/kernel/git/arm/arm-soc.git

ARM PRIMECELL AACI PL041 DRIVER
M:	Russell King <linux@arm.linux.org.uk>
S:	Maintained
F:	sound/arm/aaci.*

ARM PRIMECELL CLCD PL110 DRIVER
M:	Russell King <linux@arm.linux.org.uk>
S:	Maintained
F:	drivers/video/fbdev/amba-clcd.*

ARM PRIMECELL KMI PL050 DRIVER
M:	Russell King <linux@arm.linux.org.uk>
S:	Maintained
F:	drivers/input/serio/ambakmi.*
F:	include/linux/amba/kmi.h

ARM PRIMECELL MMCI PL180/1 DRIVER
M:	Russell King <linux@arm.linux.org.uk>
S:	Maintained
F:	drivers/mmc/host/mmci.*
F:	include/linux/amba/mmci.h

ARM PRIMECELL UART PL010 AND PL011 DRIVERS
M:	Russell King <linux@arm.linux.org.uk>
S:	Maintained
F:	drivers/tty/serial/amba-pl01*.c
F:	include/linux/amba/serial.h

ARM PRIMECELL BUS SUPPORT
M:	Russell King <linux@arm.linux.org.uk>
S:	Maintained
F:	drivers/amba/
F:	include/linux/amba/bus.h

ARM/ADS SPHERE MACHINE SUPPORT
M:	Lennert Buytenhek <kernel@wantstofly.org>
L:	linux-arm-kernel@lists.infradead.org (moderated for non-subscribers)
S:	Maintained

ARM/AFEB9260 MACHINE SUPPORT
M:	Sergey Lapin <slapin@ossfans.org>
L:	linux-arm-kernel@lists.infradead.org (moderated for non-subscribers)
S:	Maintained

ARM/AJECO 1ARM MACHINE SUPPORT
M:	Lennert Buytenhek <kernel@wantstofly.org>
L:	linux-arm-kernel@lists.infradead.org (moderated for non-subscribers)
S:	Maintained

ARM/Allwinner sunXi SoC support
M:	Maxime Ripard <maxime.ripard@free-electrons.com>
M:	Chen-Yu Tsai <wens@csie.org>
L:	linux-arm-kernel@lists.infradead.org (moderated for non-subscribers)
S:	Maintained
N:	sun[x456789]i

ARM/Allwinner SoC Clock Support
M:	Emilio López <emilio@elopez.com.ar>
S:	Maintained
F:	drivers/clk/sunxi/

ARM/Amlogic MesonX SoC support
M:	Carlo Caione <carlo@caione.org>
L:	linux-arm-kernel@lists.infradead.org (moderated for non-subscribers)
S:	Maintained
F:	drivers/media/rc/meson-ir.c
N:	meson[x68]

ARM/Annapurna Labs ALPINE ARCHITECTURE
M:	Tsahee Zidenberg <tsahee@annapurnalabs.com>
S:	Maintained
F:	arch/arm/mach-alpine/

ARM/ATMEL AT91RM9200, AT91SAM9 AND SAMA5 SOC SUPPORT
M:	Nicolas Ferre <nicolas.ferre@atmel.com>
M:	Alexandre Belloni <alexandre.belloni@free-electrons.com>
M:	Jean-Christophe Plagniol-Villard <plagnioj@jcrosoft.com>
L:	linux-arm-kernel@lists.infradead.org (moderated for non-subscribers)
W:	http://www.linux4sam.org
S:	Supported
F:	arch/arm/mach-at91/
F:	include/soc/at91/
F:	arch/arm/boot/dts/at91*.dts
F:	arch/arm/boot/dts/at91*.dtsi
F:	arch/arm/boot/dts/sama*.dts
F:	arch/arm/boot/dts/sama*.dtsi
F:	arch/arm/include/debug/at91.S

ARM/ATMEL AT91 Clock Support
M:	Boris Brezillon <boris.brezillon@free-electrons.com>
S:	Maintained
F:	drivers/clk/at91

ARM/CALXEDA HIGHBANK ARCHITECTURE
M:	Rob Herring <robh@kernel.org>
L:	linux-arm-kernel@lists.infradead.org (moderated for non-subscribers)
S:	Maintained
F:	arch/arm/mach-highbank/

ARM/CAVIUM NETWORKS CNS3XXX MACHINE SUPPORT
M:	Krzysztof Halasa <khalasa@piap.pl>
S:	Maintained
F:	arch/arm/mach-cns3xxx/

ARM/CAVIUM THUNDER NETWORK DRIVER
M:	Sunil Goutham <sgoutham@cavium.com>
M:	Robert Richter <rric@kernel.org>
L:	linux-arm-kernel@lists.infradead.org (moderated for non-subscribers)
S:	Supported
F:	drivers/net/ethernet/cavium/thunder/

ARM/CIRRUS LOGIC CLPS711X ARM ARCHITECTURE
M:	Alexander Shiyan <shc_work@mail.ru>
L:	linux-arm-kernel@lists.infradead.org (moderated for non-subscribers)
S:	Odd Fixes
N:	clps711x

ARM/CIRRUS LOGIC EP93XX ARM ARCHITECTURE
M:	Hartley Sweeten <hsweeten@visionengravers.com>
M:	Ryan Mallon <rmallon@gmail.com>
L:	linux-arm-kernel@lists.infradead.org (moderated for non-subscribers)
S:	Maintained
F:	arch/arm/mach-ep93xx/
F:	arch/arm/mach-ep93xx/include/mach/

ARM/CIRRUS LOGIC EDB9315A MACHINE SUPPORT
M:	Lennert Buytenhek <kernel@wantstofly.org>
L:	linux-arm-kernel@lists.infradead.org (moderated for non-subscribers)
S:	Maintained

ARM/CLKDEV SUPPORT
M:	Russell King <linux@arm.linux.org.uk>
L:	linux-arm-kernel@lists.infradead.org (moderated for non-subscribers)
S:	Maintained
F:	arch/arm/include/asm/clkdev.h
F:	drivers/clk/clkdev.c

ARM/COMPULAB CM-X270/EM-X270 and CM-X300 MACHINE SUPPORT
M:	Mike Rapoport <mike@compulab.co.il>
L:	linux-arm-kernel@lists.infradead.org (moderated for non-subscribers)
S:	Maintained

ARM/CONTEC MICRO9 MACHINE SUPPORT
M:	Hubert Feurstein <hubert.feurstein@contec.at>
S:	Maintained
F:	arch/arm/mach-ep93xx/micro9.c

ARM/CORESIGHT FRAMEWORK AND DRIVERS
M:	Mathieu Poirier <mathieu.poirier@linaro.org>
L:	linux-arm-kernel@lists.infradead.org (moderated for non-subscribers)
S:	Maintained
F:	drivers/hwtracing/coresight/*
F:	Documentation/trace/coresight.txt
F:	Documentation/devicetree/bindings/arm/coresight.txt
F:	Documentation/ABI/testing/sysfs-bus-coresight-devices-*

ARM/CORGI MACHINE SUPPORT
M:	Richard Purdie <rpurdie@rpsys.net>
S:	Maintained

ARM/CORTINA SYSTEMS GEMINI ARM ARCHITECTURE
M:	Hans Ulli Kroll <ulli.kroll@googlemail.com>
L:	linux-arm-kernel@lists.infradead.org (moderated for non-subscribers)
T:	git git://github.com/ulli-kroll/linux.git
S:	Maintained
F:	arch/arm/mach-gemini/
F:	drivers/rtc/rtc-gemini.c

ARM/CSR SIRFPRIMA2 MACHINE SUPPORT
M:	Barry Song <baohua@kernel.org>
L:	linux-arm-kernel@lists.infradead.org (moderated for non-subscribers)
T:	git git://git.kernel.org/pub/scm/linux/kernel/git/baohua/linux.git
S:	Maintained
F:	arch/arm/mach-prima2/
F:	drivers/clk/sirf/
F:	drivers/clocksource/timer-prima2.c
F:	drivers/clocksource/timer-atlas7.c
N:	[^a-z]sirf

ARM/CONEXANT DIGICOLOR MACHINE SUPPORT
M:	Baruch Siach <baruch@tkos.co.il>
L:	linux-arm-kernel@lists.infradead.org (moderated for non-subscribers)
S:	Maintained
F:	arch/arm/boot/dts/cx92755*
N:	digicolor

ARM/EBSA110 MACHINE SUPPORT
M:	Russell King <linux@arm.linux.org.uk>
L:	linux-arm-kernel@lists.infradead.org (moderated for non-subscribers)
W:	http://www.arm.linux.org.uk/
S:	Maintained
F:	arch/arm/mach-ebsa110/
F:	drivers/net/ethernet/amd/am79c961a.*

ARM/ENERGY MICRO (SILICON LABS) EFM32 SUPPORT
M:	Uwe Kleine-König <kernel@pengutronix.de>
L:	linux-arm-kernel@lists.infradead.org (moderated for non-subscribers)
S:	Maintained
N:	efm32

ARM/EZX SMARTPHONES (A780, A910, A1200, E680, ROKR E2 and ROKR E6)
M:	Daniel Ribeiro <drwyrm@gmail.com>
M:	Stefan Schmidt <stefan@openezx.org>
M:	Harald Welte <laforge@openezx.org>
L:	openezx-devel@lists.openezx.org (moderated for non-subscribers)
W:	http://www.openezx.org/
S:	Maintained
T:	topgit git://git.openezx.org/openezx.git
F:	arch/arm/mach-pxa/ezx.c

ARM/FARADAY FA526 PORT
M:	Hans Ulli Kroll <ulli.kroll@googlemail.com>
L:	linux-arm-kernel@lists.infradead.org (moderated for non-subscribers)
S:	Maintained
T:	git git://git.berlios.de/gemini-board
F:	arch/arm/mm/*-fa*

ARM/FOOTBRIDGE ARCHITECTURE
M:	Russell King <linux@arm.linux.org.uk>
L:	linux-arm-kernel@lists.infradead.org (moderated for non-subscribers)
W:	http://www.arm.linux.org.uk/
S:	Maintained
F:	arch/arm/include/asm/hardware/dec21285.h
F:	arch/arm/mach-footbridge/

ARM/FREESCALE IMX / MXC ARM ARCHITECTURE
M:	Shawn Guo <shawnguo@kernel.org>
M:	Sascha Hauer <kernel@pengutronix.de>
L:	linux-arm-kernel@lists.infradead.org (moderated for non-subscribers)
S:	Maintained
T:	git git://git.kernel.org/pub/scm/linux/kernel/git/shawnguo/linux.git
F:	arch/arm/mach-imx/
F:	arch/arm/mach-mxs/
F:	arch/arm/boot/dts/imx*
F:	arch/arm/configs/imx*_defconfig
F:	drivers/clk/imx/
F:	include/soc/imx/

ARM/FREESCALE VYBRID ARM ARCHITECTURE
M:	Shawn Guo <shawnguo@kernel.org>
M:	Sascha Hauer <kernel@pengutronix.de>
R:	Stefan Agner <stefan@agner.ch>
L:	linux-arm-kernel@lists.infradead.org (moderated for non-subscribers)
S:	Maintained
T:	git git://git.kernel.org/pub/scm/linux/kernel/git/shawnguo/linux.git
F:	arch/arm/mach-imx/*vf610*
F:	arch/arm/boot/dts/vf*

ARM/GLOMATION GESBC9312SX MACHINE SUPPORT
M:	Lennert Buytenhek <kernel@wantstofly.org>
L:	linux-arm-kernel@lists.infradead.org (moderated for non-subscribers)
S:	Maintained

ARM/GUMSTIX MACHINE SUPPORT
M:	Steve Sakoman <sakoman@gmail.com>
L:	linux-arm-kernel@lists.infradead.org (moderated for non-subscribers)
S:	Maintained

ARM/H4700 (HP IPAQ HX4700) MACHINE SUPPORT
M:	Philipp Zabel <philipp.zabel@gmail.com>
M:	Paul Parsons <lost.distance@yahoo.com>
L:	linux-arm-kernel@lists.infradead.org (moderated for non-subscribers)
S:	Maintained
F:	arch/arm/mach-pxa/hx4700.c
F:	arch/arm/mach-pxa/include/mach/hx4700.h
F:	sound/soc/pxa/hx4700.c

ARM/HISILICON SOC SUPPORT
M:	Wei Xu <xuwei5@hisilicon.com>
L:	linux-arm-kernel@lists.infradead.org (moderated for non-subscribers)
W:	http://www.hisilicon.com
S:	Supported
T:	git git://github.com/hisilicon/linux-hisi.git
F:	arch/arm/mach-hisi/

ARM/HP JORNADA 7XX MACHINE SUPPORT
M:	Kristoffer Ericson <kristoffer.ericson@gmail.com>
W:	www.jlime.com
S:	Maintained
T:	git git://git.kernel.org/pub/scm/linux/kernel/git/kristoffer/linux-hpc.git
F:	arch/arm/mach-sa1100/jornada720.c
F:	arch/arm/mach-sa1100/include/mach/jornada720.h

ARM/IGEP MACHINE SUPPORT
M:	Enric Balletbo i Serra <eballetbo@gmail.com>
M:	Javier Martinez Canillas <javier@dowhile0.org>
L:	linux-omap@vger.kernel.org
L:	linux-arm-kernel@lists.infradead.org (moderated for non-subscribers)
S:	Maintained
F:	arch/arm/boot/dts/omap3-igep*

ARM/INCOME PXA270 SUPPORT
M:	Marek Vasut <marek.vasut@gmail.com>
L:	linux-arm-kernel@lists.infradead.org (moderated for non-subscribers)
S:	Maintained
F:	arch/arm/mach-pxa/colibri-pxa270-income.c

ARM/INTEL IOP32X ARM ARCHITECTURE
M:	Lennert Buytenhek <kernel@wantstofly.org>
L:	linux-arm-kernel@lists.infradead.org (moderated for non-subscribers)
S:	Maintained

ARM/INTEL IOP33X ARM ARCHITECTURE
L:	linux-arm-kernel@lists.infradead.org (moderated for non-subscribers)
S:	Orphan

ARM/INTEL IOP13XX ARM ARCHITECTURE
M:	Lennert Buytenhek <kernel@wantstofly.org>
L:	linux-arm-kernel@lists.infradead.org (moderated for non-subscribers)
S:	Maintained

ARM/INTEL IQ81342EX MACHINE SUPPORT
M:	Lennert Buytenhek <kernel@wantstofly.org>
L:	linux-arm-kernel@lists.infradead.org (moderated for non-subscribers)
S:	Maintained

ARM/INTEL IXDP2850 MACHINE SUPPORT
M:	Lennert Buytenhek <kernel@wantstofly.org>
L:	linux-arm-kernel@lists.infradead.org (moderated for non-subscribers)
S:	Maintained

ARM/INTEL IXP4XX ARM ARCHITECTURE
M:	Imre Kaloz <kaloz@openwrt.org>
M:	Krzysztof Halasa <khalasa@piap.pl>
L:	linux-arm-kernel@lists.infradead.org (moderated for non-subscribers)
S:	Maintained
F:	arch/arm/mach-ixp4xx/

ARM/INTEL RESEARCH IMOTE/STARGATE 2 MACHINE SUPPORT
M:	Jonathan Cameron <jic23@cam.ac.uk>
L:	linux-arm-kernel@lists.infradead.org (moderated for non-subscribers)
S:	Maintained
F:	arch/arm/mach-pxa/stargate2.c
F:	drivers/pcmcia/pxa2xx_stargate2.c

ARM/INTEL XSC3 (MANZANO) ARM CORE
M:	Lennert Buytenhek <kernel@wantstofly.org>
L:	linux-arm-kernel@lists.infradead.org (moderated for non-subscribers)
S:	Maintained

ARM/IP FABRICS DOUBLE ESPRESSO MACHINE SUPPORT
M:	Lennert Buytenhek <kernel@wantstofly.org>
L:	linux-arm-kernel@lists.infradead.org (moderated for non-subscribers)
S:	Maintained

ARM/TEXAS INSTRUMENT KEYSTONE ARCHITECTURE
M:	Santosh Shilimkar <ssantosh@kernel.org>
L:	linux-arm-kernel@lists.infradead.org (moderated for non-subscribers)
S:	Maintained
F:	arch/arm/mach-keystone/
T:	git git://git.kernel.org/pub/scm/linux/kernel/git/ssantosh/linux-keystone.git

ARM/TEXAS INSTRUMENT KEYSTONE CLOCK FRAMEWORK
M:	Santosh Shilimkar <ssantosh@kernel.org>
L:	linux-kernel@vger.kernel.org
S:	Maintained
F:	drivers/clk/keystone/

ARM/TEXAS INSTRUMENT KEYSTONE ClOCKSOURCE
M:	Santosh Shilimkar <ssantosh@kernel.org>
L:	linux-arm-kernel@lists.infradead.org (moderated for non-subscribers)
L:	linux-kernel@vger.kernel.org
S:	Maintained
F:	drivers/clocksource/timer-keystone.c

ARM/TEXAS INSTRUMENT KEYSTONE RESET DRIVER
M:	Santosh Shilimkar <ssantosh@kernel.org>
L:	linux-kernel@vger.kernel.org
S:	Maintained
F:	drivers/power/reset/keystone-reset.c

ARM/TEXAS INSTRUMENT AEMIF/EMIF DRIVERS
M:	Santosh Shilimkar <ssantosh@kernel.org>
L:	linux-kernel@vger.kernel.org
S:	Maintained
F:	drivers/memory/*emif*

ARM/LOGICPD PXA270 MACHINE SUPPORT
M:	Lennert Buytenhek <kernel@wantstofly.org>
L:	linux-arm-kernel@lists.infradead.org (moderated for non-subscribers)
S:	Maintained

ARM/LPC18XX ARCHITECTURE
M:	Joachim Eastwood <manabian@gmail.com>
L:	linux-arm-kernel@lists.infradead.org (moderated for non-subscribers)
S:	Maintained
F:	arch/arm/boot/dts/lpc43*
F:	drivers/clk/nxp/clk-lpc18xx*
F:	drivers/clocksource/time-lpc32xx.c
F:	drivers/i2c/busses/i2c-lpc2k.c
F:	drivers/memory/pl172.c
F:	drivers/mtd/spi-nor/nxp-spifi.c
F:	drivers/rtc/rtc-lpc24xx.c
N:	lpc18xx

ARM/MAGICIAN MACHINE SUPPORT
M:	Philipp Zabel <philipp.zabel@gmail.com>
S:	Maintained

ARM/Marvell Kirkwood and Armada 370, 375, 38x, XP SOC support
M:	Jason Cooper <jason@lakedaemon.net>
M:	Andrew Lunn <andrew@lunn.ch>
M:	Gregory Clement <gregory.clement@free-electrons.com>
M:	Sebastian Hesselbarth <sebastian.hesselbarth@gmail.com>
L:	linux-arm-kernel@lists.infradead.org (moderated for non-subscribers)
S:	Maintained
F:	arch/arm/mach-mvebu/
F:	drivers/rtc/rtc-armada38x.c
F:	arch/arm/boot/dts/armada*
F:	arch/arm/boot/dts/kirkwood*


ARM/Marvell Berlin SoC support
M:	Sebastian Hesselbarth <sebastian.hesselbarth@gmail.com>
L:	linux-arm-kernel@lists.infradead.org (moderated for non-subscribers)
S:	Maintained
F:	arch/arm/mach-berlin/
F:	arch/arm/boot/dts/berlin*


ARM/Marvell Dove/MV78xx0/Orion SOC support
M:	Jason Cooper <jason@lakedaemon.net>
M:	Andrew Lunn <andrew@lunn.ch>
M:	Sebastian Hesselbarth <sebastian.hesselbarth@gmail.com>
M:	Gregory Clement <gregory.clement@free-electrons.com>
L:	linux-arm-kernel@lists.infradead.org (moderated for non-subscribers)
S:	Maintained
F:	arch/arm/mach-dove/
F:	arch/arm/mach-mv78xx0/
F:	arch/arm/mach-orion5x/
F:	arch/arm/plat-orion/
F:	arch/arm/boot/dts/dove*
F:	arch/arm/boot/dts/orion5x*


ARM/Orion SoC/Technologic Systems TS-78xx platform support
M:	Alexander Clouter <alex@digriz.org.uk>
L:	linux-arm-kernel@lists.infradead.org (moderated for non-subscribers)
W:	http://www.digriz.org.uk/ts78xx/kernel
S:	Maintained
F:	arch/arm/mach-orion5x/ts78xx-*

ARM/Mediatek RTC DRIVER
M:	Eddie Huang <eddie.huang@mediatek.com>
L:	linux-arm-kernel@lists.infradead.org (moderated for non-subscribers)
L:	linux-mediatek@lists.infradead.org (moderated for non-subscribers)
S:	Maintained
F:	drivers/rtc/rtc-mt6397.c

ARM/Mediatek SoC support
M:	Matthias Brugger <matthias.bgg@gmail.com>
L:	linux-arm-kernel@lists.infradead.org (moderated for non-subscribers)
L:	linux-mediatek@lists.infradead.org (moderated for non-subscribers)
S:	Maintained
F:	arch/arm/boot/dts/mt6*
F:	arch/arm/boot/dts/mt8*
F:	arch/arm/mach-mediatek/
N:	mtk
K:	mediatek

ARM/Mediatek USB3 PHY DRIVER
M:	Chunfeng Yun <chunfeng.yun@mediatek.com>
L:	linux-arm-kernel@lists.infradead.org (moderated for non-subscribers)
L:	linux-mediatek@lists.infradead.org (moderated for non-subscribers)
S:	Maintained
F:	drivers/phy/phy-mt65xx-usb3.c

ARM/MICREL KS8695 ARCHITECTURE
M:	Greg Ungerer <gerg@uclinux.org>
L:	linux-arm-kernel@lists.infradead.org (moderated for non-subscribers)
F:	arch/arm/mach-ks8695/
S:	Odd Fixes

ARM/MIOA701 MACHINE SUPPORT
M:	Robert Jarzmik <robert.jarzmik@free.fr>
L:	linux-arm-kernel@lists.infradead.org (moderated for non-subscribers)
F:	arch/arm/mach-pxa/mioa701.c
S:	Maintained

ARM/NEC MOBILEPRO 900/c MACHINE SUPPORT
M:	Michael Petchkovsky <mkpetch@internode.on.net>
S:	Maintained

ARM/NOMADIK ARCHITECTURE
M:	Alessandro Rubini <rubini@unipv.it>
M:	Linus Walleij <linus.walleij@linaro.org>
L:	linux-arm-kernel@lists.infradead.org (moderated for non-subscribers)
S:	Maintained
F:	arch/arm/mach-nomadik/
F:	drivers/pinctrl/nomadik/
F:	drivers/i2c/busses/i2c-nomadik.c
T:	git git://git.kernel.org/pub/scm/linux/kernel/git/linusw/linux-nomadik.git

ARM/OPENMOKO NEO FREERUNNER (GTA02) MACHINE SUPPORT
M:	Nelson Castillo <arhuaco@freaks-unidos.net>
L:	openmoko-kernel@lists.openmoko.org (subscribers-only)
W:	http://wiki.openmoko.org/wiki/Neo_FreeRunner
S:	Supported

ARM/TOSA MACHINE SUPPORT
M:	Dmitry Eremin-Solenikov <dbaryshkov@gmail.com>
M:	Dirk Opfer <dirk@opfer-online.de>
S:	Maintained

ARM/PALMTX,PALMT5,PALMLD,PALMTE2,PALMTC SUPPORT
M:	Marek Vasut <marek.vasut@gmail.com>
L:	linux-arm-kernel@lists.infradead.org
W:	http://hackndev.com
S:	Maintained
F:	arch/arm/mach-pxa/include/mach/palmtx.h
F:	arch/arm/mach-pxa/palmtx.c
F:	arch/arm/mach-pxa/include/mach/palmt5.h
F:	arch/arm/mach-pxa/palmt5.c
F:	arch/arm/mach-pxa/include/mach/palmld.h
F:	arch/arm/mach-pxa/palmld.c
F:	arch/arm/mach-pxa/include/mach/palmte2.h
F:	arch/arm/mach-pxa/palmte2.c
F:	arch/arm/mach-pxa/include/mach/palmtc.h
F:	arch/arm/mach-pxa/palmtc.c

ARM/PALM TREO SUPPORT
M:	Tomas Cech <sleep_walker@suse.com>
L:	linux-arm-kernel@lists.infradead.org
W:	http://hackndev.com
S:	Maintained
F:	arch/arm/mach-pxa/include/mach/palmtreo.h
F:	arch/arm/mach-pxa/palmtreo.c

ARM/PALMZ72 SUPPORT
M:	Sergey Lapin <slapin@ossfans.org>
L:	linux-arm-kernel@lists.infradead.org
W:	http://hackndev.com
S:	Maintained
F:	arch/arm/mach-pxa/include/mach/palmz72.h
F:	arch/arm/mach-pxa/palmz72.c

ARM/PLEB SUPPORT
M:	Peter Chubb <pleb@gelato.unsw.edu.au>
W:	http://www.disy.cse.unsw.edu.au/Hardware/PLEB
S:	Maintained

ARM/PT DIGITAL BOARD PORT
M:	Stefan Eletzhofer <stefan.eletzhofer@eletztrick.de>
L:	linux-arm-kernel@lists.infradead.org (moderated for non-subscribers)
W:	http://www.arm.linux.org.uk/
S:	Maintained

ARM/QUALCOMM SUPPORT
M:	Kumar Gala <galak@codeaurora.org>
M:	Andy Gross <agross@codeaurora.org>
M:	David Brown <davidb@codeaurora.org>
L:	linux-arm-msm@vger.kernel.org
L:	linux-soc@vger.kernel.org
S:	Maintained
F:	arch/arm/mach-qcom/
F:	drivers/soc/qcom/
F:	drivers/tty/serial/msm_serial.h
F:	drivers/tty/serial/msm_serial.c
F:	drivers/*/pm8???-*
F:	drivers/mfd/ssbi.c
F:	drivers/firmware/qcom_scm.c
T:	git git://git.kernel.org/pub/scm/linux/kernel/git/galak/linux-qcom.git

ARM/RADISYS ENP2611 MACHINE SUPPORT
M:	Lennert Buytenhek <kernel@wantstofly.org>
L:	linux-arm-kernel@lists.infradead.org (moderated for non-subscribers)
S:	Maintained

ARM/RISCPC ARCHITECTURE
M:	Russell King <linux@arm.linux.org.uk>
L:	linux-arm-kernel@lists.infradead.org (moderated for non-subscribers)
W:	http://www.arm.linux.org.uk/
S:	Maintained
F:	arch/arm/include/asm/hardware/entry-macro-iomd.S
F:	arch/arm/include/asm/hardware/ioc.h
F:	arch/arm/include/asm/hardware/iomd.h
F:	arch/arm/include/asm/hardware/memc.h
F:	arch/arm/mach-rpc/
F:	drivers/net/ethernet/8390/etherh.c
F:	drivers/net/ethernet/i825xx/ether1*
F:	drivers/net/ethernet/seeq/ether3*
F:	drivers/scsi/arm/

ARM/Rockchip SoC support
M:	Heiko Stuebner <heiko@sntech.de>
L:	linux-arm-kernel@lists.infradead.org (moderated for non-subscribers)
L:	linux-rockchip@lists.infradead.org
S:	Maintained
F:	arch/arm/boot/dts/rk3*
F:	arch/arm/mach-rockchip/
F:	drivers/clk/rockchip/
F:	drivers/i2c/busses/i2c-rk3x.c
F:	drivers/*/*rockchip*
F:	drivers/*/*/*rockchip*
F:	sound/soc/rockchip/
N:	rockchip

ARM/SAMSUNG EXYNOS ARM ARCHITECTURES
M:	Kukjin Kim <kgene@kernel.org>
M:	Krzysztof Kozlowski <k.kozlowski@samsung.com>
L:	linux-arm-kernel@lists.infradead.org (moderated for non-subscribers)
L:	linux-samsung-soc@vger.kernel.org (moderated for non-subscribers)
S:	Maintained
F:	arch/arm/boot/dts/s3c*
F:	arch/arm/boot/dts/exynos*
F:	arch/arm64/boot/dts/exynos/
F:	arch/arm/plat-samsung/
F:	arch/arm/mach-s3c24*/
F:	arch/arm/mach-s3c64xx/
F:	arch/arm/mach-s5p*/
F:	arch/arm/mach-exynos*/
F:	drivers/*/*s3c2410*
F:	drivers/*/*/*s3c2410*
F:	drivers/spi/spi-s3c*
F:	sound/soc/samsung/*
F:	Documentation/arm/Samsung/
F:	Documentation/devicetree/bindings/arm/samsung/
F:	Documentation/devicetree/bindings/sram/samsung-sram.txt
F:	Documentation/devicetree/bindings/power/pd-samsung.txt
N:	exynos

ARM/SAMSUNG MOBILE MACHINE SUPPORT
M:	Kyungmin Park <kyungmin.park@samsung.com>
L:	linux-arm-kernel@lists.infradead.org (moderated for non-subscribers)
S:	Maintained
F:	arch/arm/mach-s5pv210/

ARM/SAMSUNG S5P SERIES 2D GRAPHICS ACCELERATION (G2D) SUPPORT
M:	Kyungmin Park <kyungmin.park@samsung.com>
M:	Kamil Debski <k.debski@samsung.com>
L:	linux-arm-kernel@lists.infradead.org
L:	linux-media@vger.kernel.org
S:	Maintained
F:	drivers/media/platform/s5p-g2d/

ARM/SAMSUNG S5P SERIES Multi Format Codec (MFC) SUPPORT
M:	Kyungmin Park <kyungmin.park@samsung.com>
M:	Kamil Debski <k.debski@samsung.com>
M:	Jeongtae Park <jtp.park@samsung.com>
L:	linux-arm-kernel@lists.infradead.org
L:	linux-media@vger.kernel.org
S:	Maintained
F:	arch/arm/plat-samsung/s5p-dev-mfc.c
F:	drivers/media/platform/s5p-mfc/

ARM/SAMSUNG S5P SERIES TV SUBSYSTEM SUPPORT
M:	Kyungmin Park <kyungmin.park@samsung.com>
M:	Tomasz Stanislawski <t.stanislaws@samsung.com>
L:	linux-arm-kernel@lists.infradead.org
L:	linux-media@vger.kernel.org
S:	Maintained
F:	drivers/media/platform/s5p-tv/

ARM/SAMSUNG S5P SERIES JPEG CODEC SUPPORT
M:	Andrzej Pietrasiewicz <andrzej.p@samsung.com>
M:	Jacek Anaszewski <j.anaszewski@samsung.com>
L:	linux-arm-kernel@lists.infradead.org
L:	linux-media@vger.kernel.org
S:	Maintained
F:	drivers/media/platform/s5p-jpeg/

ARM/SHMOBILE ARM ARCHITECTURE
M:	Simon Horman <horms@verge.net.au>
M:	Magnus Damm <magnus.damm@gmail.com>
L:	linux-sh@vger.kernel.org
W:	http://oss.renesas.com
Q:	http://patchwork.kernel.org/project/linux-sh/list/
T:	git git://git.kernel.org/pub/scm/linux/kernel/git/horms/renesas.git next
S:	Supported
F:	arch/arm/boot/dts/emev2*
F:	arch/arm/boot/dts/r7s*
F:	arch/arm/boot/dts/r8a*
F:	arch/arm/boot/dts/sh*
F:	arch/arm/configs/shmobile_defconfig
F:	arch/arm/include/debug/renesas-scif.S
F:	arch/arm/mach-shmobile/
F:	drivers/sh/

ARM/SOCFPGA ARCHITECTURE
M:	Dinh Nguyen <dinguyen@opensource.altera.com>
S:	Maintained
F:	arch/arm/mach-socfpga/
F:	arch/arm/boot/dts/socfpga*
F:	arch/arm/configs/socfpga_defconfig
W:	http://www.rocketboards.org
T:	git git://git.kernel.org/pub/scm/linux/kernel/git/dinguyen/linux.git

ARM/SOCFPGA CLOCK FRAMEWORK SUPPORT
M:	Dinh Nguyen <dinguyen@opensource.altera.com>
S:	Maintained
F:	drivers/clk/socfpga/

ARM/SOCFPGA EDAC SUPPORT
M:	Thor Thayer <tthayer@opensource.altera.com>
S:	Maintained
F:	drivers/edac/altera_edac.

ARM/STI ARCHITECTURE
M:	Srinivas Kandagatla <srinivas.kandagatla@gmail.com>
M:	Maxime Coquelin <maxime.coquelin@st.com>
M:	Patrice Chotard <patrice.chotard@st.com>
L:	linux-arm-kernel@lists.infradead.org (moderated for non-subscribers)
L:	kernel@stlinux.com
W:	http://www.stlinux.com
S:	Maintained
F:	arch/arm/mach-sti/
F:	arch/arm/boot/dts/sti*
F:	drivers/char/hw_random/st-rng.c
F:	drivers/clocksource/arm_global_timer.c
F:	drivers/clocksource/clksrc_st_lpc.c
F:	drivers/i2c/busses/i2c-st.c
F:	drivers/media/rc/st_rc.c
F:	drivers/media/platform/sti/c8sectpfe/
F:	drivers/mmc/host/sdhci-st.c
F:	drivers/phy/phy-miphy28lp.c
F:	drivers/phy/phy-miphy365x.c
F:	drivers/phy/phy-stih407-usb.c
F:	drivers/phy/phy-stih41x-usb.c
F:	drivers/pinctrl/pinctrl-st.c
F:	drivers/reset/sti/
F:	drivers/rtc/rtc-st-lpc.c
F:	drivers/tty/serial/st-asc.c
F:	drivers/usb/dwc3/dwc3-st.c
F:	drivers/usb/host/ehci-st.c
F:	drivers/usb/host/ohci-st.c
F:	drivers/watchdog/st_lpc_wdt.c
F:	drivers/ata/ahci_st.c

ARM/STM32 ARCHITECTURE
M:	Maxime Coquelin <mcoquelin.stm32@gmail.com>
L:	linux-arm-kernel@lists.infradead.org (moderated for non-subscribers)
S:	Maintained
T:	git git://git.kernel.org/pub/scm/linux/kernel/git/mcoquelin/stm32.git
N:	stm32
F:	drivers/clocksource/armv7m_systick.c

ARM/TECHNOLOGIC SYSTEMS TS7250 MACHINE SUPPORT
M:	Lennert Buytenhek <kernel@wantstofly.org>
L:	linux-arm-kernel@lists.infradead.org (moderated for non-subscribers)
S:	Maintained

ARM/TETON BGA MACHINE SUPPORT
M:	"Mark F. Brown" <mark.brown314@gmail.com>
L:	linux-arm-kernel@lists.infradead.org (moderated for non-subscribers)
S:	Maintained

ARM/THECUS N2100 MACHINE SUPPORT
M:	Lennert Buytenhek <kernel@wantstofly.org>
L:	linux-arm-kernel@lists.infradead.org (moderated for non-subscribers)
S:	Maintained

ARM/NUVOTON W90X900 ARM ARCHITECTURE
M:	Wan ZongShun <mcuos.com@gmail.com>
L:	linux-arm-kernel@lists.infradead.org (moderated for non-subscribers)
W:	http://www.mcuos.com
S:	Maintained
F:	arch/arm/mach-w90x900/
F:	drivers/input/keyboard/w90p910_keypad.c
F:	drivers/input/touchscreen/w90p910_ts.c
F:	drivers/watchdog/nuc900_wdt.c
F:	drivers/net/ethernet/nuvoton/w90p910_ether.c
F:	drivers/mtd/nand/nuc900_nand.c
F:	drivers/rtc/rtc-nuc900.c
F:	drivers/spi/spi-nuc900.c
F:	drivers/usb/host/ehci-w90x900.c
F:	drivers/video/fbdev/nuc900fb.c

ARM/U300 MACHINE SUPPORT
M:	Linus Walleij <linus.walleij@linaro.org>
L:	linux-arm-kernel@lists.infradead.org (moderated for non-subscribers)
S:	Supported
F:	arch/arm/mach-u300/
F:	drivers/clocksource/timer-u300.c
F:	drivers/i2c/busses/i2c-stu300.c
F:	drivers/rtc/rtc-coh901331.c
F:	drivers/watchdog/coh901327_wdt.c
F:	drivers/dma/coh901318*
F:	drivers/mfd/ab3100*
F:	drivers/rtc/rtc-ab3100.c
F:	drivers/rtc/rtc-coh901331.c
T:	git git://git.kernel.org/pub/scm/linux/kernel/git/linusw/linux-stericsson.git

ARM/UNIPHIER ARCHITECTURE
M:	Masahiro Yamada <yamada.masahiro@socionext.com>
L:	linux-arm-kernel@lists.infradead.org (moderated for non-subscribers)
S:	Maintained
F:	arch/arm/boot/dts/uniphier*
F:	arch/arm/include/asm/hardware/cache-uniphier.h
F:	arch/arm/mach-uniphier/
F:	arch/arm/mm/cache-uniphier.c
F:	drivers/i2c/busses/i2c-uniphier*
F:	drivers/pinctrl/uniphier/
F:	drivers/tty/serial/8250/8250_uniphier.c
N:	uniphier

ARM/Ux500 ARM ARCHITECTURE
M:	Linus Walleij <linus.walleij@linaro.org>
L:	linux-arm-kernel@lists.infradead.org (moderated for non-subscribers)
S:	Maintained
F:	arch/arm/mach-ux500/
F:	drivers/clocksource/clksrc-dbx500-prcmu.c
F:	drivers/dma/ste_dma40*
F:	drivers/hwspinlock/u8500_hsem.c
F:	drivers/mfd/abx500*
F:	drivers/mfd/ab8500*
F:	drivers/mfd/dbx500*
F:	drivers/mfd/db8500*
F:	drivers/pinctrl/nomadik/pinctrl-ab*
F:	drivers/pinctrl/nomadik/pinctrl-nomadik*
F:	drivers/rtc/rtc-ab8500.c
F:	drivers/rtc/rtc-pl031.c
T:	git git://git.kernel.org/pub/scm/linux/kernel/git/linusw/linux-stericsson.git

ARM/Ux500 CLOCK FRAMEWORK SUPPORT
M:	Ulf Hansson <ulf.hansson@linaro.org>
L:	linux-arm-kernel@lists.infradead.org (moderated for non-subscribers)
T:	git git://git.linaro.org/people/ulfh/clk.git
S:	Maintained
F:	drivers/clk/ux500/
F:	include/linux/platform_data/clk-ux500.h

ARM/VERSATILE EXPRESS PLATFORM
M:	Liviu Dudau <liviu.dudau@arm.com>
M:	Sudeep Holla <sudeep.holla@arm.com>
M:	Lorenzo Pieralisi <lorenzo.pieralisi@arm.com>
L:	linux-arm-kernel@lists.infradead.org (moderated for non-subscribers)
S:	Maintained
F:	arch/arm/boot/dts/vexpress*
F:	arch/arm64/boot/dts/arm/vexpress*
F:	arch/arm/mach-vexpress/
F:	*/*/vexpress*
F:	*/*/*/vexpress*
F:	drivers/clk/versatile/clk-vexpress-osc.c
F:	drivers/clocksource/versatile.c

ARM/VFP SUPPORT
M:	Russell King <linux@arm.linux.org.uk>
L:	linux-arm-kernel@lists.infradead.org (moderated for non-subscribers)
W:	http://www.arm.linux.org.uk/
S:	Maintained
F:	arch/arm/vfp/

ARM/VOIPAC PXA270 SUPPORT
M:	Marek Vasut <marek.vasut@gmail.com>
L:	linux-arm-kernel@lists.infradead.org (moderated for non-subscribers)
S:	Maintained
F:	arch/arm/mach-pxa/vpac270.c
F:	arch/arm/mach-pxa/include/mach/vpac270.h

ARM/VT8500 ARM ARCHITECTURE
M:	Tony Prisk <linux@prisktech.co.nz>
L:	linux-arm-kernel@lists.infradead.org (moderated for non-subscribers)
S:	Maintained
F:	arch/arm/mach-vt8500/
F:	drivers/clocksource/vt8500_timer.c
F:	drivers/i2c/busses/i2c-wmt.c
F:	drivers/mmc/host/wmt-sdmmc.c
F:	drivers/pwm/pwm-vt8500.c
F:	drivers/rtc/rtc-vt8500.c
F:	drivers/tty/serial/vt8500_serial.c
F:	drivers/usb/host/ehci-platform.c
F:	drivers/usb/host/uhci-platform.c
F:	drivers/video/fbdev/vt8500lcdfb.*
F:	drivers/video/fbdev/wm8505fb*
F:	drivers/video/fbdev/wmt_ge_rops.*

ARM/ZIPIT Z2 SUPPORT
M:	Marek Vasut <marek.vasut@gmail.com>
L:	linux-arm-kernel@lists.infradead.org (moderated for non-subscribers)
S:	Maintained
F:	arch/arm/mach-pxa/z2.c
F:	arch/arm/mach-pxa/include/mach/z2.h

ARM/ZTE ARCHITECTURE
M:	Jun Nie <jun.nie@linaro.org>
L:	linux-arm-kernel@lists.infradead.org (moderated for non-subscribers)
S:	Maintained
F:	arch/arm/mach-zx/
F:	drivers/clk/zte/
F:	Documentation/devicetree/bindings/arm/zte.txt
F:	Documentation/devicetree/bindings/clock/zx296702-clk.txt

ARM/ZYNQ ARCHITECTURE
M:	Michal Simek <michal.simek@xilinx.com>
R:	Sören Brinkmann <soren.brinkmann@xilinx.com>
L:	linux-arm-kernel@lists.infradead.org (moderated for non-subscribers)
W:	http://wiki.xilinx.com
T:	git https://github.com/Xilinx/linux-xlnx.git
S:	Supported
F:	arch/arm/mach-zynq/
F:	drivers/cpuidle/cpuidle-zynq.c
F:	drivers/block/xsysace.c
N:	zynq
N:	xilinx
F:	drivers/clocksource/cadence_ttc_timer.c
F:	drivers/i2c/busses/i2c-cadence.c
F:	drivers/mmc/host/sdhci-of-arasan.c
F:	drivers/edac/synopsys_edac.c

ARM SMMU DRIVERS
M:	Will Deacon <will.deacon@arm.com>
L:	linux-arm-kernel@lists.infradead.org (moderated for non-subscribers)
S:	Maintained
F:	drivers/iommu/arm-smmu.c
F:	drivers/iommu/arm-smmu-v3.c
F:	drivers/iommu/io-pgtable-arm.c

ARM64 PORT (AARCH64 ARCHITECTURE)
M:	Catalin Marinas <catalin.marinas@arm.com>
M:	Will Deacon <will.deacon@arm.com>
L:	linux-arm-kernel@lists.infradead.org (moderated for non-subscribers)
S:	Maintained
F:	arch/arm64/
F:	Documentation/arm64/

AS3645A LED FLASH CONTROLLER DRIVER
M:	Laurent Pinchart <laurent.pinchart@ideasonboard.com>
L:	linux-media@vger.kernel.org
T:	git git://linuxtv.org/media_tree.git
S:	Maintained
F:	drivers/media/i2c/as3645a.c
F:	include/media/as3645a.h

ASC7621 HARDWARE MONITOR DRIVER
M:	George Joseph <george.joseph@fairview5.com>
L:	lm-sensors@lm-sensors.org
S:	Maintained
F:	Documentation/hwmon/asc7621
F:	drivers/hwmon/asc7621.c

ASUS NOTEBOOKS AND EEEPC ACPI/WMI EXTRAS DRIVERS
M:	Corentin Chary <corentin.chary@gmail.com>
L:	acpi4asus-user@lists.sourceforge.net
L:	platform-driver-x86@vger.kernel.org
W:	http://acpi4asus.sf.net
S:	Maintained
F:	drivers/platform/x86/asus*.c
F:	drivers/platform/x86/eeepc*.c

ASYNCHRONOUS TRANSFERS/TRANSFORMS (IOAT) API
R:	Dan Williams <dan.j.williams@intel.com>
W:	http://sourceforge.net/projects/xscaleiop
S:	Odd fixes
F:	Documentation/crypto/async-tx-api.txt
F:	crypto/async_tx/
F:	drivers/dma/
F:	include/linux/dmaengine.h
F:	include/linux/async_tx.h

AT24 EEPROM DRIVER
M:	Wolfram Sang <wsa@the-dreams.de>
L:	linux-i2c@vger.kernel.org
S:	Maintained
F:	drivers/misc/eeprom/at24.c
F:	include/linux/platform_data/at24.h

ATA OVER ETHERNET (AOE) DRIVER
M:	"Ed L. Cashin" <ed.cashin@acm.org>
W:	http://www.openaoe.org/
S:	Supported
F:	Documentation/aoe/
F:	drivers/block/aoe/

ATHEROS 71XX/9XXX GPIO DRIVER
M:	Alban Bedel <albeu@free.fr>
W:	https://github.com/AlbanBedel/linux
T:	git git://github.com/AlbanBedel/linux
S:	Maintained
F:	drivers/gpio/gpio-ath79.c
F:	Documentation/devicetree/bindings/gpio/gpio-ath79.txt

ATHEROS ATH GENERIC UTILITIES
M:	"Luis R. Rodriguez" <mcgrof@do-not-panic.com>
L:	linux-wireless@vger.kernel.org
S:	Supported
F:	drivers/net/wireless/ath/*

ATHEROS ATH5K WIRELESS DRIVER
M:	Jiri Slaby <jirislaby@gmail.com>
M:	Nick Kossifidis <mickflemm@gmail.com>
M:	"Luis R. Rodriguez" <mcgrof@do-not-panic.com>
L:	linux-wireless@vger.kernel.org
W:	http://wireless.kernel.org/en/users/Drivers/ath5k
S:	Maintained
F:	drivers/net/wireless/ath/ath5k/

ATHEROS ATH6KL WIRELESS DRIVER
M:	Kalle Valo <kvalo@qca.qualcomm.com>
L:	linux-wireless@vger.kernel.org
W:	http://wireless.kernel.org/en/users/Drivers/ath6kl
T:	git git://github.com/kvalo/ath.git
S:	Supported
F:	drivers/net/wireless/ath/ath6kl/

WILOCITY WIL6210 WIRELESS DRIVER
M:	Vladimir Kondratiev <qca_vkondrat@qca.qualcomm.com>
L:	linux-wireless@vger.kernel.org
L:	wil6210@qca.qualcomm.com
S:	Supported
W:	http://wireless.kernel.org/en/users/Drivers/wil6210
F:	drivers/net/wireless/ath/wil6210/
F:	include/uapi/linux/wil6210_uapi.h

CARL9170 LINUX COMMUNITY WIRELESS DRIVER
M:	Christian Lamparter <chunkeey@googlemail.com>
L:	linux-wireless@vger.kernel.org
W:	http://wireless.kernel.org/en/users/Drivers/carl9170
S:	Maintained
F:	drivers/net/wireless/ath/carl9170/

ATK0110 HWMON DRIVER
M:	Luca Tettamanti <kronos.it@gmail.com>
L:	lm-sensors@lm-sensors.org
S:	Maintained
F:	drivers/hwmon/asus_atk0110.c

ATI_REMOTE2 DRIVER
M:	Ville Syrjala <syrjala@sci.fi>
S:	Maintained
F:	drivers/input/misc/ati_remote2.c

ATLX ETHERNET DRIVERS
M:	Jay Cliburn <jcliburn@gmail.com>
M:	Chris Snook <chris.snook@gmail.com>
L:	netdev@vger.kernel.org
W:	http://sourceforge.net/projects/atl1
W:	http://atl1.sourceforge.net
S:	Maintained
F:	drivers/net/ethernet/atheros/

ATM
M:	Chas Williams <3chas3@gmail.com>
L:	linux-atm-general@lists.sourceforge.net (moderated for non-subscribers)
L:	netdev@vger.kernel.org
W:	http://linux-atm.sourceforge.net
S:	Maintained
F:	drivers/atm/
F:	include/linux/atm*
F:	include/uapi/linux/atm*

ATMEL AT91 / AT32 MCI DRIVER
M:	Ludovic Desroches <ludovic.desroches@atmel.com>
S:	Maintained
F:	drivers/mmc/host/atmel-mci.c
F:	drivers/mmc/host/atmel-mci-regs.h

ATMEL AT91 / AT32 SERIAL DRIVER
M:	Nicolas Ferre <nicolas.ferre@atmel.com>
S:	Supported
F:	drivers/tty/serial/atmel_serial.c

ATMEL Audio ALSA driver
M:	Nicolas Ferre <nicolas.ferre@atmel.com>
L:	alsa-devel@alsa-project.org (moderated for non-subscribers)
S:	Supported
F:	sound/soc/atmel

ATMEL DMA DRIVER
M:	Nicolas Ferre <nicolas.ferre@atmel.com>
L:	linux-arm-kernel@lists.infradead.org (moderated for non-subscribers)
S:	Supported
F:	drivers/dma/at_hdmac.c
F:	drivers/dma/at_hdmac_regs.h
F:	include/linux/platform_data/dma-atmel.h

ATMEL XDMA DRIVER
M:	Ludovic Desroches <ludovic.desroches@atmel.com>
L:	linux-arm-kernel@lists.infradead.org
L:	dmaengine@vger.kernel.org
S:	Supported
F:	drivers/dma/at_xdmac.c

ATMEL I2C DRIVER
M:	Ludovic Desroches <ludovic.desroches@atmel.com>
L:	linux-i2c@vger.kernel.org
S:	Supported
F:	drivers/i2c/busses/i2c-at91.c

ATMEL ISI DRIVER
M:	Josh Wu <josh.wu@atmel.com>
L:	linux-media@vger.kernel.org
S:	Supported
F:	drivers/media/platform/soc_camera/atmel-isi.c
F:	include/media/atmel-isi.h

ATMEL LCDFB DRIVER
M:	Nicolas Ferre <nicolas.ferre@atmel.com>
L:	linux-fbdev@vger.kernel.org
S:	Maintained
F:	drivers/video/fbdev/atmel_lcdfb.c
F:	include/video/atmel_lcdc.h

ATMEL MACB ETHERNET DRIVER
M:	Nicolas Ferre <nicolas.ferre@atmel.com>
S:	Supported
F:	drivers/net/ethernet/cadence/

ATMEL NAND DRIVER
M:	Josh Wu <josh.wu@atmel.com>
L:	linux-mtd@lists.infradead.org
S:	Supported
F:	drivers/mtd/nand/atmel_nand*

ATMEL SDMMC DRIVER
M:	Ludovic Desroches <ludovic.desroches@atmel.com>
L:	linux-mmc@vger.kernel.org
S:	Supported
F:	drivers/mmc/host/sdhci-of-at91.c

ATMEL SPI DRIVER
M:	Nicolas Ferre <nicolas.ferre@atmel.com>
S:	Supported
F:	drivers/spi/spi-atmel.*

ATMEL SSC DRIVER
M:	Nicolas Ferre <nicolas.ferre@atmel.com>
L:	linux-arm-kernel@lists.infradead.org (moderated for non-subscribers)
S:	Supported
F:	drivers/misc/atmel-ssc.c
F:	include/linux/atmel-ssc.h

ATMEL Timer Counter (TC) AND CLOCKSOURCE DRIVERS
M:	Nicolas Ferre <nicolas.ferre@atmel.com>
L:	linux-arm-kernel@lists.infradead.org (moderated for non-subscribers)
S:	Supported
F:	drivers/misc/atmel_tclib.c
F:	drivers/clocksource/tcb_clksrc.c

ATMEL USBA UDC DRIVER
M:	Nicolas Ferre <nicolas.ferre@atmel.com>
L:	linux-arm-kernel@lists.infradead.org (moderated for non-subscribers)
S:	Supported
F:	drivers/usb/gadget/udc/atmel_usba_udc.*

ATMEL WIRELESS DRIVER
M:	Simon Kelley <simon@thekelleys.org.uk>
L:	linux-wireless@vger.kernel.org
W:	http://www.thekelleys.org.uk/atmel
W:	http://atmelwlandriver.sourceforge.net/
S:	Maintained
F:	drivers/net/wireless/atmel*

ATMEL MAXTOUCH DRIVER
M:	Nick Dyer <nick.dyer@itdev.co.uk>
T:	git git://github.com/atmel-maxtouch/linux.git
S:	Supported
F:	Documentation/devicetree/bindings/input/atmel,maxtouch.txt
F:	drivers/input/touchscreen/atmel_mxt_ts.c
F:	include/linux/platform_data/atmel_mxt_ts.h

ATTO EXPRESSSAS SAS/SATA RAID SCSI DRIVER
M:	Bradley Grove <linuxdrivers@attotech.com>
L:	linux-scsi@vger.kernel.org
W:	http://www.attotech.com
S:	Supported
F:	drivers/scsi/esas2r

ATUSB IEEE 802.15.4 RADIO DRIVER
M:	Stefan Schmidt <stefan@osg.samsung.com>
L:	linux-wpan@vger.kernel.org
S:	Maintained
F:	drivers/net/ieee802154/atusb.c
F:	drivers/net/ieee802154/atusb.h
F:	drivers/net/ieee802154/at86rf230.h

AUDIT SUBSYSTEM
M:	Paul Moore <paul@paul-moore.com>
M:	Eric Paris <eparis@redhat.com>
L:	linux-audit@redhat.com (moderated for non-subscribers)
W:	http://people.redhat.com/sgrubb/audit/
T:	git git://git.infradead.org/users/pcmoore/audit
S:	Maintained
F:	include/linux/audit.h
F:	include/uapi/linux/audit.h
F:	kernel/audit*

AUXILIARY DISPLAY DRIVERS
M:	Miguel Ojeda Sandonis <miguel.ojeda.sandonis@gmail.com>
W:	http://miguelojeda.es/auxdisplay.htm
W:	http://jair.lab.fi.uva.es/~migojed/auxdisplay.htm
S:	Maintained
F:	drivers/auxdisplay/
F:	include/linux/cfag12864b.h

AVR32 ARCHITECTURE
M:	Haavard Skinnemoen <hskinnemoen@gmail.com>
M:	Hans-Christian Egtvedt <egtvedt@samfundet.no>
W:	http://www.atmel.com/products/AVR32/
W:	http://mirror.egtvedt.no/avr32linux.org/
W:	http://avrfreaks.net/
S:	Maintained
F:	arch/avr32/

AVR32/AT32AP MACHINE SUPPORT
M:	Haavard Skinnemoen <hskinnemoen@gmail.com>
M:	Hans-Christian Egtvedt <egtvedt@samfundet.no>
S:	Maintained
F:	arch/avr32/mach-at32ap/

AX.25 NETWORK LAYER
M:	Ralf Baechle <ralf@linux-mips.org>
L:	linux-hams@vger.kernel.org
W:	http://www.linux-ax25.org/
S:	Maintained
F:	include/uapi/linux/ax25.h
F:	include/net/ax25.h
F:	net/ax25/

AZ6007 DVB DRIVER
M:	Mauro Carvalho Chehab <mchehab@osg.samsung.com>
L:	linux-media@vger.kernel.org
W:	http://linuxtv.org
T:	git git://linuxtv.org/media_tree.git
S:	Maintained
F:	drivers/media/usb/dvb-usb-v2/az6007.c

AZTECH FM RADIO RECEIVER DRIVER
M:	Hans Verkuil <hverkuil@xs4all.nl>
L:	linux-media@vger.kernel.org
T:	git git://linuxtv.org/media_tree.git
W:	http://linuxtv.org
S:	Maintained
F:	drivers/media/radio/radio-aztech*

B43 WIRELESS DRIVER
L:	linux-wireless@vger.kernel.org
L:	b43-dev@lists.infradead.org
W:	http://wireless.kernel.org/en/users/Drivers/b43
S:	Odd Fixes
F:	drivers/net/wireless/b43/

B43LEGACY WIRELESS DRIVER
M:	Larry Finger <Larry.Finger@lwfinger.net>
L:	linux-wireless@vger.kernel.org
L:	b43-dev@lists.infradead.org
W:	http://wireless.kernel.org/en/users/Drivers/b43
S:	Maintained
F:	drivers/net/wireless/b43legacy/

BACKLIGHT CLASS/SUBSYSTEM
M:	Jingoo Han <jingoohan1@gmail.com>
M:	Lee Jones <lee.jones@linaro.org>
S:	Maintained
F:	drivers/video/backlight/
F:	include/linux/backlight.h

BATMAN ADVANCED
M:	Marek Lindner <mareklindner@neomailbox.ch>
M:	Simon Wunderlich <sw@simonwunderlich.de>
M:	Antonio Quartulli <antonio@meshcoding.com>
L:	b.a.t.m.a.n@lists.open-mesh.org
W:	http://www.open-mesh.org/
S:	Maintained
F:	net/batman-adv/

BAYCOM/HDLCDRV DRIVERS FOR AX.25
M:	Thomas Sailer <t.sailer@alumni.ethz.ch>
L:	linux-hams@vger.kernel.org
W:	http://www.baycom.org/~tom/ham/ham.html
S:	Maintained
F:	drivers/net/hamradio/baycom*

BCACHE (BLOCK LAYER CACHE)
M:	Kent Overstreet <kent.overstreet@gmail.com>
L:	linux-bcache@vger.kernel.org
W:	http://bcache.evilpiepirate.org
S:	Maintained
F:	drivers/md/bcache/

BDISP ST MEDIA DRIVER
M:	Fabien Dessenne <fabien.dessenne@st.com>
L:	linux-media@vger.kernel.org
T:	git git://linuxtv.org/media_tree.git
W:	http://linuxtv.org
S:	Supported
F:	drivers/media/platform/sti/bdisp

BEFS FILE SYSTEM
S:	Orphan
F:	Documentation/filesystems/befs.txt
F:	fs/befs/

BECKHOFF CX5020 ETHERCAT MASTER DRIVER
M:	Dariusz Marcinkiewicz <reksio@newterm.pl>
L:	netdev@vger.kernel.org
S:	Maintained
F:	drivers/net/ethernet/ec_bhf.c

BFS FILE SYSTEM
M:	"Tigran A. Aivazian" <tigran@aivazian.fsnet.co.uk>
S:	Maintained
F:	Documentation/filesystems/bfs.txt
F:	fs/bfs/
F:	include/uapi/linux/bfs_fs.h

BLACKFIN ARCHITECTURE
M:	Steven Miao <realmz6@gmail.com>
L:	adi-buildroot-devel@lists.sourceforge.net (moderated for non-subscribers)
T:	git git://git.code.sf.net/p/adi-linux/code
W:	http://blackfin.uclinux.org
S:	Supported
F:	arch/blackfin/

BLACKFIN EMAC DRIVER
L:	adi-buildroot-devel@lists.sourceforge.net (moderated for non-subscribers)
W:	http://blackfin.uclinux.org
S:	Supported
F:	drivers/net/ethernet/adi/

BLACKFIN RTC DRIVER
L:	adi-buildroot-devel@lists.sourceforge.net (moderated for non-subscribers)
W:	http://blackfin.uclinux.org
S:	Supported
F:	drivers/rtc/rtc-bfin.c

BLACKFIN SDH DRIVER
M:	Sonic Zhang <sonic.zhang@analog.com>
L:	adi-buildroot-devel@lists.sourceforge.net (moderated for non-subscribers)
W:	http://blackfin.uclinux.org
S:	Supported
F:	drivers/mmc/host/bfin_sdh.c

BLACKFIN SERIAL DRIVER
M:	Sonic Zhang <sonic.zhang@analog.com>
L:	adi-buildroot-devel@lists.sourceforge.net (moderated for non-subscribers)
W:	http://blackfin.uclinux.org
S:	Supported
F:	drivers/tty/serial/bfin_uart.c

BLACKFIN WATCHDOG DRIVER
L:	adi-buildroot-devel@lists.sourceforge.net (moderated for non-subscribers)
W:	http://blackfin.uclinux.org
S:	Supported
F:	drivers/watchdog/bfin_wdt.c

BLACKFIN I2C TWI DRIVER
M:	Sonic Zhang <sonic.zhang@analog.com>
L:	adi-buildroot-devel@lists.sourceforge.net (moderated for non-subscribers)
W:	http://blackfin.uclinux.org/
S:	Supported
F:	drivers/i2c/busses/i2c-bfin-twi.c

BLACKFIN MEDIA DRIVER
M:	Scott Jiang <scott.jiang.linux@gmail.com>
L:	adi-buildroot-devel@lists.sourceforge.net (moderated for non-subscribers)
W:	http://blackfin.uclinux.org/
S:	Supported
F:	drivers/media/platform/blackfin/
F:	drivers/media/i2c/adv7183*
F:	drivers/media/i2c/vs6624*

BLINKM RGB LED DRIVER
M:	Jan-Simon Moeller <jansimon.moeller@gmx.de>
S:	Maintained
F:	drivers/leds/leds-blinkm.c

BLOCK LAYER
M:	Jens Axboe <axboe@kernel.dk>
L:	linux-block@vger.kernel.org
T:	git git://git.kernel.org/pub/scm/linux/kernel/git/axboe/linux-block.git
S:	Maintained
F:	block/
F:	kernel/trace/blktrace.c

BLOCK2MTD DRIVER
M:	Joern Engel <joern@lazybastard.org>
L:	linux-mtd@lists.infradead.org
S:	Maintained
F:	drivers/mtd/devices/block2mtd.c

BLUETOOTH DRIVERS
M:	Marcel Holtmann <marcel@holtmann.org>
M:	Gustavo Padovan <gustavo@padovan.org>
M:	Johan Hedberg <johan.hedberg@gmail.com>
L:	linux-bluetooth@vger.kernel.org
W:	http://www.bluez.org/
T:	git git://git.kernel.org/pub/scm/linux/kernel/git/bluetooth/bluetooth.git
T:	git git://git.kernel.org/pub/scm/linux/kernel/git/bluetooth/bluetooth-next.git
S:	Maintained
F:	drivers/bluetooth/

BLUETOOTH SUBSYSTEM
M:	Marcel Holtmann <marcel@holtmann.org>
M:	Gustavo Padovan <gustavo@padovan.org>
M:	Johan Hedberg <johan.hedberg@gmail.com>
L:	linux-bluetooth@vger.kernel.org
W:	http://www.bluez.org/
T:	git git://git.kernel.org/pub/scm/linux/kernel/git/bluetooth/bluetooth.git
T:	git git://git.kernel.org/pub/scm/linux/kernel/git/bluetooth/bluetooth-next.git
S:	Maintained
F:	net/bluetooth/
F:	include/net/bluetooth/

BONDING DRIVER
M:	Jay Vosburgh <j.vosburgh@gmail.com>
M:	Veaceslav Falico <vfalico@gmail.com>
M:	Andy Gospodarek <gospo@cumulusnetworks.com>
L:	netdev@vger.kernel.org
W:	http://sourceforge.net/projects/bonding/
S:	Supported
F:	drivers/net/bonding/
F:	include/uapi/linux/if_bonding.h

BPF (Safe dynamic programs and tools)
M:	Alexei Starovoitov <ast@kernel.org>
L:	netdev@vger.kernel.org
L:	linux-kernel@vger.kernel.org
S:	Supported
F:	kernel/bpf/

BROADCOM B44 10/100 ETHERNET DRIVER
M:	Gary Zambrano <zambrano@broadcom.com>
L:	netdev@vger.kernel.org
S:	Supported
F:	drivers/net/ethernet/broadcom/b44.*

BROADCOM GENET ETHERNET DRIVER
M:	Florian Fainelli <f.fainelli@gmail.com>
L:	netdev@vger.kernel.org
S:	Supported
F:	drivers/net/ethernet/broadcom/genet/

BROADCOM BNX2 GIGABIT ETHERNET DRIVER
M:	Sony Chacko <sony.chacko@qlogic.com>
M:	Dept-HSGLinuxNICDev@qlogic.com
L:	netdev@vger.kernel.org
S:	Supported
F:	drivers/net/ethernet/broadcom/bnx2.*
F:	drivers/net/ethernet/broadcom/bnx2_*

BROADCOM BNX2X 10 GIGABIT ETHERNET DRIVER
M:	Ariel Elior <ariel.elior@qlogic.com>
L:	netdev@vger.kernel.org
S:	Supported
F:	drivers/net/ethernet/broadcom/bnx2x/

BROADCOM BCM281XX/BCM11XXX/BCM216XX ARM ARCHITECTURE
M:	Florian Fainelli <f.fainelli@gmail.com>
M:	Ray Jui <rjui@broadcom.com>
M:	Scott Branden <sbranden@broadcom.com>
L:	bcm-kernel-feedback-list@broadcom.com
T:	git git://github.com/broadcom/mach-bcm
S:	Maintained
F:	arch/arm/mach-bcm/
F:	arch/arm/boot/dts/bcm113*
F:	arch/arm/boot/dts/bcm216*
F:	arch/arm/boot/dts/bcm281*
F:	arch/arm/configs/bcm_defconfig
F:	drivers/mmc/host/sdhci-bcm-kona.c
F:	drivers/clocksource/bcm_kona_timer.c

BROADCOM BCM2835 ARM ARCHITECTURE
M:	Stephen Warren <swarren@wwwdotorg.org>
M:	Lee Jones <lee@kernel.org>
M:	Eric Anholt <eric@anholt.net>
L:	linux-rpi-kernel@lists.infradead.org (moderated for non-subscribers)
L:	linux-arm-kernel@lists.infradead.org (moderated for non-subscribers)
T:	git git://git.kernel.org/pub/scm/linux/kernel/git/rpi/linux-rpi.git
S:	Maintained
N:	bcm2835

BROADCOM BCM33XX MIPS ARCHITECTURE
M:	Kevin Cernekee <cernekee@gmail.com>
L:	linux-mips@linux-mips.org
S:	Maintained
F:	arch/mips/bcm3384/*
F:	arch/mips/include/asm/mach-bcm3384/*
F:	arch/mips/kernel/*bmips*

BROADCOM BCM47XX MIPS ARCHITECTURE
M:	Hauke Mehrtens <hauke@hauke-m.de>
M:	Rafał Miłecki <zajec5@gmail.com>
L:	linux-mips@linux-mips.org
S:	Maintained
F:	arch/mips/bcm47xx/*
F:	arch/mips/include/asm/mach-bcm47xx/*

BROADCOM BCM5301X ARM ARCHITECTURE
M:	Hauke Mehrtens <hauke@hauke-m.de>
L:	linux-arm-kernel@lists.infradead.org
S:	Maintained
F:	arch/arm/mach-bcm/bcm_5301x.c
F:	arch/arm/boot/dts/bcm5301x.dtsi
F:	arch/arm/boot/dts/bcm470*

BROADCOM BCM63XX ARM ARCHITECTURE
M:	Florian Fainelli <f.fainelli@gmail.com>
L:	linux-arm-kernel@lists.infradead.org
T:	git git://github.com/broadcom/arm-bcm63xx.git
S:	Maintained
F:	arch/arm/mach-bcm/bcm63xx.c
F:	arch/arm/include/debug/bcm63xx.S

BROADCOM BCM63XX/BCM33XX UDC DRIVER
M:	Kevin Cernekee <cernekee@gmail.com>
L:	linux-usb@vger.kernel.org
S:	Maintained
F:	drivers/usb/gadget/udc/bcm63xx_udc.*

BROADCOM BCM7XXX ARM ARCHITECTURE
M:	Brian Norris <computersforpeace@gmail.com>
M:	Gregory Fong <gregory.0xf0@gmail.com>
M:	Florian Fainelli <f.fainelli@gmail.com>
L:	linux-arm-kernel@lists.infradead.org (moderated for non-subscribers)
T:	git git://github.com/broadcom/stblinux.git
S:	Maintained
F:	arch/arm/mach-bcm/*brcmstb*
F:	arch/arm/boot/dts/bcm7*.dts*
F:	drivers/bus/brcmstb_gisb.c
N:	brcmstb

BROADCOM BMIPS MIPS ARCHITECTURE
M:	Kevin Cernekee <cernekee@gmail.com>
M:	Florian Fainelli <f.fainelli@gmail.com>
L:	linux-mips@linux-mips.org
T:	git git://github.com/broadcom/stblinux.git
S:	Maintained
F:	arch/mips/bmips/*
F:	arch/mips/include/asm/mach-bmips/*
F:	arch/mips/kernel/*bmips*
F:	arch/mips/boot/dts/brcm/bcm*.dts*
F:	drivers/irqchip/irq-bcm7*
F:	drivers/irqchip/irq-brcmstb*

BROADCOM TG3 GIGABIT ETHERNET DRIVER
M:	Prashant Sreedharan <prashant@broadcom.com>
M:	Michael Chan <mchan@broadcom.com>
L:	netdev@vger.kernel.org
S:	Supported
F:	drivers/net/ethernet/broadcom/tg3.*

BROADCOM BRCM80211 IEEE802.11n WIRELESS DRIVER
M:	Brett Rudley <brudley@broadcom.com>
M:	Arend van Spriel <arend@broadcom.com>
M:	Franky (Zhenhui) Lin <frankyl@broadcom.com>
M:	Hante Meuleman <meuleman@broadcom.com>
L:	linux-wireless@vger.kernel.org
L:	brcm80211-dev-list@broadcom.com
S:	Supported
F:	drivers/net/wireless/brcm80211/

BROADCOM BNX2FC 10 GIGABIT FCOE DRIVER
M:	QLogic-Storage-Upstream@qlogic.com
L:	linux-scsi@vger.kernel.org
S:	Supported
F:	drivers/scsi/bnx2fc/

BROADCOM BNX2I 1/10 GIGABIT iSCSI DRIVER
M:	QLogic-Storage-Upstream@qlogic.com
L:	linux-scsi@vger.kernel.org
S:	Supported
F:	drivers/scsi/bnx2i/

BROADCOM IPROC ARM ARCHITECTURE
M:	Ray Jui <rjui@broadcom.com>
M:	Scott Branden <sbranden@broadcom.com>
M:	Jon Mason <jonmason@broadcom.com>
L:	linux-arm-kernel@lists.infradead.org (moderated for non-subscribers)
L:	bcm-kernel-feedback-list@broadcom.com
T:	git git://github.com/broadcom/cygnus-linux.git
S:	Maintained
N:	iproc
N:	cygnus
N:	nsp
N:	bcm9113*
N:	bcm9583*
N:	bcm9585*
N:	bcm9586*
N:	bcm988312
N:	bcm113*
N:	bcm583*
N:	bcm585*
N:	bcm586*
N:	bcm88312

BROADCOM BRCMSTB GPIO DRIVER
M:	Gregory Fong <gregory.0xf0@gmail.com>
L:	bcm-kernel-feedback-list@broadcom.com>
S:	Supported
F:	drivers/gpio/gpio-brcmstb.c
F:	Documentation/devicetree/bindings/gpio/brcm,brcmstb-gpio.txt

BROADCOM KONA GPIO DRIVER
M:	Ray Jui <rjui@broadcom.com>
L:	bcm-kernel-feedback-list@broadcom.com
S:	Supported
F:	drivers/gpio/gpio-bcm-kona.c
F:	Documentation/devicetree/bindings/gpio/brcm,kona-gpio.txt

BROADCOM NVRAM DRIVER
M:	Rafał Miłecki <zajec5@gmail.com>
L:	linux-mips@linux-mips.org
S:	Maintained
F:	drivers/firmware/broadcom/*

BROADCOM STB NAND FLASH DRIVER
M:	Brian Norris <computersforpeace@gmail.com>
L:	linux-mtd@lists.infradead.org
S:	Maintained
F:	drivers/mtd/nand/brcmnand/

BROADCOM SPECIFIC AMBA DRIVER (BCMA)
M:	Rafał Miłecki <zajec5@gmail.com>
L:	linux-wireless@vger.kernel.org
S:	Maintained
F:	drivers/bcma/
F:	include/linux/bcma/

BROADCOM SYSTEMPORT ETHERNET DRIVER
M:	Florian Fainelli <f.fainelli@gmail.com>
L:	netdev@vger.kernel.org
S:	Supported
F:	drivers/net/ethernet/broadcom/bcmsysport.*

BROCADE BFA FC SCSI DRIVER
M:	Anil Gurumurthy <anil.gurumurthy@qlogic.com>
M:	Sudarsana Kalluru <sudarsana.kalluru@qlogic.com>
L:	linux-scsi@vger.kernel.org
S:	Supported
F:	drivers/scsi/bfa/

BROCADE BNA 10 GIGABIT ETHERNET DRIVER
M:	Rasesh Mody <rasesh.mody@qlogic.com>
L:	netdev@vger.kernel.org
S:	Supported
F:	drivers/net/ethernet/brocade/bna/

BSG (block layer generic sg v4 driver)
M:	FUJITA Tomonori <fujita.tomonori@lab.ntt.co.jp>
L:	linux-scsi@vger.kernel.org
S:	Supported
F:	block/bsg.c
F:	include/linux/bsg.h
F:	include/uapi/linux/bsg.h

BT87X AUDIO DRIVER
M:	Clemens Ladisch <clemens@ladisch.de>
L:	alsa-devel@alsa-project.org (moderated for non-subscribers)
T:	git git://git.alsa-project.org/alsa-kernel.git
S:	Maintained
F:	Documentation/sound/alsa/Bt87x.txt
F:	sound/pci/bt87x.c

BT8XXGPIO DRIVER
M:	Michael Buesch <m@bues.ch>
W:	http://bu3sch.de/btgpio.php
S:	Maintained
F:	drivers/gpio/gpio-bt8xx.c

BTRFS FILE SYSTEM
M:	Chris Mason <clm@fb.com>
M:	Josef Bacik <jbacik@fb.com>
M:	David Sterba <dsterba@suse.com>
L:	linux-btrfs@vger.kernel.org
W:	http://btrfs.wiki.kernel.org/
Q:	http://patchwork.kernel.org/project/linux-btrfs/list/
T:	git git://git.kernel.org/pub/scm/linux/kernel/git/mason/linux-btrfs.git
S:	Maintained
F:	Documentation/filesystems/btrfs.txt
F:	fs/btrfs/

BTTV VIDEO4LINUX DRIVER
M:	Mauro Carvalho Chehab <mchehab@osg.samsung.com>
L:	linux-media@vger.kernel.org
W:	http://linuxtv.org
T:	git git://linuxtv.org/media_tree.git
S:	Odd fixes
F:	Documentation/video4linux/bttv/
F:	drivers/media/pci/bt8xx/bttv*

BUSLOGIC SCSI DRIVER
M:	Khalid Aziz <khalid@gonehiking.org>
L:	linux-scsi@vger.kernel.org
S:	Maintained
F:	drivers/scsi/BusLogic.*
F:	drivers/scsi/FlashPoint.*

C-MEDIA CMI8788 DRIVER
M:	Clemens Ladisch <clemens@ladisch.de>
L:	alsa-devel@alsa-project.org (moderated for non-subscribers)
T:	git git://git.alsa-project.org/alsa-kernel.git
S:	Maintained
F:	sound/pci/oxygen/

C6X ARCHITECTURE
M:	Mark Salter <msalter@redhat.com>
M:	Aurelien Jacquiot <a-jacquiot@ti.com>
L:	linux-c6x-dev@linux-c6x.org
W:	http://www.linux-c6x.org/wiki/index.php/Main_Page
S:	Maintained
F:	arch/c6x/

CACHEFILES: FS-CACHE BACKEND FOR CACHING ON MOUNTED FILESYSTEMS
M:	David Howells <dhowells@redhat.com>
L:	linux-cachefs@redhat.com (moderated for non-subscribers)
S:	Supported
F:	Documentation/filesystems/caching/cachefiles.txt
F:	fs/cachefiles/

CADET FM/AM RADIO RECEIVER DRIVER
M:	Hans Verkuil <hverkuil@xs4all.nl>
L:	linux-media@vger.kernel.org
T:	git git://linuxtv.org/media_tree.git
W:	http://linuxtv.org
S:	Maintained
F:	drivers/media/radio/radio-cadet*

CAFE CMOS INTEGRATED CAMERA CONTROLLER DRIVER
M:	Jonathan Corbet <corbet@lwn.net>
L:	linux-media@vger.kernel.org
T:	git git://linuxtv.org/media_tree.git
S:	Maintained
F:	Documentation/video4linux/cafe_ccic
F:	drivers/media/platform/marvell-ccic/

CAIF NETWORK LAYER
M:	Dmitry Tarnyagin <dmitry.tarnyagin@lockless.no>
L:	netdev@vger.kernel.org
S:	Supported
F:	Documentation/networking/caif/
F:	drivers/net/caif/
F:	include/uapi/linux/caif/
F:	include/net/caif/
F:	net/caif/

CALGARY x86-64 IOMMU
M:	Muli Ben-Yehuda <muli@il.ibm.com>
M:	"Jon D. Mason" <jdmason@kudzu.us>
L:	discuss@x86-64.org
S:	Maintained
F:	arch/x86/kernel/pci-calgary_64.c
F:	arch/x86/kernel/tce_64.c
F:	arch/x86/include/asm/calgary.h
F:	arch/x86/include/asm/tce.h

CAN NETWORK LAYER
M:	Oliver Hartkopp <socketcan@hartkopp.net>
M:	Marc Kleine-Budde <mkl@pengutronix.de>
L:	linux-can@vger.kernel.org
W:	https://github.com/linux-can
T:	git git://git.kernel.org/pub/scm/linux/kernel/git/mkl/linux-can.git
T:	git git://git.kernel.org/pub/scm/linux/kernel/git/mkl/linux-can-next.git
S:	Maintained
F:	Documentation/networking/can.txt
F:	net/can/
F:	include/linux/can/core.h
F:	include/uapi/linux/can.h
F:	include/uapi/linux/can/bcm.h
F:	include/uapi/linux/can/raw.h
F:	include/uapi/linux/can/gw.h

CAN NETWORK DRIVERS
M:	Wolfgang Grandegger <wg@grandegger.com>
M:	Marc Kleine-Budde <mkl@pengutronix.de>
L:	linux-can@vger.kernel.org
W:	https://github.com/linux-can
T:	git git://git.kernel.org/pub/scm/linux/kernel/git/mkl/linux-can.git
T:	git git://git.kernel.org/pub/scm/linux/kernel/git/mkl/linux-can-next.git
S:	Maintained
F:	drivers/net/can/
F:	include/linux/can/dev.h
F:	include/linux/can/platform/
F:	include/uapi/linux/can/error.h
F:	include/uapi/linux/can/netlink.h

CAPABILITIES
M:	Serge Hallyn <serge.hallyn@canonical.com>
L:	linux-security-module@vger.kernel.org
S:	Supported
F:	include/linux/capability.h
F:	include/uapi/linux/capability.h
F:	security/commoncap.c
F:	kernel/capability.c

CAPELLA MICROSYSTEMS LIGHT SENSOR DRIVER
M:	Kevin Tsai <ktsai@capellamicro.com>
S:	Maintained
F:	drivers/iio/light/cm*
F:	Documentation/devicetree/bindings/i2c/trivial-devices.txt

CAVIUM LIQUIDIO NETWORK DRIVER
M:     Derek Chickles <derek.chickles@caviumnetworks.com>
M:     Satanand Burla <satananda.burla@caviumnetworks.com>
M:     Felix Manlunas <felix.manlunas@caviumnetworks.com>
M:     Raghu Vatsavayi <raghu.vatsavayi@caviumnetworks.com>
L:     netdev@vger.kernel.org
W:     http://www.cavium.com
S:     Supported
F:     drivers/net/ethernet/cavium/liquidio/

CC2520 IEEE-802.15.4 RADIO DRIVER
M:	Varka Bhadram <varkabhadram@gmail.com>
L:	linux-wpan@vger.kernel.org
S:	Maintained
F:	drivers/net/ieee802154/cc2520.c
F:	include/linux/spi/cc2520.h
F:	Documentation/devicetree/bindings/net/ieee802154/cc2520.txt

CELL BROADBAND ENGINE ARCHITECTURE
M:	Arnd Bergmann <arnd@arndb.de>
L:	linuxppc-dev@lists.ozlabs.org
W:	http://www.ibm.com/developerworks/power/cell/
S:	Supported
F:	arch/powerpc/include/asm/cell*.h
F:	arch/powerpc/include/asm/spu*.h
F:	arch/powerpc/include/uapi/asm/spu*.h
F:	arch/powerpc/oprofile/*cell*
F:	arch/powerpc/platforms/cell/

CEPH COMMON CODE (LIBCEPH)
M:	Ilya Dryomov <idryomov@gmail.com>
M:	"Yan, Zheng" <zyan@redhat.com>
M:	Sage Weil <sage@redhat.com>
L:	ceph-devel@vger.kernel.org
W:	http://ceph.com/
T:	git git://git.kernel.org/pub/scm/linux/kernel/git/sage/ceph-client.git
T:	git git://github.com/ceph/ceph-client.git
S:	Supported
F:	net/ceph/
F:	include/linux/ceph/
F:	include/linux/crush/

CEPH DISTRIBUTED FILE SYSTEM CLIENT (CEPH)
M:	"Yan, Zheng" <zyan@redhat.com>
M:	Sage Weil <sage@redhat.com>
M:	Ilya Dryomov <idryomov@gmail.com>
L:	ceph-devel@vger.kernel.org
W:	http://ceph.com/
T:	git git://git.kernel.org/pub/scm/linux/kernel/git/sage/ceph-client.git
T:	git git://github.com/ceph/ceph-client.git
S:	Supported
F:	Documentation/filesystems/ceph.txt
F:	fs/ceph/

CERTIFICATE HANDLING:
M:	David Howells <dhowells@redhat.com>
M:	David Woodhouse <dwmw2@infradead.org>
L:	keyrings@linux-nfs.org
S:	Maintained
F:	Documentation/module-signing.txt
F:	certs/
F:	scripts/extract-cert.c

CERTIFIED WIRELESS USB (WUSB) SUBSYSTEM:
L:	linux-usb@vger.kernel.org
S:	Orphan
F:	Documentation/usb/WUSB-Design-overview.txt
F:	Documentation/usb/wusb-cbaf
F:	drivers/usb/host/hwa-hc.c
F:	drivers/usb/host/whci/
F:	drivers/usb/wusbcore/
F:	include/linux/usb/wusb*

CFAG12864B LCD DRIVER
M:	Miguel Ojeda Sandonis <miguel.ojeda.sandonis@gmail.com>
W:	http://miguelojeda.es/auxdisplay.htm
W:	http://jair.lab.fi.uva.es/~migojed/auxdisplay.htm
S:	Maintained
F:	drivers/auxdisplay/cfag12864b.c
F:	include/linux/cfag12864b.h

CFAG12864BFB LCD FRAMEBUFFER DRIVER
M:	Miguel Ojeda Sandonis <miguel.ojeda.sandonis@gmail.com>
W:	http://miguelojeda.es/auxdisplay.htm
W:	http://jair.lab.fi.uva.es/~migojed/auxdisplay.htm
S:	Maintained
F:	drivers/auxdisplay/cfag12864bfb.c
F:	include/linux/cfag12864b.h

CFG80211 and NL80211
M:	Johannes Berg <johannes@sipsolutions.net>
L:	linux-wireless@vger.kernel.org
W:	http://wireless.kernel.org/
T:	git git://git.kernel.org/pub/scm/linux/kernel/git/jberg/mac80211.git
T:	git git://git.kernel.org/pub/scm/linux/kernel/git/jberg/mac80211-next.git
S:	Maintained
F:	include/uapi/linux/nl80211.h
F:	include/net/cfg80211.h
F:	net/wireless/*
X:	net/wireless/wext*

CHAR and MISC DRIVERS
M:	Arnd Bergmann <arnd@arndb.de>
M:	Greg Kroah-Hartman <gregkh@linuxfoundation.org>
T:	git git://git.kernel.org/pub/scm/linux/kernel/git/gregkh/char-misc.git
S:	Supported
F:	drivers/char/*
F:	drivers/misc/*
F:	include/linux/miscdevice.h

CHECKPATCH
M:	Andy Whitcroft <apw@canonical.com>
M:	Joe Perches <joe@perches.com>
S:	Maintained
F:	scripts/checkpatch.pl

CHINESE DOCUMENTATION
M:	Harry Wei <harryxiyou@gmail.com>
L:	xiyoulinuxkernelgroup@googlegroups.com (subscribers-only)
L:	linux-kernel@zh-kernel.org (moderated for non-subscribers)
S:	Maintained
F:	Documentation/zh_CN/

CHIPIDEA USB HIGH SPEED DUAL ROLE CONTROLLER
M:	Peter Chen <Peter.Chen@freescale.com>
T:	git git://git.kernel.org/pub/scm/linux/kernel/git/peter.chen/usb.git
L:	linux-usb@vger.kernel.org
S:	Maintained
F:	drivers/usb/chipidea/

CHIPONE ICN8318 I2C TOUCHSCREEN DRIVER
M:	Hans de Goede <hdegoede@redhat.com>
L:	linux-input@vger.kernel.org
S:	Maintained
F:	Documentation/devicetree/bindings/input/touchscreen/chipone_icn8318.txt
F:	drivers/input/touchscreen/chipone_icn8318.c

CHROME HARDWARE PLATFORM SUPPORT
M:	Olof Johansson <olof@lixom.net>
S:	Maintained
F:	drivers/platform/chrome/

CISCO VIC ETHERNET NIC DRIVER
M:	Christian Benvenuti <benve@cisco.com>
M:	Sujith Sankar <ssujith@cisco.com>
M:	Govindarajulu Varadarajan <_govind@gmx.com>
M:	Neel Patel <neepatel@cisco.com>
S:	Supported
F:	drivers/net/ethernet/cisco/enic/

CISCO VIC LOW LATENCY NIC DRIVER
M:	Christian Benvenuti <benve@cisco.com>
M:	Dave Goodell <dgoodell@cisco.com>
S:	Supported
F:	drivers/infiniband/hw/usnic/

CIRRUS LOGIC EP93XX ETHERNET DRIVER
M:	Hartley Sweeten <hsweeten@visionengravers.com>
L:	netdev@vger.kernel.org
S:	Maintained
F:	drivers/net/ethernet/cirrus/ep93xx_eth.c

CIRRUS LOGIC AUDIO CODEC DRIVERS
M:	Brian Austin <brian.austin@cirrus.com>
M:	Paul Handrigan <Paul.Handrigan@cirrus.com>
L:	alsa-devel@alsa-project.org (moderated for non-subscribers)
S:	Maintained
F:	sound/soc/codecs/cs*

CLEANCACHE API
M:	Konrad Rzeszutek Wilk <konrad.wilk@oracle.com>
L:	linux-kernel@vger.kernel.org
S:	Maintained
F:	mm/cleancache.c
F:	include/linux/cleancache.h

CLK API
M:	Russell King <linux@arm.linux.org.uk>
L:	linux-clk@vger.kernel.org
S:	Maintained
F:	include/linux/clk.h

CLOCKSOURCE, CLOCKEVENT DRIVERS
M:	Daniel Lezcano <daniel.lezcano@linaro.org>
M:	Thomas Gleixner <tglx@linutronix.de>
L:	linux-kernel@vger.kernel.org
T:	git git://git.kernel.org/pub/scm/linux/kernel/git/tip/tip.git timers/core
S:	Supported
F:	drivers/clocksource

CISCO FCOE HBA DRIVER
M:	Hiral Patel <hiralpat@cisco.com>
M:	Suma Ramars <sramars@cisco.com>
M:	Brian Uchino <buchino@cisco.com>
L:	linux-scsi@vger.kernel.org
S:	Supported
F:	drivers/scsi/fnic/

CISCO SCSI HBA DRIVER
M:	Narsimhulu Musini <nmusini@cisco.com>
M:	Sesidhar Baddela <sebaddel@cisco.com>
L:	linux-scsi@vger.kernel.org
S:	Supported
F:	drivers/scsi/snic/

CMPC ACPI DRIVER
M:	Thadeu Lima de Souza Cascardo <cascardo@holoscopio.com>
M:	Daniel Oliveira Nascimento <don@syst.com.br>
L:	platform-driver-x86@vger.kernel.org
S:	Supported
F:	drivers/platform/x86/classmate-laptop.c

COBALT MEDIA DRIVER
M:	Hans Verkuil <hans.verkuil@cisco.com>
L:	linux-media@vger.kernel.org
T:	git git://linuxtv.org/media_tree.git
W:	http://linuxtv.org
S:	Supported
F:	drivers/media/pci/cobalt/

COCCINELLE/Semantic Patches (SmPL)
M:	Julia Lawall <Julia.Lawall@lip6.fr>
M:	Gilles Muller <Gilles.Muller@lip6.fr>
M:	Nicolas Palix <nicolas.palix@imag.fr>
M:	Michal Marek <mmarek@suse.com>
L:	cocci@systeme.lip6.fr (moderated for non-subscribers)
T:	git git://git.kernel.org/pub/scm/linux/kernel/git/mmarek/kbuild.git misc
W:	http://coccinelle.lip6.fr/
S:	Supported
F:	Documentation/coccinelle.txt
F:	scripts/coccinelle/
F:	scripts/coccicheck

CODA FILE SYSTEM
M:	Jan Harkes <jaharkes@cs.cmu.edu>
M:	coda@cs.cmu.edu
L:	codalist@coda.cs.cmu.edu
W:	http://www.coda.cs.cmu.edu/
S:	Maintained
F:	Documentation/filesystems/coda.txt
F:	fs/coda/
F:	include/linux/coda*.h
F:	include/uapi/linux/coda*.h

CODA V4L2 MEM2MEM DRIVER
M:	Philipp Zabel <p.zabel@pengutronix.de>
L:	linux-media@vger.kernel.org
S:	Maintained
F:	Documentation/devicetree/bindings/media/coda.txt
F:	drivers/media/platform/coda/

COMMON CLK FRAMEWORK
M:	Michael Turquette <mturquette@baylibre.com>
M:	Stephen Boyd <sboyd@codeaurora.org>
L:	linux-clk@vger.kernel.org
T:	git git://git.kernel.org/pub/scm/linux/kernel/git/clk/linux.git
S:	Maintained
F:	drivers/clk/
X:	drivers/clk/clkdev.c
F:	include/linux/clk-pr*
F:	include/linux/clk/

COMMON INTERNET FILE SYSTEM (CIFS)
M:	Steve French <sfrench@samba.org>
L:	linux-cifs@vger.kernel.org
L:	samba-technical@lists.samba.org (moderated for non-subscribers)
W:	http://linux-cifs.samba.org/
T:	git git://git.samba.org/sfrench/cifs-2.6.git
S:	Supported
F:	Documentation/filesystems/cifs/
F:	fs/cifs/

COMPACTPCI HOTPLUG CORE
M:	Scott Murray <scott@spiteful.org>
L:	linux-pci@vger.kernel.org
S:	Maintained
F:	drivers/pci/hotplug/cpci_hotplug*

COMPACTPCI HOTPLUG ZIATECH ZT5550 DRIVER
M:	Scott Murray <scott@spiteful.org>
L:	linux-pci@vger.kernel.org
S:	Maintained
F:	drivers/pci/hotplug/cpcihp_zt5550.*

COMPACTPCI HOTPLUG GENERIC DRIVER
M:	Scott Murray <scott@spiteful.org>
L:	linux-pci@vger.kernel.org
S:	Maintained
F:	drivers/pci/hotplug/cpcihp_generic.c

COMPAL LAPTOP SUPPORT
M:	Cezary Jackiewicz <cezary.jackiewicz@gmail.com>
L:	platform-driver-x86@vger.kernel.org
S:	Maintained
F:	drivers/platform/x86/compal-laptop.c

CONEXANT ACCESSRUNNER USB DRIVER
M:	Simon Arlott <cxacru@fire.lp0.eu>
L:	accessrunner-general@lists.sourceforge.net
W:	http://accessrunner.sourceforge.net/
S:	Maintained
F:	drivers/usb/atm/cxacru.c

CONFIGFS
M:	Joel Becker <jlbec@evilplan.org>
T:	git git://git.kernel.org/pub/scm/linux/kernel/git/jlbec/configfs.git
S:	Supported
F:	fs/configfs/
F:	include/linux/configfs.h

CONNECTOR
M:	Evgeniy Polyakov <zbr@ioremap.net>
L:	netdev@vger.kernel.org
S:	Maintained
F:	drivers/connector/

CONTROL GROUP (CGROUP)
M:	Tejun Heo <tj@kernel.org>
M:	Li Zefan <lizefan@huawei.com>
M:	Johannes Weiner <hannes@cmpxchg.org>
L:	cgroups@vger.kernel.org
T:	git git://git.kernel.org/pub/scm/linux/kernel/git/tj/cgroup.git
S:	Maintained
F:	Documentation/cgroups/
F:	include/linux/cgroup*
F:	kernel/cgroup*

CONTROL GROUP - CPUSET
M:	Li Zefan <lizefan@huawei.com>
L:	cgroups@vger.kernel.org
W:	http://www.bullopensource.org/cpuset/
W:	http://oss.sgi.com/projects/cpusets/
T:	git git://git.kernel.org/pub/scm/linux/kernel/git/tj/cgroup.git
S:	Maintained
F:	Documentation/cgroups/cpusets.txt
F:	include/linux/cpuset.h
F:	kernel/cpuset.c

CONTROL GROUP - MEMORY RESOURCE CONTROLLER (MEMCG)
M:	Johannes Weiner <hannes@cmpxchg.org>
M:	Michal Hocko <mhocko@kernel.org>
L:	cgroups@vger.kernel.org
L:	linux-mm@kvack.org
S:	Maintained
F:	mm/memcontrol.c
F:	mm/swap_cgroup.c

CORETEMP HARDWARE MONITORING DRIVER
M:	Fenghua Yu <fenghua.yu@intel.com>
L:	lm-sensors@lm-sensors.org
S:	Maintained
F:	Documentation/hwmon/coretemp
F:	drivers/hwmon/coretemp.c

COSA/SRP SYNC SERIAL DRIVER
M:	Jan "Yenya" Kasprzak <kas@fi.muni.cz>
W:	http://www.fi.muni.cz/~kas/cosa/
S:	Maintained
F:	drivers/net/wan/cosa*

CPMAC ETHERNET DRIVER
M:	Florian Fainelli <florian@openwrt.org>
L:	netdev@vger.kernel.org
S:	Maintained
F:	drivers/net/ethernet/ti/cpmac.c

CPU FREQUENCY DRIVERS
M:	"Rafael J. Wysocki" <rjw@rjwysocki.net>
M:	Viresh Kumar <viresh.kumar@linaro.org>
L:	linux-pm@vger.kernel.org
S:	Maintained
T:	git git://git.kernel.org/pub/scm/linux/kernel/git/rafael/linux-pm.git
T:	git git://git.linaro.org/people/vireshk/linux.git (For ARM Updates)
F:	drivers/cpufreq/
F:	include/linux/cpufreq.h

CPU FREQUENCY DRIVERS - ARM BIG LITTLE
M:	Viresh Kumar <viresh.kumar@linaro.org>
M:	Sudeep Holla <sudeep.holla@arm.com>
L:	linux-pm@vger.kernel.org
W:	http://www.arm.com/products/processors/technologies/biglittleprocessing.php
S:	Maintained
F:	drivers/cpufreq/arm_big_little.h
F:	drivers/cpufreq/arm_big_little.c
F:	drivers/cpufreq/arm_big_little_dt.c

CPUIDLE DRIVER - ARM BIG LITTLE
M:	Lorenzo Pieralisi <lorenzo.pieralisi@arm.com>
M:	Daniel Lezcano <daniel.lezcano@linaro.org>
L:	linux-pm@vger.kernel.org
L:	linux-arm-kernel@lists.infradead.org
T:	git git://git.kernel.org/pub/scm/linux/kernel/git/rafael/linux-pm.git
S:	Maintained
F:	drivers/cpuidle/cpuidle-big_little.c

CPUIDLE DRIVER - ARM EXYNOS
M:	Bartlomiej Zolnierkiewicz <b.zolnierkie@samsung.com>
M:	Daniel Lezcano <daniel.lezcano@linaro.org>
M:	Kukjin Kim <kgene@kernel.org>
L:	linux-pm@vger.kernel.org
L:	linux-samsung-soc@vger.kernel.org
S:	Supported
F:	drivers/cpuidle/cpuidle-exynos.c
F:	arch/arm/mach-exynos/pm.c

CPUIDLE DRIVERS
M:	"Rafael J. Wysocki" <rjw@rjwysocki.net>
M:	Daniel Lezcano <daniel.lezcano@linaro.org>
L:	linux-pm@vger.kernel.org
S:	Maintained
T:	git git://git.kernel.org/pub/scm/linux/kernel/git/rafael/linux-pm.git
F:	drivers/cpuidle/*
F:	include/linux/cpuidle.h

CPUID/MSR DRIVER
M:	"H. Peter Anvin" <hpa@zytor.com>
S:	Maintained
F:	arch/x86/kernel/cpuid.c
F:	arch/x86/kernel/msr.c

CPU POWER MONITORING SUBSYSTEM
M:	Thomas Renninger <trenn@suse.com>
L:	linux-pm@vger.kernel.org
S:	Maintained
F:	tools/power/cpupower/

CRAMFS FILESYSTEM
W:	http://sourceforge.net/projects/cramfs/
S:	Orphan / Obsolete
F:	Documentation/filesystems/cramfs.txt
F:	fs/cramfs/

CRIS PORT
M:	Mikael Starvik <starvik@axis.com>
M:	Jesper Nilsson <jesper.nilsson@axis.com>
L:	linux-cris-kernel@axis.com
W:	http://developer.axis.com
S:	Maintained
F:	arch/cris/
F:	drivers/tty/serial/crisv10.*

CRYPTO API
M:	Herbert Xu <herbert@gondor.apana.org.au>
M:	"David S. Miller" <davem@davemloft.net>
L:	linux-crypto@vger.kernel.org
T:	git git://git.kernel.org/pub/scm/linux/kernel/git/herbert/crypto-2.6.git
S:	Maintained
F:	Documentation/crypto/
F:	Documentation/DocBook/crypto-API.tmpl
F:	arch/*/crypto/
F:	crypto/
F:	drivers/crypto/
F:	include/crypto/

CRYPTOGRAPHIC RANDOM NUMBER GENERATOR
M:	Neil Horman <nhorman@tuxdriver.com>
L:	linux-crypto@vger.kernel.org
S:	Maintained
F:	crypto/ansi_cprng.c
F:	crypto/rng.c

CS5535 Audio ALSA driver
M:	Jaya Kumar <jayakumar.alsa@gmail.com>
S:	Maintained
F:	sound/pci/cs5535audio/

CW1200 WLAN driver
M:	Solomon Peachy <pizza@shaftnet.org>
S:	Maintained
F:	drivers/net/wireless/cw1200/

CX18 VIDEO4LINUX DRIVER
M:	Andy Walls <awalls@md.metrocast.net>
L:	ivtv-devel@ivtvdriver.org (subscribers-only)
L:	linux-media@vger.kernel.org
T:	git git://linuxtv.org/media_tree.git
W:	http://linuxtv.org
W:	http://www.ivtvdriver.org/index.php/Cx18
S:	Maintained
F:	Documentation/video4linux/cx18.txt
F:	drivers/media/pci/cx18/
F:	include/uapi/linux/ivtv*

CX2341X MPEG ENCODER HELPER MODULE
M:	Hans Verkuil <hverkuil@xs4all.nl>
L:	linux-media@vger.kernel.org
T:	git git://linuxtv.org/media_tree.git
W:	http://linuxtv.org
S:	Maintained
F:	drivers/media/common/cx2341x*
F:	include/media/cx2341x*

CX24120 MEDIA DRIVER
M:	Jemma Denson <jdenson@gmail.com>
M:	Patrick Boettcher <patrick.boettcher@posteo.de>
L:	linux-media@vger.kernel.org
W:	http://linuxtv.org/
Q:	http://patchwork.linuxtv.org/project/linux-media/list/
S:	Maintained
F:	drivers/media/dvb-frontends/cx24120*

CX88 VIDEO4LINUX DRIVER
M:	Mauro Carvalho Chehab <mchehab@osg.samsung.com>
L:	linux-media@vger.kernel.org
W:	http://linuxtv.org
T:	git git://linuxtv.org/media_tree.git
S:	Odd fixes
F:	Documentation/video4linux/cx88/
F:	drivers/media/pci/cx88/

CXD2820R MEDIA DRIVER
M:	Antti Palosaari <crope@iki.fi>
L:	linux-media@vger.kernel.org
W:	http://linuxtv.org/
W:	http://palosaari.fi/linux/
Q:	http://patchwork.linuxtv.org/project/linux-media/list/
T:	git git://linuxtv.org/anttip/media_tree.git
S:	Maintained
F:	drivers/media/dvb-frontends/cxd2820r*

CXGB3 ETHERNET DRIVER (CXGB3)
M:	Santosh Raspatur <santosh@chelsio.com>
L:	netdev@vger.kernel.org
W:	http://www.chelsio.com
S:	Supported
F:	drivers/net/ethernet/chelsio/cxgb3/

CXGB3 ISCSI DRIVER (CXGB3I)
M:	Karen Xie <kxie@chelsio.com>
L:	linux-scsi@vger.kernel.org
W:	http://www.chelsio.com
S:	Supported
F:	drivers/scsi/cxgbi/cxgb3i

CXGB3 IWARP RNIC DRIVER (IW_CXGB3)
M:	Steve Wise <swise@chelsio.com>
L:	linux-rdma@vger.kernel.org
W:	http://www.openfabrics.org
S:	Supported
F:	drivers/infiniband/hw/cxgb3/

CXGB4 ETHERNET DRIVER (CXGB4)
M:	Hariprasad S <hariprasad@chelsio.com>
L:	netdev@vger.kernel.org
W:	http://www.chelsio.com
S:	Supported
F:	drivers/net/ethernet/chelsio/cxgb4/

CXGB4 ISCSI DRIVER (CXGB4I)
M:	Karen Xie <kxie@chelsio.com>
L:	linux-scsi@vger.kernel.org
W:	http://www.chelsio.com
S:	Supported
F:	drivers/scsi/cxgbi/cxgb4i

CXGB4 IWARP RNIC DRIVER (IW_CXGB4)
M:	Steve Wise <swise@chelsio.com>
L:	linux-rdma@vger.kernel.org
W:	http://www.openfabrics.org
S:	Supported
F:	drivers/infiniband/hw/cxgb4/

CXGB4VF ETHERNET DRIVER (CXGB4VF)
M:	Casey Leedom <leedom@chelsio.com>
L:	netdev@vger.kernel.org
W:	http://www.chelsio.com
S:	Supported
F:	drivers/net/ethernet/chelsio/cxgb4vf/

CXL (IBM Coherent Accelerator Processor Interface CAPI) DRIVER
M:	Ian Munsie <imunsie@au1.ibm.com>
M:	Michael Neuling <mikey@neuling.org>
L:	linuxppc-dev@lists.ozlabs.org
S:	Supported
F:	drivers/misc/cxl/
F:	include/misc/cxl*
F:	include/uapi/misc/cxl.h
F:	Documentation/powerpc/cxl.txt
F:	Documentation/powerpc/cxl.txt
F:	Documentation/ABI/testing/sysfs-class-cxl

CXLFLASH (IBM Coherent Accelerator Processor Interface CAPI Flash) SCSI DRIVER
M:	Manoj N. Kumar <manoj@linux.vnet.ibm.com>
M:	Matthew R. Ochs <mrochs@linux.vnet.ibm.com>
L:	linux-scsi@vger.kernel.org
S:	Supported
F:	drivers/scsi/cxlflash/
F:	include/uapi/scsi/cxlflash_ioctls.h
F:	Documentation/powerpc/cxlflash.txt

STMMAC ETHERNET DRIVER
M:	Giuseppe Cavallaro <peppe.cavallaro@st.com>
L:	netdev@vger.kernel.org
W:	http://www.stlinux.com
S:	Supported
F:	drivers/net/ethernet/stmicro/stmmac/

CYBERPRO FB DRIVER
M:	Russell King <linux@arm.linux.org.uk>
L:	linux-arm-kernel@lists.infradead.org (moderated for non-subscribers)
W:	http://www.arm.linux.org.uk/
S:	Maintained
F:	drivers/video/fbdev/cyber2000fb.*

CYCLADES ASYNC MUX DRIVER
W:	http://www.cyclades.com/
S:	Orphan
F:	drivers/tty/cyclades.c
F:	include/linux/cyclades.h
F:	include/uapi/linux/cyclades.h

CYCLADES PC300 DRIVER
W:	http://www.cyclades.com/
S:	Orphan
F:	drivers/net/wan/pc300*

CYPRESS_FIRMWARE MEDIA DRIVER
M:	Antti Palosaari <crope@iki.fi>
L:	linux-media@vger.kernel.org
W:	http://linuxtv.org/
W:	http://palosaari.fi/linux/
Q:	http://patchwork.linuxtv.org/project/linux-media/list/
T:	git git://linuxtv.org/anttip/media_tree.git
S:	Maintained
F:	drivers/media/common/cypress_firmware*

CYTTSP TOUCHSCREEN DRIVER
M:	Ferruh Yigit <fery@cypress.com>
L:	linux-input@vger.kernel.org
S:	Supported
F:	drivers/input/touchscreen/cyttsp*
F:	include/linux/input/cyttsp.h

DALLAS/MAXIM DS1685-FAMILY REAL TIME CLOCK
M:	Joshua Kinard <kumba@gentoo.org>
S:	Maintained
F:	drivers/rtc/rtc-ds1685.c
F:	include/linux/rtc/ds1685.h

DAMA SLAVE for AX.25
M:	Joerg Reuter <jreuter@yaina.de>
W:	http://yaina.de/jreuter/
W:	http://www.qsl.net/dl1bke/
L:	linux-hams@vger.kernel.org
S:	Maintained
F:	net/ax25/af_ax25.c
F:	net/ax25/ax25_dev.c
F:	net/ax25/ax25_ds_*
F:	net/ax25/ax25_in.c
F:	net/ax25/ax25_out.c
F:	net/ax25/ax25_timer.c
F:	net/ax25/sysctl_net_ax25.c

DAVICOM FAST ETHERNET (DMFE) NETWORK DRIVER
L:	netdev@vger.kernel.org
S:	Orphan
F:	Documentation/networking/dmfe.txt
F:	drivers/net/ethernet/dec/tulip/dmfe.c

DC390/AM53C974 SCSI driver
M:	Hannes Reinecke <hare@suse.com>
L:	linux-scsi@vger.kernel.org
S:	Maintained
F:	drivers/scsi/am53c974.c

DC395x SCSI driver
M:	Oliver Neukum <oliver@neukum.org>
M:	Ali Akcaagac <aliakc@web.de>
M:	Jamie Lenehan <lenehan@twibble.org>
L:	dc395x@twibble.org
W:	http://twibble.org/dist/dc395x/
W:	http://lists.twibble.org/mailman/listinfo/dc395x/
S:	Maintained
F:	Documentation/scsi/dc395x.txt
F:	drivers/scsi/dc395x.*

DCCP PROTOCOL
M:	Gerrit Renker <gerrit@erg.abdn.ac.uk>
L:	dccp@vger.kernel.org
W:	http://www.linuxfoundation.org/collaborate/workgroups/networking/dccp
S:	Maintained
F:	include/linux/dccp.h
F:	include/uapi/linux/dccp.h
F:	include/linux/tfrc.h
F:	net/dccp/

DECnet NETWORK LAYER
W:	http://linux-decnet.sourceforge.net
L:	linux-decnet-user@lists.sourceforge.net
S:	Orphan
F:	Documentation/networking/decnet.txt
F:	net/decnet/

DECSTATION PLATFORM SUPPORT
M:	"Maciej W. Rozycki" <macro@linux-mips.org>
L:	linux-mips@linux-mips.org
W:	http://www.linux-mips.org/wiki/DECstation
S:	Maintained
F:	arch/mips/dec/
F:	arch/mips/include/asm/dec/
F:	arch/mips/include/asm/mach-dec/

DEFXX FDDI NETWORK DRIVER
M:	"Maciej W. Rozycki" <macro@linux-mips.org>
S:	Maintained
F:	drivers/net/fddi/defxx.*

DELL LAPTOP DRIVER
M:	Matthew Garrett <mjg59@srcf.ucam.org>
M:	Pali Rohár <pali.rohar@gmail.com>
L:	platform-driver-x86@vger.kernel.org
S:	Maintained
F:	drivers/platform/x86/dell-laptop.c

DELL LAPTOP RBTN DRIVER
M:	Pali Rohár <pali.rohar@gmail.com>
S:	Maintained
F:	drivers/platform/x86/dell-rbtn.*

DELL LAPTOP FREEFALL DRIVER
M:	Pali Rohár <pali.rohar@gmail.com>
S:	Maintained
F:	drivers/platform/x86/dell-smo8800.c

DELL LAPTOP SMM DRIVER
M:	Pali Rohár <pali.rohar@gmail.com>
S:	Maintained
F:	drivers/hwmon/dell-smm-hwmon.c
F:	include/uapi/linux/i8k.h

DELL SYSTEMS MANAGEMENT BASE DRIVER (dcdbas)
M:	Doug Warzecha <Douglas_Warzecha@dell.com>
S:	Maintained
F:	Documentation/dcdbas.txt
F:	drivers/firmware/dcdbas.*

DELL WMI EXTRAS DRIVER
M:	Matthew Garrett <mjg59@srcf.ucam.org>
M:	Pali Rohár <pali.rohar@gmail.com>
S:	Maintained
F:	drivers/platform/x86/dell-wmi.c

DESIGNWARE USB2 DRD IP DRIVER
M:	John Youn <johnyoun@synopsys.com>
L:	linux-usb@vger.kernel.org
T:	git git://git.kernel.org/pub/scm/linux/kernel/git/balbi/usb.git
S:	Maintained
F:	drivers/usb/dwc2/

DESIGNWARE USB3 DRD IP DRIVER
M:	Felipe Balbi <balbi@ti.com>
L:	linux-usb@vger.kernel.org
L:	linux-omap@vger.kernel.org
T:	git git://git.kernel.org/pub/scm/linux/kernel/git/balbi/usb.git
S:	Maintained
F:	drivers/usb/dwc3/

DEVICE COREDUMP (DEV_COREDUMP)
M:	Johannes Berg <johannes@sipsolutions.net>
L:	linux-kernel@vger.kernel.org
S:	Maintained
F:	drivers/base/devcoredump.c
F:	include/linux/devcoredump.h

DEVICE FREQUENCY (DEVFREQ)
M:	MyungJoo Ham <myungjoo.ham@samsung.com>
M:	Kyungmin Park <kyungmin.park@samsung.com>
L:	linux-pm@vger.kernel.org
S:	Maintained
F:	drivers/devfreq/

DEVICE NUMBER REGISTRY
M:	Torben Mathiasen <device@lanana.org>
W:	http://lanana.org/docs/device-list/index.html
S:	Maintained

DEVICE-MAPPER  (LVM)
M:	Alasdair Kergon <agk@redhat.com>
M:	Mike Snitzer <snitzer@redhat.com>
M:	dm-devel@redhat.com
L:	dm-devel@redhat.com
W:	http://sources.redhat.com/dm
Q:	http://patchwork.kernel.org/project/dm-devel/list/
T:	git git://git.kernel.org/pub/scm/linux/kernel/git/device-mapper/linux-dm.git
T:	quilt http://people.redhat.com/agk/patches/linux/editing/
S:	Maintained
F:	Documentation/device-mapper/
F:	drivers/md/dm*
F:	drivers/md/persistent-data/
F:	include/linux/device-mapper.h
F:	include/linux/dm-*.h
F:	include/uapi/linux/dm-*.h

DIALOG SEMICONDUCTOR DRIVERS
M:	Support Opensource <support.opensource@diasemi.com>
W:	http://www.dialog-semiconductor.com/products
S:	Supported
F:	Documentation/hwmon/da90??
F:	Documentation/devicetree/bindings/sound/da[79]*.txt
F:	drivers/gpio/gpio-da90??.c
F:	drivers/hwmon/da90??-hwmon.c
F:	drivers/iio/adc/da91??-*.c
F:	drivers/input/misc/da90??_onkey.c
F:	drivers/input/touchscreen/da9052_tsi.c
F:	drivers/leds/leds-da90??.c
F:	drivers/mfd/da903x.c
F:	drivers/mfd/da90??-*.c
F:	drivers/mfd/da91??-*.c
F:	drivers/power/da9052-battery.c
F:	drivers/power/da91??-*.c
F:	drivers/regulator/da903x.c
F:	drivers/regulator/da9???-regulator.[ch]
F:	drivers/rtc/rtc-da90??.c
F:	drivers/video/backlight/da90??_bl.c
F:	drivers/watchdog/da90??_wdt.c
F:	include/linux/mfd/da903x.h
F:	include/linux/mfd/da9052/
F:	include/linux/mfd/da9055/
F:	include/linux/mfd/da9063/
F:	include/linux/mfd/da9150/
F:	include/sound/da[79]*.h
F:	sound/soc/codecs/da[79]*.[ch]

DIGI NEO AND CLASSIC PCI PRODUCTS
M:	Lidza Louina <lidza.louina@gmail.com>
M:	Mark Hounschell <markh@compro.net>
L:	driverdev-devel@linuxdriverproject.org
S:	Maintained
F:	drivers/staging/dgnc/

DIGI EPCA PCI PRODUCTS
M:	Lidza Louina <lidza.louina@gmail.com>
M:	Daeseok Youn <daeseok.youn@gmail.com>
L:	driverdev-devel@linuxdriverproject.org
S:	Maintained
F:	drivers/staging/dgap/

DIOLAN U2C-12 I2C DRIVER
M:	Guenter Roeck <linux@roeck-us.net>
L:	linux-i2c@vger.kernel.org
S:	Maintained
F:	drivers/i2c/busses/i2c-diolan-u2c.c

DIRECT ACCESS (DAX)
M:	Matthew Wilcox <willy@linux.intel.com>
L:	linux-fsdevel@vger.kernel.org
S:	Supported
F:	fs/dax.c

DIRECTORY NOTIFICATION (DNOTIFY)
M:	Eric Paris <eparis@parisplace.org>
S:	Maintained
F:	Documentation/filesystems/dnotify.txt
F:	fs/notify/dnotify/
F:	include/linux/dnotify.h

DISK GEOMETRY AND PARTITION HANDLING
M:	Andries Brouwer <aeb@cwi.nl>
W:	http://www.win.tue.nl/~aeb/linux/Large-Disk.html
W:	http://www.win.tue.nl/~aeb/linux/zip/zip-1.html
W:	http://www.win.tue.nl/~aeb/partitions/partition_types-1.html
S:	Maintained

DISKQUOTA
M:	Jan Kara <jack@suse.com>
S:	Maintained
F:	Documentation/filesystems/quota.txt
F:	fs/quota/
F:	include/linux/quota*.h
F:	include/uapi/linux/quota*.h

DISPLAYLINK USB 2.0 FRAMEBUFFER DRIVER (UDLFB)
M:	Bernie Thompson <bernie@plugable.com>
L:	linux-fbdev@vger.kernel.org
S:	Maintained
W:	http://plugable.com/category/projects/udlfb/
F:	drivers/video/fbdev/udlfb.c
F:	include/video/udlfb.h
F:	Documentation/fb/udlfb.txt

DISTRIBUTED LOCK MANAGER (DLM)
M:	Christine Caulfield <ccaulfie@redhat.com>
M:	David Teigland <teigland@redhat.com>
L:	cluster-devel@redhat.com
W:	http://sources.redhat.com/cluster/
T:	git git://git.kernel.org/pub/scm/linux/kernel/git/teigland/dlm.git
S:	Supported
F:	fs/dlm/

DMA BUFFER SHARING FRAMEWORK
M:	Sumit Semwal <sumit.semwal@linaro.org>
S:	Maintained
L:	linux-media@vger.kernel.org
L:	dri-devel@lists.freedesktop.org
L:	linaro-mm-sig@lists.linaro.org (moderated for non-subscribers)
F:	drivers/dma-buf/
F:	include/linux/dma-buf*
F:	include/linux/reservation.h
F:	include/linux/*fence.h
F:	Documentation/dma-buf-sharing.txt
T:	git git://git.linaro.org/people/sumitsemwal/linux-dma-buf.git

DMA GENERIC OFFLOAD ENGINE SUBSYSTEM
M:	Vinod Koul <vinod.koul@intel.com>
L:	dmaengine@vger.kernel.org
Q:	https://patchwork.kernel.org/project/linux-dmaengine/list/
S:	Maintained
F:	drivers/dma/
F:	include/linux/dmaengine.h
F:	Documentation/dmaengine/
T:	git git://git.infradead.org/users/vkoul/slave-dma.git

DME1737 HARDWARE MONITOR DRIVER
M:	Juerg Haefliger <juergh@gmail.com>
L:	lm-sensors@lm-sensors.org
S:	Maintained
F:	Documentation/hwmon/dme1737
F:	drivers/hwmon/dme1737.c

DMI/SMBIOS SUPPORT
M:	Jean Delvare <jdelvare@suse.com>
S:	Maintained
T:	quilt http://jdelvare.nerim.net/devel/linux/jdelvare-dmi/
F:	Documentation/ABI/testing/sysfs-firmware-dmi-tables
F:	drivers/firmware/dmi-id.c
F:	drivers/firmware/dmi_scan.c
F:	include/linux/dmi.h

DOCUMENTATION
M:	Jonathan Corbet <corbet@lwn.net>
L:	linux-doc@vger.kernel.org
S:	Maintained
F:	Documentation/
F:	scripts/docproc.c
F:	scripts/kernel-doc*
X:	Documentation/ABI/
X:	Documentation/devicetree/
X:	Documentation/acpi
X:	Documentation/power
X:	Documentation/spi
X:	Documentation/DocBook/media
T:	git git://git.lwn.net/linux.git docs-next

DOUBLETALK DRIVER
M:	"James R. Van Zandt" <jrv@vanzandt.mv.com>
L:	blinux-list@redhat.com
S:	Maintained
F:	drivers/char/dtlk.c
F:	include/linux/dtlk.h

DPT_I2O SCSI RAID DRIVER
M:	Adaptec OEM Raid Solutions <aacraid@adaptec.com>
L:	linux-scsi@vger.kernel.org
W:	http://www.adaptec.com/
S:	Maintained
F:	drivers/scsi/dpt*
F:	drivers/scsi/dpt/

DRBD DRIVER
P:	Philipp Reisner
P:	Lars Ellenberg
M:	drbd-dev@lists.linbit.com
L:	drbd-user@lists.linbit.com
W:	http://www.drbd.org
T:	git git://git.drbd.org/linux-2.6-drbd.git drbd
T:	git git://git.drbd.org/drbd-8.3.git
S:	Supported
F:	drivers/block/drbd/
F:	lib/lru_cache.c
F:	Documentation/blockdev/drbd/

DRIVER CORE, KOBJECTS, DEBUGFS, KERNFS AND SYSFS
M:	Greg Kroah-Hartman <gregkh@linuxfoundation.org>
T:	git git://git.kernel.org/pub/scm/linux/kernel/git/gregkh/driver-core.git
S:	Supported
F:	Documentation/kobject.txt
F:	drivers/base/
F:	fs/debugfs/
F:	fs/kernfs/
F:	fs/sysfs/
F:	include/linux/debugfs.h
F:	include/linux/kobj*
F:	lib/kobj*

DRM DRIVERS
M:	David Airlie <airlied@linux.ie>
L:	dri-devel@lists.freedesktop.org
T:	git git://people.freedesktop.org/~airlied/linux
S:	Maintained
F:	drivers/gpu/drm/
F:	drivers/gpu/vga/
F:	include/drm/
F:	include/uapi/drm/

RADEON DRM DRIVERS
M:	Alex Deucher <alexander.deucher@amd.com>
M:	Christian König <christian.koenig@amd.com>
L:	dri-devel@lists.freedesktop.org
T:	git git://people.freedesktop.org/~agd5f/linux
S:	Supported
F:	drivers/gpu/drm/radeon/
F:	include/uapi/drm/radeon*

DRM PANEL DRIVERS
M:	Thierry Reding <thierry.reding@gmail.com>
L:	dri-devel@lists.freedesktop.org
T:	git git://anongit.freedesktop.org/tegra/linux.git
S:	Maintained
F:	drivers/gpu/drm/drm_panel.c
F:	drivers/gpu/drm/panel/
F:	include/drm/drm_panel.h
F:	Documentation/devicetree/bindings/display/panel/

INTEL DRM DRIVERS (excluding Poulsbo, Moorestown and derivative chipsets)
M:	Daniel Vetter <daniel.vetter@intel.com>
M:	Jani Nikula <jani.nikula@linux.intel.com>
L:	intel-gfx@lists.freedesktop.org
L:	dri-devel@lists.freedesktop.org
W:	https://01.org/linuxgraphics/
Q:	http://patchwork.freedesktop.org/project/intel-gfx/
T:	git git://anongit.freedesktop.org/drm-intel
S:	Supported
F:	drivers/gpu/drm/i915/
F:	include/drm/i915*
F:	include/uapi/drm/i915*

DRM DRIVERS FOR ATMEL HLCDC
M:	Boris Brezillon <boris.brezillon@free-electrons.com>
L:	dri-devel@lists.freedesktop.org
S:	Supported
F:	drivers/gpu/drm/atmel-hlcdc/
F:	Documentation/devicetree/bindings/drm/atmel/

DRM DRIVERS FOR EXYNOS
M:	Inki Dae <inki.dae@samsung.com>
M:	Joonyoung Shim <jy0922.shim@samsung.com>
M:	Seung-Woo Kim <sw0312.kim@samsung.com>
M:	Kyungmin Park <kyungmin.park@samsung.com>
L:	dri-devel@lists.freedesktop.org
T:	git git://git.kernel.org/pub/scm/linux/kernel/git/daeinki/drm-exynos.git
S:	Supported
F:	drivers/gpu/drm/exynos/
F:	include/drm/exynos*
F:	include/uapi/drm/exynos*

DRM DRIVERS FOR FREESCALE DCU
M:	Jianwei Wang <jianwei.wang.chn@gmail.com>
M:	Alison Wang <alison.wang@freescale.com>
L:	dri-devel@lists.freedesktop.org
S:	Supported
F:	drivers/gpu/drm/fsl-dcu/
F:	Documentation/devicetree/bindings/display/fsl,dcu.txt
F:	Documentation/devicetree/bindings/display/panel/nec,nl4827hc19_05b.txt

DRM DRIVERS FOR FREESCALE IMX
M:	Philipp Zabel <p.zabel@pengutronix.de>
L:	dri-devel@lists.freedesktop.org
S:	Maintained
F:	drivers/gpu/drm/imx/
F:	drivers/gpu/ipu-v3/
F:	Documentation/devicetree/bindings/display/imx/

DRM DRIVERS FOR GMA500 (Poulsbo, Moorestown and derivative chipsets)
M:	Patrik Jakobsson <patrik.r.jakobsson@gmail.com>
L:	dri-devel@lists.freedesktop.org
T:	git git://github.com/patjak/drm-gma500
S:	Maintained
F:	drivers/gpu/drm/gma500
F:	include/drm/gma500*

DRM DRIVERS FOR NVIDIA TEGRA
M:	Thierry Reding <thierry.reding@gmail.com>
M:	Terje Bergström <tbergstrom@nvidia.com>
L:	dri-devel@lists.freedesktop.org
L:	linux-tegra@vger.kernel.org
T:	git git://anongit.freedesktop.org/tegra/linux.git
S:	Supported
F:	drivers/gpu/drm/tegra/
F:	drivers/gpu/host1x/
F:	include/linux/host1x.h
F:	include/uapi/drm/tegra_drm.h
F:	Documentation/devicetree/bindings/display/tegra/nvidia,tegra20-host1x.txt

DRM DRIVERS FOR RENESAS
M:	Laurent Pinchart <laurent.pinchart@ideasonboard.com>
L:	dri-devel@lists.freedesktop.org
L:	linux-sh@vger.kernel.org
T:	git git://people.freedesktop.org/~airlied/linux
S:	Supported
F:	drivers/gpu/drm/rcar-du/
F:	drivers/gpu/drm/shmobile/
F:	include/linux/platform_data/shmob_drm.h

DRM DRIVERS FOR ROCKCHIP
M:	Mark Yao <mark.yao@rock-chips.com>
L:	dri-devel@lists.freedesktop.org
S:	Maintained
F:	drivers/gpu/drm/rockchip/
F:	Documentation/devicetree/bindings/display/rockchip*

DRM DRIVERS FOR STI
M:	Benjamin Gaignard <benjamin.gaignard@linaro.org>
M:	Vincent Abriou <vincent.abriou@st.com>
L:	dri-devel@lists.freedesktop.org
T:	git http://git.linaro.org/people/benjamin.gaignard/kernel.git
S:	Maintained
F:	drivers/gpu/drm/sti
F:	Documentation/devicetree/bindings/display/st,stih4xx.txt

DSBR100 USB FM RADIO DRIVER
M:	Alexey Klimov <klimov.linux@gmail.com>
L:	linux-media@vger.kernel.org
T:	git git://linuxtv.org/media_tree.git
S:	Maintained
F:	drivers/media/radio/dsbr100.c

DSCC4 DRIVER
M:	Francois Romieu <romieu@fr.zoreil.com>
L:	netdev@vger.kernel.org
S:	Maintained
F:	drivers/net/wan/dscc4.c

DT3155 MEDIA DRIVER
M:	Hans Verkuil <hverkuil@xs4all.nl>
L:	linux-media@vger.kernel.org
T:	git git://linuxtv.org/media_tree.git
W:	http://linuxtv.org
S:	Odd Fixes
F:	drivers/media/pci/dt3155/

DVB_USB_AF9015 MEDIA DRIVER
M:	Antti Palosaari <crope@iki.fi>
L:	linux-media@vger.kernel.org
W:	http://linuxtv.org/
W:	http://palosaari.fi/linux/
Q:	http://patchwork.linuxtv.org/project/linux-media/list/
T:	git git://linuxtv.org/anttip/media_tree.git
S:	Maintained
F:	drivers/media/usb/dvb-usb-v2/af9015*

DVB_USB_AF9035 MEDIA DRIVER
M:	Antti Palosaari <crope@iki.fi>
L:	linux-media@vger.kernel.org
W:	http://linuxtv.org/
W:	http://palosaari.fi/linux/
Q:	http://patchwork.linuxtv.org/project/linux-media/list/
T:	git git://linuxtv.org/anttip/media_tree.git
S:	Maintained
F:	drivers/media/usb/dvb-usb-v2/af9035*

DVB_USB_ANYSEE MEDIA DRIVER
M:	Antti Palosaari <crope@iki.fi>
L:	linux-media@vger.kernel.org
W:	http://linuxtv.org/
W:	http://palosaari.fi/linux/
Q:	http://patchwork.linuxtv.org/project/linux-media/list/
T:	git git://linuxtv.org/anttip/media_tree.git
S:	Maintained
F:	drivers/media/usb/dvb-usb-v2/anysee*

DVB_USB_AU6610 MEDIA DRIVER
M:	Antti Palosaari <crope@iki.fi>
L:	linux-media@vger.kernel.org
W:	http://linuxtv.org/
W:	http://palosaari.fi/linux/
Q:	http://patchwork.linuxtv.org/project/linux-media/list/
T:	git git://linuxtv.org/anttip/media_tree.git
S:	Maintained
F:	drivers/media/usb/dvb-usb-v2/au6610*

DVB_USB_CE6230 MEDIA DRIVER
M:	Antti Palosaari <crope@iki.fi>
L:	linux-media@vger.kernel.org
W:	http://linuxtv.org/
W:	http://palosaari.fi/linux/
Q:	http://patchwork.linuxtv.org/project/linux-media/list/
T:	git git://linuxtv.org/anttip/media_tree.git
S:	Maintained
F:	drivers/media/usb/dvb-usb-v2/ce6230*

DVB_USB_CXUSB MEDIA DRIVER
M:	Michael Krufky <mkrufky@linuxtv.org>
L:	linux-media@vger.kernel.org
W:	http://linuxtv.org/
W:	http://github.com/mkrufky
Q:	http://patchwork.linuxtv.org/project/linux-media/list/
T:	git git://linuxtv.org/media_tree.git
S:	Maintained
F:	drivers/media/usb/dvb-usb/cxusb*

DVB_USB_EC168 MEDIA DRIVER
M:	Antti Palosaari <crope@iki.fi>
L:	linux-media@vger.kernel.org
W:	http://linuxtv.org/
W:	http://palosaari.fi/linux/
Q:	http://patchwork.linuxtv.org/project/linux-media/list/
T:	git git://linuxtv.org/anttip/media_tree.git
S:	Maintained
F:	drivers/media/usb/dvb-usb-v2/ec168*

DVB_USB_GL861 MEDIA DRIVER
M:	Antti Palosaari <crope@iki.fi>
L:	linux-media@vger.kernel.org
W:	http://linuxtv.org/
Q:	http://patchwork.linuxtv.org/project/linux-media/list/
T:	git git://linuxtv.org/anttip/media_tree.git
S:	Maintained
F:	drivers/media/usb/dvb-usb-v2/gl861*

DVB_USB_MXL111SF MEDIA DRIVER
M:	Michael Krufky <mkrufky@linuxtv.org>
L:	linux-media@vger.kernel.org
W:	http://linuxtv.org/
W:	http://github.com/mkrufky
Q:	http://patchwork.linuxtv.org/project/linux-media/list/
T:	git git://linuxtv.org/mkrufky/mxl111sf.git
S:	Maintained
F:	drivers/media/usb/dvb-usb-v2/mxl111sf*

DVB_USB_RTL28XXU MEDIA DRIVER
M:	Antti Palosaari <crope@iki.fi>
L:	linux-media@vger.kernel.org
W:	http://linuxtv.org/
W:	http://palosaari.fi/linux/
Q:	http://patchwork.linuxtv.org/project/linux-media/list/
T:	git git://linuxtv.org/anttip/media_tree.git
S:	Maintained
F:	drivers/media/usb/dvb-usb-v2/rtl28xxu*

DVB_USB_V2 MEDIA DRIVER
M:	Antti Palosaari <crope@iki.fi>
L:	linux-media@vger.kernel.org
W:	http://linuxtv.org/
W:	http://palosaari.fi/linux/
Q:	http://patchwork.linuxtv.org/project/linux-media/list/
T:	git git://linuxtv.org/anttip/media_tree.git
S:	Maintained
F:	drivers/media/usb/dvb-usb-v2/dvb_usb*
F:	drivers/media/usb/dvb-usb-v2/usb_urb.c

DYNAMIC DEBUG
M:	Jason Baron <jbaron@akamai.com>
S:	Maintained
F:	lib/dynamic_debug.c
F:	include/linux/dynamic_debug.h

DZ DECSTATION DZ11 SERIAL DRIVER
M:	"Maciej W. Rozycki" <macro@linux-mips.org>
S:	Maintained
F:	drivers/tty/serial/dz.*

E3X0 POWER BUTTON DRIVER
M:	Moritz Fischer <moritz.fischer@ettus.com>
L:	usrp-users@lists.ettus.com
W:	http://www.ettus.com
S:	Supported
F:	drivers/input/misc/e3x0-button.c
F:	Documentation/devicetree/bindings/input/e3x0-button.txt

E4000 MEDIA DRIVER
M:	Antti Palosaari <crope@iki.fi>
L:	linux-media@vger.kernel.org
W:	http://linuxtv.org/
W:	http://palosaari.fi/linux/
Q:	http://patchwork.linuxtv.org/project/linux-media/list/
T:	git git://linuxtv.org/anttip/media_tree.git
S:	Maintained
F:	drivers/media/tuners/e4000*

EATA ISA/EISA/PCI SCSI DRIVER
M:	Dario Ballabio <ballabio_dario@emc.com>
L:	linux-scsi@vger.kernel.org
S:	Maintained
F:	drivers/scsi/eata.c

EC100 MEDIA DRIVER
M:	Antti Palosaari <crope@iki.fi>
L:	linux-media@vger.kernel.org
W:	http://linuxtv.org/
W:	http://palosaari.fi/linux/
Q:	http://patchwork.linuxtv.org/project/linux-media/list/
T:	git git://linuxtv.org/anttip/media_tree.git
S:	Maintained
F:	drivers/media/dvb-frontends/ec100*

ECRYPT FILE SYSTEM
M:	Tyler Hicks <tyhicks@canonical.com>
L:	ecryptfs@vger.kernel.org
W:	http://ecryptfs.org
W:	https://launchpad.net/ecryptfs
S:	Supported
F:	Documentation/filesystems/ecryptfs.txt
F:	fs/ecryptfs/

EDAC-CORE
M:	Doug Thompson <dougthompson@xmission.com>
M:	Borislav Petkov <bp@alien8.de>
M:	Mauro Carvalho Chehab <mchehab@osg.samsung.com>
L:	linux-edac@vger.kernel.org
W:	bluesmoke.sourceforge.net
T:	git://git.kernel.org/pub/scm/linux/kernel/git/bp/bp.git#for-next
T:	git://git.kernel.org/pub/linux/kernel/git/mchehab/linux-edac.git#linux_next
S:	Supported
F:	Documentation/edac.txt
F:	drivers/edac/
F:	include/linux/edac.h

EDAC-AMD64
M:	Doug Thompson <dougthompson@xmission.com>
M:	Borislav Petkov <bp@alien8.de>
L:	linux-edac@vger.kernel.org
W:	bluesmoke.sourceforge.net
S:	Maintained
F:	drivers/edac/amd64_edac*

EDAC-CALXEDA
M:	Doug Thompson <dougthompson@xmission.com>
M:	Robert Richter <rric@kernel.org>
L:	linux-edac@vger.kernel.org
W:	bluesmoke.sourceforge.net
S:	Maintained
F:	drivers/edac/highbank*

EDAC-CAVIUM
M:	Ralf Baechle <ralf@linux-mips.org>
M:	David Daney <david.daney@cavium.com>
L:	linux-edac@vger.kernel.org
L:	linux-mips@linux-mips.org
W:	bluesmoke.sourceforge.net
S:	Supported
F:	drivers/edac/octeon_edac*

EDAC-E752X
M:	Mark Gross <mark.gross@intel.com>
M:	Doug Thompson <dougthompson@xmission.com>
L:	linux-edac@vger.kernel.org
W:	bluesmoke.sourceforge.net
S:	Maintained
F:	drivers/edac/e752x_edac.c

EDAC-E7XXX
M:	Doug Thompson <dougthompson@xmission.com>
L:	linux-edac@vger.kernel.org
W:	bluesmoke.sourceforge.net
S:	Maintained
F:	drivers/edac/e7xxx_edac.c

EDAC-GHES
M:	Mauro Carvalho Chehab <mchehab@osg.samsung.com>
L:	linux-edac@vger.kernel.org
W:	bluesmoke.sourceforge.net
S:	Maintained
F:	drivers/edac/ghes_edac.c

EDAC-I82443BXGX
M:	Tim Small <tim@buttersideup.com>
L:	linux-edac@vger.kernel.org
W:	bluesmoke.sourceforge.net
S:	Maintained
F:	drivers/edac/i82443bxgx_edac.c

EDAC-I3000
M:	Jason Uhlenkott <juhlenko@akamai.com>
L:	linux-edac@vger.kernel.org
W:	bluesmoke.sourceforge.net
S:	Maintained
F:	drivers/edac/i3000_edac.c

EDAC-I5000
M:	Doug Thompson <dougthompson@xmission.com>
L:	linux-edac@vger.kernel.org
W:	bluesmoke.sourceforge.net
S:	Maintained
F:	drivers/edac/i5000_edac.c

EDAC-I5400
M:	Mauro Carvalho Chehab <mchehab@osg.samsung.com>
L:	linux-edac@vger.kernel.org
W:	bluesmoke.sourceforge.net
S:	Maintained
F:	drivers/edac/i5400_edac.c

EDAC-I7300
M:	Mauro Carvalho Chehab <mchehab@osg.samsung.com>
L:	linux-edac@vger.kernel.org
W:	bluesmoke.sourceforge.net
S:	Maintained
F:	drivers/edac/i7300_edac.c

EDAC-I7CORE
M:	Mauro Carvalho Chehab <mchehab@osg.samsung.com>
L:	linux-edac@vger.kernel.org
W:	bluesmoke.sourceforge.net
S:	Maintained
F:	drivers/edac/i7core_edac.c

EDAC-I82975X
M:	Ranganathan Desikan <ravi@jetztechnologies.com>
M:	"Arvind R." <arvino55@gmail.com>
L:	linux-edac@vger.kernel.org
W:	bluesmoke.sourceforge.net
S:	Maintained
F:	drivers/edac/i82975x_edac.c

EDAC-IE31200
M:	Jason Baron <jbaron@akamai.com>
L:	linux-edac@vger.kernel.org
W:	bluesmoke.sourceforge.net
S:	Maintained
F:	drivers/edac/ie31200_edac.c

EDAC-MPC85XX
M:	Johannes Thumshirn <morbidrsa@gmail.com>
L:	linux-edac@vger.kernel.org
W:	bluesmoke.sourceforge.net
S:	Maintained
F:	drivers/edac/mpc85xx_edac.[ch]

EDAC-PASEMI
M:	Egor Martovetsky <egor@pasemi.com>
L:	linux-edac@vger.kernel.org
W:	bluesmoke.sourceforge.net
S:	Maintained
F:	drivers/edac/pasemi_edac.c

EDAC-R82600
M:	Tim Small <tim@buttersideup.com>
L:	linux-edac@vger.kernel.org
W:	bluesmoke.sourceforge.net
S:	Maintained
F:	drivers/edac/r82600_edac.c

EDAC-SBRIDGE
M:	Mauro Carvalho Chehab <mchehab@osg.samsung.com>
L:	linux-edac@vger.kernel.org
W:	bluesmoke.sourceforge.net
S:	Maintained
F:	drivers/edac/sb_edac.c

EDAC-XGENE
APPLIED MICRO (APM) X-GENE SOC EDAC
M:     Loc Ho <lho@apm.com>
S:     Supported
F:     drivers/edac/xgene_edac.c
F:     Documentation/devicetree/bindings/edac/apm-xgene-edac.txt

EDIROL UA-101/UA-1000 DRIVER
M:	Clemens Ladisch <clemens@ladisch.de>
L:	alsa-devel@alsa-project.org (moderated for non-subscribers)
T:	git git://git.alsa-project.org/alsa-kernel.git
S:	Maintained
F:	sound/usb/misc/ua101.c

EXTENSIBLE FIRMWARE INTERFACE (EFI)
M:	Matt Fleming <matt@codeblueprint.co.uk>
L:	linux-efi@vger.kernel.org
T:	git git://git.kernel.org/pub/scm/linux/kernel/git/mfleming/efi.git
S:	Maintained
F:	Documentation/efi-stub.txt
F:	arch/ia64/kernel/efi.c
F:	arch/x86/boot/compressed/eboot.[ch]
F:	arch/x86/include/asm/efi.h
F:	arch/x86/platform/efi/*
F:	drivers/firmware/efi/*
F:	include/linux/efi*.h

EFI VARIABLE FILESYSTEM
M:	Matthew Garrett <matthew.garrett@nebula.com>
M:	Jeremy Kerr <jk@ozlabs.org>
M:	Matt Fleming <matt@codeblueprint.co.uk>
T:	git git://git.kernel.org/pub/scm/linux/kernel/git/mfleming/efi.git
L:	linux-efi@vger.kernel.org
S:	Maintained
F:	fs/efivarfs/

EFIFB FRAMEBUFFER DRIVER
L:	linux-fbdev@vger.kernel.org
M:	Peter Jones <pjones@redhat.com>
S:	Maintained
F:	drivers/video/fbdev/efifb.c

EFS FILESYSTEM
W:	http://aeschi.ch.eu.org/efs/
S:	Orphan
F:	fs/efs/

EHCA (IBM GX bus InfiniBand adapter) DRIVER
M:	Hoang-Nam Nguyen <hnguyen@de.ibm.com>
M:	Christoph Raisch <raisch@de.ibm.com>
L:	linux-rdma@vger.kernel.org
S:	Supported
F:	drivers/infiniband/hw/ehca/

EHEA (IBM pSeries eHEA 10Gb ethernet adapter) DRIVER
M:	Thadeu Lima de Souza Cascardo <cascardo@linux.vnet.ibm.com>
L:	netdev@vger.kernel.org
S:	Maintained
F:	drivers/net/ethernet/ibm/ehea/

EM28XX VIDEO4LINUX DRIVER
M:	Mauro Carvalho Chehab <mchehab@osg.samsung.com>
L:	linux-media@vger.kernel.org
W:	http://linuxtv.org
T:	git git://linuxtv.org/media_tree.git
S:	Maintained
F:	drivers/media/usb/em28xx/

EMBEDDED LINUX
M:	Paul Gortmaker <paul.gortmaker@windriver.com>
M:	Matt Mackall <mpm@selenic.com>
M:	David Woodhouse <dwmw2@infradead.org>
L:	linux-embedded@vger.kernel.org
S:	Maintained

EMULEX/AVAGO LPFC FC/FCOE SCSI DRIVER
M:	James Smart <james.smart@avagotech.com>
M:	Dick Kennedy <dick.kennedy@avagotech.com>
L:	linux-scsi@vger.kernel.org
W:	http://www.avagotech.com
S:	Supported
F:	drivers/scsi/lpfc/

ENE CB710 FLASH CARD READER DRIVER
M:	Michał Mirosław <mirq-linux@rere.qmqm.pl>
S:	Maintained
F:	drivers/misc/cb710/
F:	drivers/mmc/host/cb710-mmc.*
F:	include/linux/cb710.h

ENE KB2426 (ENE0100/ENE020XX) INFRARED RECEIVER
M:	Maxim Levitsky <maximlevitsky@gmail.com>
S:	Maintained
F:	drivers/media/rc/ene_ir.*

ENHANCED ERROR HANDLING (EEH)
M:	Gavin Shan <shangw@linux.vnet.ibm.com>
L:	linuxppc-dev@lists.ozlabs.org
S:	Supported
F:	Documentation/powerpc/eeh-pci-error-recovery.txt
F:	arch/powerpc/kernel/eeh*.c

EPSON S1D13XXX FRAMEBUFFER DRIVER
M:	Kristoffer Ericson <kristoffer.ericson@gmail.com>
S:	Maintained
T:	git git://git.kernel.org/pub/scm/linux/kernel/git/kristoffer/linux-hpc.git
F:	drivers/video/fbdev/s1d13xxxfb.c
F:	include/video/s1d13xxxfb.h

ET131X NETWORK DRIVER
M:	Mark Einon <mark.einon@gmail.com>
S:	Odd Fixes
F:	drivers/net/ethernet/agere/

ETHERNET BRIDGE
M:	Stephen Hemminger <stephen@networkplumber.org>
L:	bridge@lists.linux-foundation.org
L:	netdev@vger.kernel.org
W:	http://www.linuxfoundation.org/en/Net:Bridge
S:	Maintained
F:	include/linux/netfilter_bridge/
F:	net/bridge/

ETHERNET PHY LIBRARY
M:	Florian Fainelli <f.fainelli@gmail.com>
L:	netdev@vger.kernel.org
S:	Maintained
F:	include/linux/phy.h
F:	include/linux/phy_fixed.h
F:	drivers/net/phy/
F:	Documentation/networking/phy.txt
F:	drivers/of/of_mdio.c
F:	drivers/of/of_net.c

EXT2 FILE SYSTEM
M:	Jan Kara <jack@suse.com>
L:	linux-ext4@vger.kernel.org
S:	Maintained
F:	Documentation/filesystems/ext2.txt
F:	fs/ext2/
F:	include/linux/ext2*

EXT4 FILE SYSTEM
M:	"Theodore Ts'o" <tytso@mit.edu>
M:	Andreas Dilger <adilger.kernel@dilger.ca>
L:	linux-ext4@vger.kernel.org
W:	http://ext4.wiki.kernel.org
Q:	http://patchwork.ozlabs.org/project/linux-ext4/list/
S:	Maintained
F:	Documentation/filesystems/ext4.txt
F:	fs/ext4/

Extended Verification Module (EVM)
M:	Mimi Zohar <zohar@linux.vnet.ibm.com>
L:	linux-ima-devel@lists.sourceforge.net
L:	linux-security-module@vger.kernel.org
S:	Supported
F:	security/integrity/evm/

EXTERNAL CONNECTOR SUBSYSTEM (EXTCON)
M:	MyungJoo Ham <myungjoo.ham@samsung.com>
M:	Chanwoo Choi <cw00.choi@samsung.com>
L:	linux-kernel@vger.kernel.org
T:	git git://git.kernel.org/pub/scm/linux/kernel/git/chanwoo/extcon.git
S:	Maintained
F:	drivers/extcon/
F:	include/linux/extcon/
F:	include/linux/extcon.h
F:	Documentation/extcon/
F:	Documentation/devicetree/bindings/extcon/

EXYNOS DP DRIVER
M:	Jingoo Han <jingoohan1@gmail.com>
L:	dri-devel@lists.freedesktop.org
S:	Maintained
F:	drivers/gpu/drm/exynos/exynos_dp*

EXYNOS MIPI DISPLAY DRIVERS
M:	Inki Dae <inki.dae@samsung.com>
M:	Donghwa Lee <dh09.lee@samsung.com>
M:	Kyungmin Park <kyungmin.park@samsung.com>
L:	linux-fbdev@vger.kernel.org
S:	Maintained
F:	drivers/video/fbdev/exynos/exynos_mipi*
F:	include/video/exynos_mipi*

F71805F HARDWARE MONITORING DRIVER
M:	Jean Delvare <jdelvare@suse.com>
L:	lm-sensors@lm-sensors.org
S:	Maintained
F:	Documentation/hwmon/f71805f
F:	drivers/hwmon/f71805f.c

FC0011 TUNER DRIVER
M:	Michael Buesch <m@bues.ch>
L:	linux-media@vger.kernel.org
S:	Maintained
F:	drivers/media/tuners/fc0011.h
F:	drivers/media/tuners/fc0011.c

FC2580 MEDIA DRIVER
M:	Antti Palosaari <crope@iki.fi>
L:	linux-media@vger.kernel.org
W:	http://linuxtv.org/
W:	http://palosaari.fi/linux/
Q:	http://patchwork.linuxtv.org/project/linux-media/list/
T:	git git://linuxtv.org/anttip/media_tree.git
S:	Maintained
F:	drivers/media/tuners/fc2580*

FANOTIFY
M:	Eric Paris <eparis@redhat.com>
S:	Maintained
F:	fs/notify/fanotify/
F:	include/linux/fanotify.h
F:	include/uapi/linux/fanotify.h

FARSYNC SYNCHRONOUS DRIVER
M:	Kevin Curtis <kevin.curtis@farsite.co.uk>
W:	http://www.farsite.co.uk/
S:	Supported
F:	drivers/net/wan/farsync.*

FAULT INJECTION SUPPORT
M:	Akinobu Mita <akinobu.mita@gmail.com>
S:	Supported
F:	Documentation/fault-injection/
F:	lib/fault-inject.c

FBTFT Framebuffer drivers
M:	Thomas Petazzoni <thomas.petazzoni@free-electrons.com>
M:	Noralf Trønnes <noralf@tronnes.org>
S:	Maintained
F:	drivers/staging/fbtft/

FCOE SUBSYSTEM (libfc, libfcoe, fcoe)
M:	Vasu Dev <vasu.dev@intel.com>
L:	fcoe-devel@open-fcoe.org
W:	www.Open-FCoE.org
S:	Supported
F:	drivers/scsi/libfc/
F:	drivers/scsi/fcoe/
F:	include/scsi/fc/
F:	include/scsi/libfc.h
F:	include/scsi/libfcoe.h
F:	include/uapi/scsi/fc/

FILE LOCKING (flock() and fcntl()/lockf())
M:	Jeff Layton <jlayton@poochiereds.net>
M:	"J. Bruce Fields" <bfields@fieldses.org>
L:	linux-fsdevel@vger.kernel.org
S:	Maintained
F:	include/linux/fcntl.h
F:	include/linux/fs.h
F:	include/uapi/linux/fcntl.h
F:	include/uapi/linux/fs.h
F:	fs/fcntl.c
F:	fs/locks.c

FILESYSTEMS (VFS and infrastructure)
M:	Alexander Viro <viro@zeniv.linux.org.uk>
L:	linux-fsdevel@vger.kernel.org
S:	Maintained
F:	fs/*

FINTEK F75375S HARDWARE MONITOR AND FAN CONTROLLER DRIVER
M:	Riku Voipio <riku.voipio@iki.fi>
L:	lm-sensors@lm-sensors.org
S:	Maintained
F:	drivers/hwmon/f75375s.c
F:	include/linux/f75375s.h

FIREWIRE AUDIO DRIVERS
M:	Clemens Ladisch <clemens@ladisch.de>
L:	alsa-devel@alsa-project.org (moderated for non-subscribers)
T:	git git://git.alsa-project.org/alsa-kernel.git
S:	Maintained
F:	sound/firewire/

FIREWIRE MEDIA DRIVERS (firedtv)
M:	Stefan Richter <stefanr@s5r6.in-berlin.de>
L:	linux-media@vger.kernel.org
L:	linux1394-devel@lists.sourceforge.net
T:	git git://git.kernel.org/pub/scm/linux/kernel/git/mchehab/linux-media.git
S:	Maintained
F:	drivers/media/firewire/

FIREWIRE SBP-2 TARGET
M:	Chris Boot <bootc@bootc.net>
L:	linux-scsi@vger.kernel.org
L:	target-devel@vger.kernel.org
L:	linux1394-devel@lists.sourceforge.net
T:	git git://git.kernel.org/pub/scm/linux/kernel/git/nab/lio-core-2.6.git master
S:	Maintained
F:	drivers/target/sbp/

FIREWIRE SUBSYSTEM
M:	Stefan Richter <stefanr@s5r6.in-berlin.de>
L:	linux1394-devel@lists.sourceforge.net
W:	http://ieee1394.wiki.kernel.org/
T:	git git://git.kernel.org/pub/scm/linux/kernel/git/ieee1394/linux1394.git
S:	Maintained
F:	drivers/firewire/
F:	include/linux/firewire.h
F:	include/uapi/linux/firewire*.h
F:	tools/firewire/

FIRMWARE LOADER (request_firmware)
M:	Ming Lei <ming.lei@canonical.com>
L:	linux-kernel@vger.kernel.org
S:	Maintained
F:	Documentation/firmware_class/
F:	drivers/base/firmware*.c
F:	include/linux/firmware.h

FLASH ADAPTER DRIVER (IBM Flash Adapter 900GB Full Height PCI Flash Card)
M:	Joshua Morris <josh.h.morris@us.ibm.com>
M:	Philip Kelleher <pjk1939@linux.vnet.ibm.com>
S:	Maintained
F:	drivers/block/rsxx/

FLOPPY DRIVER
M:	Jiri Kosina <jikos@kernel.org>
T:	git git://git.kernel.org/pub/scm/linux/kernel/git/jikos/floppy.git
S:	Odd fixes
F:	drivers/block/floppy.c

FMC SUBSYSTEM
M:	Alessandro Rubini <rubini@gnudd.com>
W:	http://www.ohwr.org/projects/fmc-bus
S:	Supported
F:	drivers/fmc/
F:	include/linux/fmc*.h
F:	include/linux/ipmi-fru.h
K:	fmc_d.*register

FPGA MANAGER FRAMEWORK
M:	Alan Tull <atull@opensource.altera.com>
S:	Maintained
F:	drivers/fpga/
F:	include/linux/fpga/fpga-mgr.h
W:	http://www.rocketboards.org

FPU EMULATOR
M:	Bill Metzenthen <billm@melbpc.org.au>
W:	http://floatingpoint.sourceforge.net/emulator/index.html
S:	Maintained
F:	arch/x86/math-emu/

FRAME RELAY DLCI/FRAD (Sangoma drivers too)
L:	netdev@vger.kernel.org
S:	Orphan
F:	drivers/net/wan/dlci.c
F:	drivers/net/wan/sdla.c

FRAMEBUFFER LAYER
M:	Jean-Christophe Plagniol-Villard <plagnioj@jcrosoft.com>
M:	Tomi Valkeinen <tomi.valkeinen@ti.com>
L:	linux-fbdev@vger.kernel.org
W:	http://linux-fbdev.sourceforge.net/
Q:	http://patchwork.kernel.org/project/linux-fbdev/list/
T:	git git://git.kernel.org/pub/scm/linux/kernel/git/plagnioj/linux-fbdev.git
S:	Maintained
F:	Documentation/fb/
F:	drivers/video/
F:	include/video/
F:	include/linux/fb.h
F:	include/uapi/video/
F:	include/uapi/linux/fb.h

FREESCALE DIU FRAMEBUFFER DRIVER
M:	Timur Tabi <timur@tabi.org>
L:	linux-fbdev@vger.kernel.org
S:	Maintained
F:	drivers/video/fbdev/fsl-diu-fb.*

FREESCALE DMA DRIVER
M:	Li Yang <leoli@freescale.com>
M:	Zhang Wei <zw@zh-kernel.org>
L:	linuxppc-dev@lists.ozlabs.org
S:	Maintained
F:	drivers/dma/fsldma.*

FREESCALE I2C CPM DRIVER
M:	Jochen Friedrich <jochen@scram.de>
L:	linuxppc-dev@lists.ozlabs.org
L:	linux-i2c@vger.kernel.org
S:	Maintained
F:	drivers/i2c/busses/i2c-cpm.c

FREESCALE IMX / MXC FRAMEBUFFER DRIVER
M:	Sascha Hauer <kernel@pengutronix.de>
L:	linux-fbdev@vger.kernel.org
L:	linux-arm-kernel@lists.infradead.org (moderated for non-subscribers)
S:	Maintained
F:	include/linux/platform_data/video-imxfb.h
F:	drivers/video/fbdev/imxfb.c

FREESCALE QUAD SPI DRIVER
M:	Han Xu <han.xu@freescale.com>
L:	linux-mtd@lists.infradead.org
S:	Maintained
F:	drivers/mtd/spi-nor/fsl-quadspi.c

FREESCALE SOC FS_ENET DRIVER
M:	Pantelis Antoniou <pantelis.antoniou@gmail.com>
M:	Vitaly Bordug <vbordug@ru.mvista.com>
L:	linuxppc-dev@lists.ozlabs.org
L:	netdev@vger.kernel.org
S:	Maintained
F:	drivers/net/ethernet/freescale/fs_enet/
F:	include/linux/fs_enet_pd.h

FREESCALE QUICC ENGINE LIBRARY
L:	linuxppc-dev@lists.ozlabs.org
S:	Orphan
F:	arch/powerpc/sysdev/qe_lib/
F:	arch/powerpc/include/asm/*qe.h

FREESCALE USB PERIPHERAL DRIVERS
M:	Li Yang <leoli@freescale.com>
L:	linux-usb@vger.kernel.org
L:	linuxppc-dev@lists.ozlabs.org
S:	Maintained
F:	drivers/usb/gadget/udc/fsl*

FREESCALE QUICC ENGINE UCC ETHERNET DRIVER
M:	Li Yang <leoli@freescale.com>
L:	netdev@vger.kernel.org
L:	linuxppc-dev@lists.ozlabs.org
S:	Maintained
F:	drivers/net/ethernet/freescale/ucc_geth*

FREESCALE eTSEC ETHERNET DRIVER (GIANFAR)
M:	Claudiu Manoil <claudiu.manoil@freescale.com>
L:	netdev@vger.kernel.org
S:	Maintained
F:	drivers/net/ethernet/freescale/gianfar*
X:	drivers/net/ethernet/freescale/gianfar_ptp.c
F:	Documentation/devicetree/bindings/net/fsl-tsec-phy.txt

FREESCALE QUICC ENGINE UCC UART DRIVER
M:	Timur Tabi <timur@tabi.org>
L:	linuxppc-dev@lists.ozlabs.org
S:	Maintained
F:	drivers/tty/serial/ucc_uart.c

FREESCALE SOC SOUND DRIVERS
M:	Timur Tabi <timur@tabi.org>
M:	Nicolin Chen <nicoleotsuka@gmail.com>
M:	Xiubo Li <Xiubo.Lee@gmail.com>
L:	alsa-devel@alsa-project.org (moderated for non-subscribers)
L:	linuxppc-dev@lists.ozlabs.org
S:	Maintained
F:	sound/soc/fsl/fsl*
F:	sound/soc/fsl/imx*
F:	sound/soc/fsl/mpc8610_hpcd.c

FREESCALE QORIQ MANAGEMENT COMPLEX DRIVER
M:	"J. German Rivera" <German.Rivera@freescale.com>
L:	linux-kernel@vger.kernel.org
S:	Maintained
F:	drivers/staging/fsl-mc/

FREEVXFS FILESYSTEM
M:	Christoph Hellwig <hch@infradead.org>
W:	ftp://ftp.openlinux.org/pub/people/hch/vxfs
S:	Maintained
F:	fs/freevxfs/

FREEZER
M:	"Rafael J. Wysocki" <rjw@rjwysocki.net>
M:	Pavel Machek <pavel@ucw.cz>
L:	linux-pm@vger.kernel.org
S:	Supported
F:	Documentation/power/freezing-of-tasks.txt
F:	include/linux/freezer.h
F:	kernel/freezer.c

FRONTSWAP API
M:	Konrad Rzeszutek Wilk <konrad.wilk@oracle.com>
L:	linux-kernel@vger.kernel.org
S:	Maintained
F:	mm/frontswap.c
F:	include/linux/frontswap.h

FS-CACHE: LOCAL CACHING FOR NETWORK FILESYSTEMS
M:	David Howells <dhowells@redhat.com>
L:	linux-cachefs@redhat.com (moderated for non-subscribers)
S:	Supported
F:	Documentation/filesystems/caching/
F:	fs/fscache/
F:	include/linux/fscache*.h

F2FS FILE SYSTEM
M:	Jaegeuk Kim <jaegeuk@kernel.org>
M:	Changman Lee <cm224.lee@samsung.com>
R:	Chao Yu <chao2.yu@samsung.com>
L:	linux-f2fs-devel@lists.sourceforge.net
W:	http://en.wikipedia.org/wiki/F2FS
T:	git git://git.kernel.org/pub/scm/linux/kernel/git/jaegeuk/f2fs.git
S:	Maintained
F:	Documentation/filesystems/f2fs.txt
F:	Documentation/ABI/testing/sysfs-fs-f2fs
F:	fs/f2fs/
F:	include/linux/f2fs_fs.h
F:	include/trace/events/f2fs.h

FUJITSU FR-V (FRV) PORT
M:	David Howells <dhowells@redhat.com>
S:	Maintained
F:	arch/frv/

FUJITSU LAPTOP EXTRAS
M:	Jonathan Woithe <jwoithe@just42.net>
L:	platform-driver-x86@vger.kernel.org
S:	Maintained
F:	drivers/platform/x86/fujitsu-laptop.c

FUJITSU M-5MO LS CAMERA ISP DRIVER
M:	Kyungmin Park <kyungmin.park@samsung.com>
M:	Heungjun Kim <riverful.kim@samsung.com>
L:	linux-media@vger.kernel.org
S:	Maintained
F:	drivers/media/i2c/m5mols/
F:	include/media/m5mols.h

FUJITSU TABLET EXTRAS
M:	Robert Gerlach <khnz@gmx.de>
L:	platform-driver-x86@vger.kernel.org
S:	Maintained
F:	drivers/platform/x86/fujitsu-tablet.c

FUSE: FILESYSTEM IN USERSPACE
M:	Miklos Szeredi <miklos@szeredi.hu>
L:	fuse-devel@lists.sourceforge.net
W:	http://fuse.sourceforge.net/
T:	git git://git.kernel.org/pub/scm/linux/kernel/git/mszeredi/fuse.git
S:	Maintained
F:	fs/fuse/
F:	include/uapi/linux/fuse.h
F:	Documentation/filesystems/fuse.txt

FUTURE DOMAIN TMC-16x0 SCSI DRIVER (16-bit)
M:	Rik Faith <faith@cs.unc.edu>
L:	linux-scsi@vger.kernel.org
S:	Odd Fixes (e.g., new signatures)
F:	drivers/scsi/fdomain.*

GCOV BASED KERNEL PROFILING
M:	Peter Oberparleiter <oberpar@linux.vnet.ibm.com>
S:	Maintained
F:	kernel/gcov/
F:	Documentation/gcov.txt

GDT SCSI DISK ARRAY CONTROLLER DRIVER
M:	Achim Leubner <achim_leubner@adaptec.com>
L:	linux-scsi@vger.kernel.org
W:	http://www.icp-vortex.com/
S:	Supported
F:	drivers/scsi/gdt*

GDB KERNEL DEBUGGING HELPER SCRIPTS
M:	Jan Kiszka <jan.kiszka@siemens.com>
S:	Supported
F:	scripts/gdb/

GEMTEK FM RADIO RECEIVER DRIVER
M:	Hans Verkuil <hverkuil@xs4all.nl>
L:	linux-media@vger.kernel.org
T:	git git://linuxtv.org/media_tree.git
W:	http://linuxtv.org
S:	Maintained
F:	drivers/media/radio/radio-gemtek*

GENERIC GPIO I2C DRIVER
M:	Haavard Skinnemoen <hskinnemoen@gmail.com>
S:	Supported
F:	drivers/i2c/busses/i2c-gpio.c
F:	include/linux/i2c-gpio.h

GENERIC GPIO I2C MULTIPLEXER DRIVER
M:	Peter Korsgaard <peter.korsgaard@barco.com>
L:	linux-i2c@vger.kernel.org
S:	Supported
F:	drivers/i2c/muxes/i2c-mux-gpio.c
F:	include/linux/i2c-mux-gpio.h
F:	Documentation/i2c/muxes/i2c-mux-gpio

GENERIC HDLC (WAN) DRIVERS
M:	Krzysztof Halasa <khc@pm.waw.pl>
W:	http://www.kernel.org/pub/linux/utils/net/hdlc/
S:	Maintained
F:	drivers/net/wan/c101.c
F:	drivers/net/wan/hd6457*
F:	drivers/net/wan/hdlc*
F:	drivers/net/wan/n2.c
F:	drivers/net/wan/pc300too.c
F:	drivers/net/wan/pci200syn.c
F:	drivers/net/wan/wanxl*

GENERIC INCLUDE/ASM HEADER FILES
M:	Arnd Bergmann <arnd@arndb.de>
L:	linux-arch@vger.kernel.org
T:	git git://git.kernel.org/pub/scm/linux/kernel/git/arnd/asm-generic.git
S:	Maintained
F:	include/asm-generic/
F:	include/uapi/asm-generic/

GENERIC PHY FRAMEWORK
M:	Kishon Vijay Abraham I <kishon@ti.com>
L:	linux-kernel@vger.kernel.org
T:	git git://git.kernel.org/pub/scm/linux/kernel/git/kishon/linux-phy.git
S:	Supported
F:	drivers/phy/
F:	include/linux/phy/

GENERIC PM DOMAINS
M:	"Rafael J. Wysocki" <rjw@rjwysocki.net>
M:	Kevin Hilman <khilman@kernel.org>
M:	Ulf Hansson <ulf.hansson@linaro.org>
L:	linux-pm@vger.kernel.org
S:	Supported
F:	drivers/base/power/domain*.c
F:	include/linux/pm_domain.h

GENERIC UIO DRIVER FOR PCI DEVICES
M:	"Michael S. Tsirkin" <mst@redhat.com>
L:	kvm@vger.kernel.org
S:	Supported
F:	drivers/uio/uio_pci_generic.c

GET_MAINTAINER SCRIPT
M:	Joe Perches <joe@perches.com>
S:	Maintained
F:	scripts/get_maintainer.pl

GFS2 FILE SYSTEM
M:	Steven Whitehouse <swhiteho@redhat.com>
M:	Bob Peterson <rpeterso@redhat.com>
L:	cluster-devel@redhat.com
W:	http://sources.redhat.com/cluster/
T:	git git://git.kernel.org/pub/scm/linux/kernel/git/gfs2/linux-gfs2.git
S:	Supported
F:	Documentation/filesystems/gfs2*.txt
F:	fs/gfs2/
F:	include/uapi/linux/gfs2_ondisk.h

GIGASET ISDN DRIVERS
M:	Paul Bolle <pebolle@tiscali.nl>
L:	gigaset307x-common@lists.sourceforge.net
W:	http://gigaset307x.sourceforge.net/
S:	Odd Fixes
F:	Documentation/isdn/README.gigaset
F:	drivers/isdn/gigaset/
F:	include/uapi/linux/gigaset_dev.h

GO7007 MPEG CODEC
M:	Hans Verkuil <hans.verkuil@cisco.com>
L:	linux-media@vger.kernel.org
S:	Maintained
F:	drivers/media/usb/go7007/

GOODIX TOUCHSCREEN
M:	Bastien Nocera <hadess@hadess.net>
L:	linux-input@vger.kernel.org
S:	Maintained
F:	drivers/input/touchscreen/goodix.c

GPIO SUBSYSTEM
M:	Linus Walleij <linus.walleij@linaro.org>
M:	Alexandre Courbot <gnurou@gmail.com>
L:	linux-gpio@vger.kernel.org
T:	git git://git.kernel.org/pub/scm/linux/kernel/git/linusw/linux-gpio.git
S:	Maintained
F:	Documentation/gpio/
F:	drivers/gpio/
F:	include/linux/gpio/
F:	include/linux/gpio.h
F:	include/asm-generic/gpio.h

GRE DEMULTIPLEXER DRIVER
M:	Dmitry Kozlov <xeb@mail.ru>
L:	netdev@vger.kernel.org
S:	Maintained
F:	net/ipv4/gre_demux.c
F:	net/ipv4/gre_offload.c
F:	include/net/gre.h

GRETH 10/100/1G Ethernet MAC device driver
M:	Kristoffer Glembo <kristoffer@gaisler.com>
L:	netdev@vger.kernel.org
S:	Maintained
F:	drivers/net/ethernet/aeroflex/

GSPCA FINEPIX SUBDRIVER
M:	Frank Zago <frank@zago.net>
L:	linux-media@vger.kernel.org
T:	git git://linuxtv.org/media_tree.git
S:	Maintained
F:	drivers/media/usb/gspca/finepix.c

GSPCA GL860 SUBDRIVER
M:	Olivier Lorin <o.lorin@laposte.net>
L:	linux-media@vger.kernel.org
T:	git git://linuxtv.org/media_tree.git
S:	Maintained
F:	drivers/media/usb/gspca/gl860/

GSPCA M5602 SUBDRIVER
M:	Erik Andren <erik.andren@gmail.com>
L:	linux-media@vger.kernel.org
T:	git git://linuxtv.org/media_tree.git
S:	Maintained
F:	drivers/media/usb/gspca/m5602/

GSPCA PAC207 SONIXB SUBDRIVER
M:	Hans de Goede <hdegoede@redhat.com>
L:	linux-media@vger.kernel.org
T:	git git://linuxtv.org/media_tree.git
S:	Maintained
F:	drivers/media/usb/gspca/pac207.c

GSPCA SN9C20X SUBDRIVER
M:	Brian Johnson <brijohn@gmail.com>
L:	linux-media@vger.kernel.org
T:	git git://linuxtv.org/media_tree.git
S:	Maintained
F:	drivers/media/usb/gspca/sn9c20x.c

GSPCA T613 SUBDRIVER
M:	Leandro Costantino <lcostantino@gmail.com>
L:	linux-media@vger.kernel.org
T:	git git://linuxtv.org/media_tree.git
S:	Maintained
F:	drivers/media/usb/gspca/t613.c

GSPCA USB WEBCAM DRIVER
M:	Hans de Goede <hdegoede@redhat.com>
L:	linux-media@vger.kernel.org
T:	git git://linuxtv.org/media_tree.git
S:	Maintained
F:	drivers/media/usb/gspca/

GUID PARTITION TABLE (GPT)
M:	Davidlohr Bueso <dave@stgolabs.net>
L:	linux-efi@vger.kernel.org
S:	Maintained
F:	block/partitions/efi.*

STK1160 USB VIDEO CAPTURE DRIVER
M:	Ezequiel Garcia <ezequiel@vanguardiasur.com.ar>
L:	linux-media@vger.kernel.org
T:	git git://linuxtv.org/media_tree.git
S:	Maintained
F:	drivers/media/usb/stk1160/

H8/300 ARCHITECTURE
M:	Yoshinori Sato <ysato@users.sourceforge.jp>
L:	uclinux-h8-devel@lists.sourceforge.jp (moderated for non-subscribers)
W:	http://uclinux-h8.sourceforge.jp
T:	git git://git.sourceforge.jp/gitroot/uclinux-h8/linux.git
S:	Maintained
F:	arch/h8300/
F:	drivers/clocksource/h8300_*.c
F:	drivers/clk/h8300/
F:	drivers/irqchip/irq-renesas-h8*.c

HARD DRIVE ACTIVE PROTECTION SYSTEM (HDAPS) DRIVER
M:	Frank Seidel <frank@f-seidel.de>
L:	platform-driver-x86@vger.kernel.org
W:	http://www.kernel.org/pub/linux/kernel/people/fseidel/hdaps/
S:	Maintained
F:	drivers/platform/x86/hdaps.c

HDPVR USB VIDEO ENCODER DRIVER
M:	Hans Verkuil <hverkuil@xs4all.nl>
L:	linux-media@vger.kernel.org
T:	git git://linuxtv.org/media_tree.git
W:	http://linuxtv.org
S:	Odd Fixes
F:	drivers/media/usb/hdpvr/

HWPOISON MEMORY FAILURE HANDLING
M:	Naoya Horiguchi <n-horiguchi@ah.jp.nec.com>
L:	linux-mm@kvack.org
S:	Maintained
F:	mm/memory-failure.c
F:	mm/hwpoison-inject.c

HYPERVISOR VIRTUAL CONSOLE DRIVER
L:	linuxppc-dev@lists.ozlabs.org
S:	Odd Fixes
F:	drivers/tty/hvc/

HACKRF MEDIA DRIVER
M:	Antti Palosaari <crope@iki.fi>
L:	linux-media@vger.kernel.org
W:	http://linuxtv.org/
W:	http://palosaari.fi/linux/
Q:	http://patchwork.linuxtv.org/project/linux-media/list/
T:	git git://linuxtv.org/anttip/media_tree.git
S:	Maintained
F:	drivers/media/usb/hackrf/

HARDWARE MONITORING
M:	Jean Delvare <jdelvare@suse.com>
M:	Guenter Roeck <linux@roeck-us.net>
L:	lm-sensors@lm-sensors.org
W:	http://www.lm-sensors.org/
T:	quilt http://jdelvare.nerim.net/devel/linux/jdelvare-hwmon/
T:	git git://git.kernel.org/pub/scm/linux/kernel/git/groeck/linux-staging.git
S:	Maintained
F:	Documentation/hwmon/
F:	drivers/hwmon/
F:	include/linux/hwmon*.h

HARDWARE RANDOM NUMBER GENERATOR CORE
M:	Matt Mackall <mpm@selenic.com>
M:	Herbert Xu <herbert@gondor.apana.org.au>
L:	linux-crypto@vger.kernel.org
S:	Odd fixes
F:	Documentation/hw_random.txt
F:	drivers/char/hw_random/
F:	include/linux/hw_random.h

HARDWARE SPINLOCK CORE
M:	Ohad Ben-Cohen <ohad@wizery.com>
S:	Maintained
F:	Documentation/hwspinlock.txt
F:	drivers/hwspinlock/hwspinlock_*
F:	include/linux/hwspinlock.h

HARMONY SOUND DRIVER
L:	linux-parisc@vger.kernel.org
S:	Maintained
F:	sound/parisc/harmony.*

HD29L2 MEDIA DRIVER
M:	Antti Palosaari <crope@iki.fi>
L:	linux-media@vger.kernel.org
W:	http://linuxtv.org/
W:	http://palosaari.fi/linux/
Q:	http://patchwork.linuxtv.org/project/linux-media/list/
T:	git git://linuxtv.org/anttip/media_tree.git
S:	Maintained
F:	drivers/media/dvb-frontends/hd29l2*

HEWLETT-PACKARD SMART2 RAID DRIVER
L:	iss_storagedev@hp.com
S:	Orphan
F:	Documentation/blockdev/cpqarray.txt
F:	drivers/block/cpqarray.*

HEWLETT-PACKARD SMART ARRAY RAID DRIVER (hpsa)
M:	Don Brace <don.brace@pmcs.com>
L:	iss_storagedev@hp.com
L:	storagedev@pmcs.com
L:	linux-scsi@vger.kernel.org
S:	Supported
F:	Documentation/scsi/hpsa.txt
F:	drivers/scsi/hpsa*.[ch]
F:	include/linux/cciss*.h
F:	include/uapi/linux/cciss*.h

HEWLETT-PACKARD SMART CISS RAID DRIVER (cciss)
M:	Don Brace <don.brace@pmcs.com>
L:	iss_storagedev@hp.com
L:	storagedev@pmcs.com
L:	linux-scsi@vger.kernel.org
S:	Supported
F:	Documentation/blockdev/cciss.txt
F:	drivers/block/cciss*
F:	include/linux/cciss_ioctl.h
F:	include/uapi/linux/cciss_ioctl.h

HFS FILESYSTEM
L:	linux-fsdevel@vger.kernel.org
S:	Orphan
F:	Documentation/filesystems/hfs.txt
F:	fs/hfs/

HFSPLUS FILESYSTEM
L:	linux-fsdevel@vger.kernel.org
S:	Orphan
F:	Documentation/filesystems/hfsplus.txt
F:	fs/hfsplus/

HGA FRAMEBUFFER DRIVER
M:	Ferenc Bakonyi <fero@drama.obuda.kando.hu>
L:	linux-nvidia@lists.surfsouth.com
W:	http://drama.obuda.kando.hu/~fero/cgi-bin/hgafb.shtml
S:	Maintained
F:	drivers/video/fbdev/hgafb.c

HIBERNATION (aka Software Suspend, aka swsusp)
M:	"Rafael J. Wysocki" <rjw@rjwysocki.net>
M:	Pavel Machek <pavel@ucw.cz>
L:	linux-pm@vger.kernel.org
S:	Supported
F:	arch/x86/power/
F:	drivers/base/power/
F:	kernel/power/
F:	include/linux/suspend.h
F:	include/linux/freezer.h
F:	include/linux/pm.h
F:	arch/*/include/asm/suspend*.h

HID CORE LAYER
M:	Jiri Kosina <jikos@kernel.org>
L:	linux-input@vger.kernel.org
T:	git git://git.kernel.org/pub/scm/linux/kernel/git/jikos/hid.git
S:	Maintained
F:	drivers/hid/
F:	include/linux/hid*
F:	include/uapi/linux/hid*

HID SENSOR HUB DRIVERS
M:	Jiri Kosina <jikos@kernel.org>
M:	Jonathan Cameron <jic23@kernel.org>
M:	Srinivas Pandruvada <srinivas.pandruvada@linux.intel.com>
L:	linux-input@vger.kernel.org
L:	linux-iio@vger.kernel.org
S:	Maintained
F:	Documentation/hid/hid-sensor*
F:	drivers/hid/hid-sensor-*
F:	drivers/iio/*/hid-*
F:	include/linux/hid-sensor-*

HIGH-RESOLUTION TIMERS, CLOCKEVENTS, DYNTICKS
M:	Thomas Gleixner <tglx@linutronix.de>
L:	linux-kernel@vger.kernel.org
T:	git git://git.kernel.org/pub/scm/linux/kernel/git/tip/tip.git timers/core
S:	Maintained
F:	Documentation/timers/
F:	kernel/time/hrtimer.c
F:	kernel/time/clockevents.c
F:	kernel/time/tick*.*
F:	kernel/time/timer_*.c
F:	include/linux/clockchips.h
F:	include/linux/hrtimer.h

HIGH-SPEED SCC DRIVER FOR AX.25
L:	linux-hams@vger.kernel.org
S:	Orphan
F:	drivers/net/hamradio/dmascc.c
F:	drivers/net/hamradio/scc.c

HIGHPOINT ROCKETRAID 3xxx RAID DRIVER
M:	HighPoint Linux Team <linux@highpoint-tech.com>
W:	http://www.highpoint-tech.com
S:	Supported
F:	Documentation/scsi/hptiop.txt
F:	drivers/scsi/hptiop.c

HIPPI
M:	Jes Sorensen <jes@trained-monkey.org>
L:	linux-hippi@sunsite.dk
S:	Maintained
F:	include/linux/hippidevice.h
F:	include/uapi/linux/if_hippi.h
F:	net/802/hippi.c
F:	drivers/net/hippi/

HOST AP DRIVER
M:	Jouni Malinen <j@w1.fi>
L:	hostap@shmoo.com (subscribers-only)
L:	linux-wireless@vger.kernel.org
W:	http://hostap.epitest.fi/
S:	Maintained
F:	drivers/net/wireless/hostap/

HP COMPAQ TC1100 TABLET WMI EXTRAS DRIVER
L:	platform-driver-x86@vger.kernel.org
S:	Orphan
F:	drivers/platform/x86/tc1100-wmi.c

HP100:	Driver for HP 10/100 Mbit/s Voice Grade Network Adapter Series
M:	Jaroslav Kysela <perex@perex.cz>
S:	Maintained
F:	drivers/net/ethernet/hp/hp100.*

HPET:	High Precision Event Timers driver
M:	Clemens Ladisch <clemens@ladisch.de>
S:	Maintained
F:	Documentation/timers/hpet.txt
F:	drivers/char/hpet.c
F:	include/linux/hpet.h
F:	include/uapi/linux/hpet.h

HPET:	x86
S:	Orphan
F:	arch/x86/kernel/hpet.c
F:	arch/x86/include/asm/hpet.h

HPFS FILESYSTEM
M:	Mikulas Patocka <mikulas@artax.karlin.mff.cuni.cz>
W:	http://artax.karlin.mff.cuni.cz/~mikulas/vyplody/hpfs/index-e.cgi
S:	Maintained
F:	fs/hpfs/

HSI SUBSYSTEM
M:	Sebastian Reichel <sre@kernel.org>
T:	git git://git.kernel.org/pub/scm/linux/kernel/git/sre/linux-hsi.git
S:	Maintained
F:	Documentation/ABI/testing/sysfs-bus-hsi
F:	Documentation/hsi.txt
F:	drivers/hsi/
F:	include/linux/hsi/
F:	include/uapi/linux/hsi/

HSO 3G MODEM DRIVER
M:	Jan Dumon <j.dumon@option.com>
W:	http://www.pharscape.org
S:	Maintained
F:	drivers/net/usb/hso.c

HSR NETWORK PROTOCOL
M:	Arvid Brodin <arvid.brodin@alten.se>
L:	netdev@vger.kernel.org
S:	Maintained
F:	net/hsr/

HTCPEN TOUCHSCREEN DRIVER
M:	Pau Oliva Fora <pof@eslack.org>
L:	linux-input@vger.kernel.org
S:	Maintained
F:	drivers/input/touchscreen/htcpen.c

HUGETLB FILESYSTEM
M:	Nadia Yvette Chambers <nyc@holomorphy.com>
S:	Maintained
F:	fs/hugetlbfs/

Hyper-V CORE AND DRIVERS
M:	"K. Y. Srinivasan" <kys@microsoft.com>
M:	Haiyang Zhang <haiyangz@microsoft.com>
L:	devel@linuxdriverproject.org
S:	Maintained
F:	arch/x86/include/asm/mshyperv.h
F:	arch/x86/include/uapi/asm/hyperv.h
F:	arch/x86/kernel/cpu/mshyperv.c
F:	drivers/hid/hid-hyperv.c
F:	drivers/hv/
F:	drivers/input/serio/hyperv-keyboard.c
F:	drivers/net/hyperv/
F:	drivers/scsi/storvsc_drv.c
F:	drivers/video/fbdev/hyperv_fb.c
F:	include/linux/hyperv.h
F:	tools/hv/
F:	Documentation/ABI/stable/sysfs-bus-vmbus

I2C OVER PARALLEL PORT
M:	Jean Delvare <jdelvare@suse.com>
L:	linux-i2c@vger.kernel.org
S:	Maintained
F:	Documentation/i2c/busses/i2c-parport
F:	Documentation/i2c/busses/i2c-parport-light
F:	drivers/i2c/busses/i2c-parport.c
F:	drivers/i2c/busses/i2c-parport-light.c

I2C/SMBUS CONTROLLER DRIVERS FOR PC
M:	Jean Delvare <jdelvare@suse.com>
L:	linux-i2c@vger.kernel.org
S:	Maintained
F:	Documentation/i2c/busses/i2c-ali1535
F:	Documentation/i2c/busses/i2c-ali1563
F:	Documentation/i2c/busses/i2c-ali15x3
F:	Documentation/i2c/busses/i2c-amd756
F:	Documentation/i2c/busses/i2c-amd8111
F:	Documentation/i2c/busses/i2c-i801
F:	Documentation/i2c/busses/i2c-nforce2
F:	Documentation/i2c/busses/i2c-piix4
F:	Documentation/i2c/busses/i2c-sis5595
F:	Documentation/i2c/busses/i2c-sis630
F:	Documentation/i2c/busses/i2c-sis96x
F:	Documentation/i2c/busses/i2c-via
F:	Documentation/i2c/busses/i2c-viapro
F:	drivers/i2c/busses/i2c-ali1535.c
F:	drivers/i2c/busses/i2c-ali1563.c
F:	drivers/i2c/busses/i2c-ali15x3.c
F:	drivers/i2c/busses/i2c-amd756.c
F:	drivers/i2c/busses/i2c-amd756-s4882.c
F:	drivers/i2c/busses/i2c-amd8111.c
F:	drivers/i2c/busses/i2c-i801.c
F:	drivers/i2c/busses/i2c-isch.c
F:	drivers/i2c/busses/i2c-nforce2.c
F:	drivers/i2c/busses/i2c-nforce2-s4985.c
F:	drivers/i2c/busses/i2c-piix4.c
F:	drivers/i2c/busses/i2c-sis5595.c
F:	drivers/i2c/busses/i2c-sis630.c
F:	drivers/i2c/busses/i2c-sis96x.c
F:	drivers/i2c/busses/i2c-via.c
F:	drivers/i2c/busses/i2c-viapro.c

I2C/SMBUS ISMT DRIVER
M:	Seth Heasley <seth.heasley@intel.com>
M:	Neil Horman <nhorman@tuxdriver.com>
L:	linux-i2c@vger.kernel.org
F:	drivers/i2c/busses/i2c-ismt.c
F:	Documentation/i2c/busses/i2c-ismt

I2C/SMBUS STUB DRIVER
M:	Jean Delvare <jdelvare@suse.com>
L:	linux-i2c@vger.kernel.org
S:	Maintained
F:	drivers/i2c/i2c-stub.c

I2C SUBSYSTEM
M:	Wolfram Sang <wsa@the-dreams.de>
L:	linux-i2c@vger.kernel.org
W:	https://i2c.wiki.kernel.org/
Q:	https://patchwork.ozlabs.org/project/linux-i2c/list/
T:	git git://git.kernel.org/pub/scm/linux/kernel/git/wsa/linux.git
S:	Maintained
F:	Documentation/devicetree/bindings/i2c/
F:	Documentation/i2c/
F:	drivers/i2c/
F:	drivers/i2c/*/
F:	include/linux/i2c.h
F:	include/linux/i2c-*.h
F:	include/uapi/linux/i2c.h
F:	include/uapi/linux/i2c-*.h

I2C ACPI SUPPORT
M:	Mika Westerberg <mika.westerberg@linux.intel.com>
L:	linux-i2c@vger.kernel.org
L:	linux-acpi@vger.kernel.org
S:	Maintained

I2C-TAOS-EVM DRIVER
M:	Jean Delvare <jdelvare@suse.com>
L:	linux-i2c@vger.kernel.org
S:	Maintained
F:	Documentation/i2c/busses/i2c-taos-evm
F:	drivers/i2c/busses/i2c-taos-evm.c

I2C-TINY-USB DRIVER
M:	Till Harbaum <till@harbaum.org>
L:	linux-i2c@vger.kernel.org
W:	http://www.harbaum.org/till/i2c_tiny_usb
S:	Maintained
F:	drivers/i2c/busses/i2c-tiny-usb.c

i386 BOOT CODE
M:	"H. Peter Anvin" <hpa@zytor.com>
S:	Maintained
F:	arch/x86/boot/

i386 SETUP CODE / CPU ERRATA WORKAROUNDS
M:	"H. Peter Anvin" <hpa@zytor.com>
T:	git git://git.kernel.org/pub/scm/linux/kernel/git/hpa/linux-2.6-x86setup.git
S:	Maintained

IA64 (Itanium) PLATFORM
M:	Tony Luck <tony.luck@intel.com>
M:	Fenghua Yu <fenghua.yu@intel.com>
L:	linux-ia64@vger.kernel.org
T:	git git://git.kernel.org/pub/scm/linux/kernel/git/aegl/linux.git
S:	Maintained
F:	arch/ia64/

IBM Power VMX Cryptographic instructions
M:	Leonidas S. Barbosa <leosilva@linux.vnet.ibm.com>
M:	Paulo Flabiano Smorigo <pfsmorigo@linux.vnet.ibm.com>
L:	linux-crypto@vger.kernel.org
S:	Supported
F:	drivers/crypto/vmx/Makefile
F:	drivers/crypto/vmx/Kconfig
F:	drivers/crypto/vmx/vmx.c
F:	drivers/crypto/vmx/aes*
F:	drivers/crypto/vmx/ghash*
F:	drivers/crypto/vmx/ppc-xlate.pl

IBM Power in-Nest Crypto Acceleration
M:	Leonidas S. Barbosa <leosilva@linux.vnet.ibm.com>
M:	Paulo Flabiano Smorigo <pfsmorigo@linux.vnet.ibm.com>
L:	linux-crypto@vger.kernel.org
S:	Supported
F:	drivers/crypto/nx/Makefile
F:	drivers/crypto/nx/Kconfig
F:	drivers/crypto/nx/nx-aes*
F:	drivers/crypto/nx/nx-sha*
F:	drivers/crypto/nx/nx.*
F:	drivers/crypto/nx/nx_csbcpb.h
F:	drivers/crypto/nx/nx_debugfs.h

IBM Power 842 compression accelerator
M:	Dan Streetman <ddstreet@ieee.org>
S:	Supported
F:	drivers/crypto/nx/Makefile
F:	drivers/crypto/nx/Kconfig
F:	drivers/crypto/nx/nx-842*
F:	include/linux/sw842.h
F:	crypto/842.c
F:	lib/842/

IBM Power Linux RAID adapter
M:	Brian King <brking@us.ibm.com>
S:	Supported
F:	drivers/scsi/ipr.*

IBM Power Virtual Ethernet Device Driver
M:	Thomas Falcon <tlfalcon@linux.vnet.ibm.com>
L:	netdev@vger.kernel.org
S:	Supported
F:	drivers/net/ethernet/ibm/ibmveth.*

IBM Power Virtual SCSI Device Drivers
M:	Tyrel Datwyler <tyreld@linux.vnet.ibm.com>
L:	linux-scsi@vger.kernel.org
S:	Supported
F:	drivers/scsi/ibmvscsi/ibmvscsi*
F:	drivers/scsi/ibmvscsi/viosrp.h

IBM Power Virtual FC Device Drivers
M:	Tyrel Datwyler <tyreld@linux.vnet.ibm.com>
L:	linux-scsi@vger.kernel.org
S:	Supported
F:	drivers/scsi/ibmvscsi/ibmvfc*

IBM ServeRAID RAID DRIVER
S:	Orphan
F:	drivers/scsi/ips.*

ICH LPC AND GPIO DRIVER
M:	Peter Tyser <ptyser@xes-inc.com>
S:	Maintained
F:	drivers/mfd/lpc_ich.c
F:	drivers/gpio/gpio-ich.c

IDE SUBSYSTEM
M:	"David S. Miller" <davem@davemloft.net>
L:	linux-ide@vger.kernel.org
Q:	http://patchwork.ozlabs.org/project/linux-ide/list/
T:	git git://git.kernel.org/pub/scm/linux/kernel/git/davem/ide.git
S:	Maintained
F:	Documentation/ide/
F:	drivers/ide/
F:	include/linux/ide.h

IDEAPAD LAPTOP EXTRAS DRIVER
M:	Ike Panhc <ike.pan@canonical.com>
L:	platform-driver-x86@vger.kernel.org
W:	http://launchpad.net/ideapad-laptop
S:	Maintained
F:	drivers/platform/x86/ideapad-laptop.c

IDEAPAD LAPTOP SLIDEBAR DRIVER
M:	Andrey Moiseev <o2g.org.ru@gmail.com>
L:	linux-input@vger.kernel.org
W:	https://github.com/o2genum/ideapad-slidebar
S:	Maintained
F:	drivers/input/misc/ideapad_slidebar.c

IDE/ATAPI DRIVERS
M:	Borislav Petkov <bp@alien8.de>
L:	linux-ide@vger.kernel.org
S:	Maintained
F:	Documentation/cdrom/ide-cd
F:	drivers/ide/ide-cd*

IDLE-I7300
M:	Andy Henroid <andrew.d.henroid@intel.com>
L:	linux-pm@vger.kernel.org
S:	Supported
F:	drivers/idle/i7300_idle.c

IEEE 802.15.4 SUBSYSTEM
M:	Alexander Aring <alex.aring@gmail.com>
L:	linux-wpan@vger.kernel.org
W:	https://github.com/linux-wpan
T:	git git://github.com/linux-wpan/linux-wpan-next.git
S:	Maintained
F:	net/ieee802154/
F:	net/mac802154/
F:	drivers/net/ieee802154/
F:	include/linux/nl802154.h
F:	include/linux/ieee802154.h
F:	include/net/nl802154.h
F:	include/net/mac802154.h
F:	include/net/af_ieee802154.h
F:	include/net/cfg802154.h
F:	include/net/ieee802154_netdev.h
F:	Documentation/networking/ieee802154.txt

IGORPLUG-USB IR RECEIVER
M:	Sean Young <sean@mess.org>
L:	linux-media@vger.kernel.org
S:	Maintained
F:	drivers/media/rc/igorplugusb.c

IGUANAWORKS USB IR TRANSCEIVER
M:	Sean Young <sean@mess.org>
L:	linux-media@vger.kernel.org
S:	Maintained
F:	drivers/media/rc/iguanair.c

IIO SUBSYSTEM AND DRIVERS
M:	Jonathan Cameron <jic23@kernel.org>
R:	Hartmut Knaack <knaack.h@gmx.de>
R:	Lars-Peter Clausen <lars@metafoo.de>
R:	Peter Meerwald <pmeerw@pmeerw.net>
L:	linux-iio@vger.kernel.org
S:	Maintained
F:	drivers/iio/
F:	drivers/staging/iio/
F:	include/linux/iio/
F:	tools/iio/

IKANOS/ADI EAGLE ADSL USB DRIVER
M:	Matthieu Castet <castet.matthieu@free.fr>
M:	Stanislaw Gruszka <stf_xl@wp.pl>
S:	Maintained
F:	drivers/usb/atm/ueagle-atm.c

INA209 HARDWARE MONITOR DRIVER
M:	Guenter Roeck <linux@roeck-us.net>
L:	lm-sensors@lm-sensors.org
S:	Maintained
F:	Documentation/hwmon/ina209
F:	Documentation/devicetree/bindings/i2c/ina209.txt
F:	drivers/hwmon/ina209.c

INA2XX HARDWARE MONITOR DRIVER
M:	Guenter Roeck <linux@roeck-us.net>
L:	lm-sensors@lm-sensors.org
S:	Maintained
F:	Documentation/hwmon/ina2xx
F:	drivers/hwmon/ina2xx.c
F:	include/linux/platform_data/ina2xx.h

INDUSTRY PACK SUBSYSTEM (IPACK)
M:	Samuel Iglesias Gonsalvez <siglesias@igalia.com>
M:	Jens Taprogge <jens.taprogge@taprogge.org>
M:	Greg Kroah-Hartman <gregkh@linuxfoundation.org>
L:	industrypack-devel@lists.sourceforge.net
W:	http://industrypack.sourceforge.net
S:	Maintained
F:	drivers/ipack/

INGENIC JZ4780 DMA Driver
M:	Zubair Lutfullah Kakakhel <Zubair.Kakakhel@imgtec.com>
S:	Maintained
F:	drivers/dma/dma-jz4780.c

INTEGRITY MEASUREMENT ARCHITECTURE (IMA)
M:	Mimi Zohar <zohar@linux.vnet.ibm.com>
M:	Dmitry Kasatkin <dmitry.kasatkin@gmail.com>
L:	linux-ima-devel@lists.sourceforge.net
L:	linux-ima-user@lists.sourceforge.net
L:	linux-security-module@vger.kernel.org
S:	Supported
F:	security/integrity/ima/

IMGTEC IR DECODER DRIVER
M:	James Hogan <james.hogan@imgtec.com>
S:	Maintained
F:	drivers/media/rc/img-ir/

IMS TWINTURBO FRAMEBUFFER DRIVER
L:	linux-fbdev@vger.kernel.org
S:	Orphan
F:	drivers/video/fbdev/imsttfb.c

INFINIBAND SUBSYSTEM
M:	Doug Ledford <dledford@redhat.com>
M:	Sean Hefty <sean.hefty@intel.com>
M:	Hal Rosenstock <hal.rosenstock@gmail.com>
L:	linux-rdma@vger.kernel.org
W:	http://www.openfabrics.org/
Q:	http://patchwork.kernel.org/project/linux-rdma/list/
T:	git git://git.kernel.org/pub/scm/linux/kernel/git/dledford/rdma.git
S:	Supported
F:	Documentation/infiniband/
F:	drivers/infiniband/
F:	drivers/staging/rdma/
F:	include/uapi/linux/if_infiniband.h
F:	include/uapi/rdma/
F:	include/rdma/

INOTIFY
M:	John McCutchan <john@johnmccutchan.com>
M:	Robert Love <rlove@rlove.org>
M:	Eric Paris <eparis@parisplace.org>
S:	Maintained
F:	Documentation/filesystems/inotify.txt
F:	fs/notify/inotify/
F:	include/linux/inotify.h
F:	include/uapi/linux/inotify.h

INPUT (KEYBOARD, MOUSE, JOYSTICK, TOUCHSCREEN) DRIVERS
M:	Dmitry Torokhov <dmitry.torokhov@gmail.com>
L:	linux-input@vger.kernel.org
Q:	http://patchwork.kernel.org/project/linux-input/list/
T:	git git://git.kernel.org/pub/scm/linux/kernel/git/dtor/input.git
S:	Maintained
F:	drivers/input/
F:	include/linux/input.h
F:	include/uapi/linux/input.h
F:	include/linux/input/

INPUT MULTITOUCH (MT) PROTOCOL
M:	Henrik Rydberg <rydberg@bitmath.org>
L:	linux-input@vger.kernel.org
S:	Odd fixes
F:	Documentation/input/multi-touch-protocol.txt
F:	drivers/input/input-mt.c
K:	\b(ABS|SYN)_MT_

INTEL ASoC BDW/HSW DRIVERS
M:	Jie Yang <yang.jie@linux.intel.com>
L:	alsa-devel@alsa-project.org (moderated for non-subscribers)
S:	Supported
F:	sound/soc/intel/common/sst-dsp*
F:	sound/soc/intel/common/sst-firmware.c
F:	sound/soc/intel/boards/broadwell.c
F:	sound/soc/intel/haswell/

INTEL C600 SERIES SAS CONTROLLER DRIVER
M:	Intel SCU Linux support <intel-linux-scu@intel.com>
M:	Artur Paszkiewicz <artur.paszkiewicz@intel.com>
L:	linux-scsi@vger.kernel.org
T:	git git://git.code.sf.net/p/intel-sas/isci
S:	Supported
F:	drivers/scsi/isci/

INTEL IDLE DRIVER
M:	Len Brown <lenb@kernel.org>
L:	linux-pm@vger.kernel.org
T:	git git://git.kernel.org/pub/scm/linux/kernel/git/lenb/linux.git
S:	Supported
F:	drivers/idle/intel_idle.c

INTEL PSTATE DRIVER
M:	Srinivas Pandruvada <srinivas.pandruvada@linux.intel.com>
M:	Len Brown <lenb@kernel.org>
L:	linux-pm@vger.kernel.org
S:	Supported
F:	drivers/cpufreq/intel_pstate.c

INTEL FRAMEBUFFER DRIVER (excluding 810 and 815)
M:	Maik Broemme <mbroemme@plusserver.de>
L:	linux-fbdev@vger.kernel.org
S:	Maintained
F:	Documentation/fb/intelfb.txt
F:	drivers/video/fbdev/intelfb/

INTEL 810/815 FRAMEBUFFER DRIVER
M:	Antonino Daplas <adaplas@gmail.com>
L:	linux-fbdev@vger.kernel.org
S:	Maintained
F:	drivers/video/fbdev/i810/

INTEL MENLOW THERMAL DRIVER
M:	Sujith Thomas <sujith.thomas@intel.com>
L:	platform-driver-x86@vger.kernel.org
W:	https://01.org/linux-acpi
S:	Supported
F:	drivers/platform/x86/intel_menlow.c

INTEL I/OAT DMA DRIVER
M:	Dave Jiang <dave.jiang@intel.com>
R:	Dan Williams <dan.j.williams@intel.com>
L:	dmaengine@vger.kernel.org
Q:	https://patchwork.kernel.org/project/linux-dmaengine/list/
S:	Supported
F:	drivers/dma/ioat*

INTEL IOMMU (VT-d)
M:	David Woodhouse <dwmw2@infradead.org>
L:	iommu@lists.linux-foundation.org
T:	git git://git.infradead.org/iommu-2.6.git
S:	Supported
F:	drivers/iommu/intel-iommu.c
F:	include/linux/intel-iommu.h

INTEL IOP-ADMA DMA DRIVER
R:	Dan Williams <dan.j.williams@intel.com>
S:	Odd fixes
F:	drivers/dma/iop-adma.c

INTEL IXP4XX QMGR, NPE, ETHERNET and HSS SUPPORT
M:	Krzysztof Halasa <khalasa@piap.pl>
S:	Maintained
F:	arch/arm/mach-ixp4xx/include/mach/qmgr.h
F:	arch/arm/mach-ixp4xx/include/mach/npe.h
F:	arch/arm/mach-ixp4xx/ixp4xx_qmgr.c
F:	arch/arm/mach-ixp4xx/ixp4xx_npe.c
F:	drivers/net/ethernet/xscale/ixp4xx_eth.c
F:	drivers/net/wan/ixp4xx_hss.c

INTEL IXP4XX RANDOM NUMBER GENERATOR SUPPORT
M:	Deepak Saxena <dsaxena@plexity.net>
S:	Maintained
F:	drivers/char/hw_random/ixp4xx-rng.c

INTEL ETHERNET DRIVERS
M:	Jeff Kirsher <jeffrey.t.kirsher@intel.com>
R:	Jesse Brandeburg <jesse.brandeburg@intel.com>
R:	Shannon Nelson <shannon.nelson@intel.com>
R:	Carolyn Wyborny <carolyn.wyborny@intel.com>
R:	Don Skidmore <donald.c.skidmore@intel.com>
R:	Matthew Vick <matthew.vick@intel.com>
R:	John Ronciak <john.ronciak@intel.com>
R:	Mitch Williams <mitch.a.williams@intel.com>
L:	intel-wired-lan@lists.osuosl.org
W:	http://www.intel.com/support/feedback.htm
W:	http://e1000.sourceforge.net/
Q:	http://patchwork.ozlabs.org/project/intel-wired-lan/list/
T:	git git://git.kernel.org/pub/scm/linux/kernel/git/jkirsher/net-queue.git
T:	git git://git.kernel.org/pub/scm/linux/kernel/git/jkirsher/next-queue.git
S:	Supported
F:	Documentation/networking/e100.txt
F:	Documentation/networking/e1000.txt
F:	Documentation/networking/e1000e.txt
F:	Documentation/networking/igb.txt
F:	Documentation/networking/igbvf.txt
F:	Documentation/networking/ixgb.txt
F:	Documentation/networking/ixgbe.txt
F:	Documentation/networking/ixgbevf.txt
F:	Documentation/networking/i40e.txt
F:	Documentation/networking/i40evf.txt
F:	drivers/net/ethernet/intel/
F:	drivers/net/ethernet/intel/*/

INTEL-MID GPIO DRIVER
M:	David Cohen <david.a.cohen@linux.intel.com>
L:	linux-gpio@vger.kernel.org
S:	Maintained
F:	drivers/gpio/gpio-intel-mid.c

INTEL PRO/WIRELESS 2100, 2200BG, 2915ABG NETWORK CONNECTION SUPPORT
M:	Stanislav Yakovlev <stas.yakovlev@gmail.com>
L:	linux-wireless@vger.kernel.org
S:	Maintained
F:	Documentation/networking/README.ipw2100
F:	Documentation/networking/README.ipw2200
F:	drivers/net/wireless/ipw2x00/

INTEL(R) TRACE HUB
M:	Alexander Shishkin <alexander.shishkin@linux.intel.com>
S:	Supported
F:	Documentation/trace/intel_th.txt
F:	drivers/hwtracing/intel_th/

INTEL(R) TRUSTED EXECUTION TECHNOLOGY (TXT)
M:	Richard L Maliszewski <richard.l.maliszewski@intel.com>
M:	Gang Wei <gang.wei@intel.com>
M:	Shane Wang <shane.wang@intel.com>
L:	tboot-devel@lists.sourceforge.net
W:	http://tboot.sourceforge.net
T:	hg http://tboot.hg.sourceforge.net:8000/hgroot/tboot/tboot
S:	Supported
F:	Documentation/intel_txt.txt
F:	include/linux/tboot.h
F:	arch/x86/kernel/tboot.c

INTEL WIRELESS WIMAX CONNECTION 2400
M:	Inaky Perez-Gonzalez <inaky.perez-gonzalez@intel.com>
M:	linux-wimax@intel.com
L:	wimax@linuxwimax.org (subscribers-only)
S:	Supported
W:	http://linuxwimax.org
F:	Documentation/wimax/README.i2400m
F:	drivers/net/wimax/i2400m/
F:	include/uapi/linux/wimax/i2400m.h

INTEL WIRELESS 3945ABG/BG, 4965AGN (iwlegacy)
M:	Stanislaw Gruszka <sgruszka@redhat.com>
L:	linux-wireless@vger.kernel.org
S:	Supported
F:	drivers/net/wireless/iwlegacy/

INTEL WIRELESS WIFI LINK (iwlwifi)
M:	Johannes Berg <johannes.berg@intel.com>
M:	Emmanuel Grumbach <emmanuel.grumbach@intel.com>
M:	Intel Linux Wireless <linuxwifi@intel.com>
L:	linux-wireless@vger.kernel.org
W:	http://intellinuxwireless.org
T:	git git://git.kernel.org/pub/scm/linux/kernel/git/iwlwifi/iwlwifi.git
S:	Supported
F:	drivers/net/wireless/iwlwifi/

INTEL MANAGEMENT ENGINE (mei)
M:	Tomas Winkler <tomas.winkler@intel.com>
L:	linux-kernel@vger.kernel.org
S:	Supported
F:	include/uapi/linux/mei.h
F:	include/linux/mei_cl_bus.h
F:	drivers/misc/mei/*
F:	Documentation/misc-devices/mei/*

INTEL MIC DRIVERS (mic)
M:	Sudeep Dutt <sudeep.dutt@intel.com>
M:	Ashutosh Dixit <ashutosh.dixit@intel.com>
S:	Supported
W:	https://github.com/sudeepdutt/mic
W:	http://software.intel.com/en-us/mic-developer
F:	include/linux/mic_bus.h
F:	include/linux/scif.h
F:	include/uapi/linux/mic_common.h
F: 	include/uapi/linux/mic_ioctl.h
F	include/uapi/linux/scif_ioctl.h
F:	drivers/misc/mic/
F:	drivers/dma/mic_x100_dma.c
F:	drivers/dma/mic_x100_dma.h
F	Documentation/mic/

INTEL PMC IPC DRIVER
M:	Zha Qipeng<qipeng.zha@intel.com>
L:	platform-driver-x86@vger.kernel.org
S:	Maintained
F:	drivers/platform/x86/intel_pmc_ipc.c
F:	arch/x86/include/asm/intel_pmc_ipc.h

IOC3 ETHERNET DRIVER
M:	Ralf Baechle <ralf@linux-mips.org>
L:	linux-mips@linux-mips.org
S:	Maintained
F:	drivers/net/ethernet/sgi/ioc3-eth.c

IOC3 SERIAL DRIVER
M:	Pat Gefre <pfg@sgi.com>
L:	linux-serial@vger.kernel.org
S:	Maintained
F:	drivers/tty/serial/ioc3_serial.c

IOMMU DRIVERS
M:	Joerg Roedel <joro@8bytes.org>
L:	iommu@lists.linux-foundation.org
T:	git git://git.kernel.org/pub/scm/linux/kernel/git/joro/iommu.git
S:	Maintained
F:	drivers/iommu/

IP MASQUERADING
M:	Juanjo Ciarlante <jjciarla@raiz.uncu.edu.ar>
S:	Maintained
F:	net/ipv4/netfilter/ipt_MASQUERADE.c

IPATH DRIVER
M:	Mike Marciniszyn <infinipath@intel.com>
L:	linux-rdma@vger.kernel.org
S:	Maintained
F:	drivers/staging/rdma/ipath/

IPMI SUBSYSTEM
M:	Corey Minyard <minyard@acm.org>
L:	openipmi-developer@lists.sourceforge.net (moderated for non-subscribers)
W:	http://openipmi.sourceforge.net/
S:	Supported
F:	Documentation/IPMI.txt
F:	drivers/char/ipmi/
F:	include/linux/ipmi*
F:	include/uapi/linux/ipmi*

QCOM AUDIO (ASoC) DRIVERS
M:	Patrick Lai <plai@codeaurora.org>
M:	Banajit Goswami <bgoswami@codeaurora.org>
L:	alsa-devel@alsa-project.org (moderated for non-subscribers)
S:	Supported
F:	sound/soc/qcom/

IPS SCSI RAID DRIVER
M:	Adaptec OEM Raid Solutions <aacraid@adaptec.com>
L:	linux-scsi@vger.kernel.org
W:	http://www.adaptec.com/
S:	Maintained
F:	drivers/scsi/ips*

IPVS
M:	Wensong Zhang <wensong@linux-vs.org>
M:	Simon Horman <horms@verge.net.au>
M:	Julian Anastasov <ja@ssi.bg>
L:	netdev@vger.kernel.org
L:	lvs-devel@vger.kernel.org
S:	Maintained
F:	Documentation/networking/ipvs-sysctl.txt
F:	include/net/ip_vs.h
F:	include/uapi/linux/ip_vs.h
F:	net/netfilter/ipvs/

IPWIRELESS DRIVER
M:	Jiri Kosina <jikos@kernel.org>
M:	David Sterba <dsterba@suse.com>
S:	Odd Fixes
F:	drivers/tty/ipwireless/

IPX NETWORK LAYER
M:	Arnaldo Carvalho de Melo <acme@ghostprotocols.net>
L:	netdev@vger.kernel.org
S:	Maintained
F:	include/net/ipx.h
F:	include/uapi/linux/ipx.h
F:	net/ipx/

IRDA SUBSYSTEM
M:	Samuel Ortiz <samuel@sortiz.org>
L:	irda-users@lists.sourceforge.net (subscribers-only)
L:	netdev@vger.kernel.org
W:	http://irda.sourceforge.net/
S:	Maintained
T:	git git://git.kernel.org/pub/scm/linux/kernel/git/sameo/irda-2.6.git
F:	Documentation/networking/irda.txt
F:	drivers/net/irda/
F:	include/net/irda/
F:	net/irda/

IRQ SUBSYSTEM
M:	Thomas Gleixner <tglx@linutronix.de>
L:	linux-kernel@vger.kernel.org
S:	Maintained
T:	git git://git.kernel.org/pub/scm/linux/kernel/git/tip/tip.git irq/core
F:	kernel/irq/

IRQCHIP DRIVERS
M:	Thomas Gleixner <tglx@linutronix.de>
M:	Jason Cooper <jason@lakedaemon.net>
M:	Marc Zyngier <marc.zyngier@arm.com>
L:	linux-kernel@vger.kernel.org
S:	Maintained
T:	git git://git.kernel.org/pub/scm/linux/kernel/git/tip/tip.git irq/core
T:	git git://git.infradead.org/users/jcooper/linux.git irqchip/core
F:	Documentation/devicetree/bindings/interrupt-controller/
F:	drivers/irqchip/

IRQ DOMAINS (IRQ NUMBER MAPPING LIBRARY)
M:	Jiang Liu <jiang.liu@linux.intel.com>
M:	Marc Zyngier <marc.zyngier@arm.com>
S:	Maintained
T:	git git://git.kernel.org/pub/scm/linux/kernel/git/tip/tip.git irq/core
F:	Documentation/IRQ-domain.txt
F:	include/linux/irqdomain.h
F:	kernel/irq/irqdomain.c
F:	kernel/irq/msi.c

ISAPNP
M:	Jaroslav Kysela <perex@perex.cz>
S:	Maintained
F:	Documentation/isapnp.txt
F:	drivers/pnp/isapnp/
F:	include/linux/isapnp.h

ISA RADIO MODULE
M:	Hans Verkuil <hverkuil@xs4all.nl>
L:	linux-media@vger.kernel.org
T:	git git://linuxtv.org/media_tree.git
W:	http://linuxtv.org
S:	Maintained
F:	drivers/media/radio/radio-isa*

iSCSI BOOT FIRMWARE TABLE (iBFT) DRIVER
M:	Peter Jones <pjones@redhat.com>
M:	Konrad Rzeszutek Wilk <konrad@kernel.org>
S:	Maintained
F:	drivers/firmware/iscsi_ibft*

ISCSI
M:	Mike Christie <michaelc@cs.wisc.edu>
L:	open-iscsi@googlegroups.com
W:	www.open-iscsi.org
T:	git git://git.kernel.org/pub/scm/linux/kernel/git/mnc/linux-2.6-iscsi.git
S:	Maintained
F:	drivers/scsi/*iscsi*
F:	include/scsi/*iscsi*

ISCSI EXTENSIONS FOR RDMA (ISER) INITIATOR
M:	Or Gerlitz <ogerlitz@mellanox.com>
M:	Sagi Grimberg <sagig@mellanox.com>
M:	Roi Dayan <roid@mellanox.com>
L:	linux-rdma@vger.kernel.org
S:	Supported
W:	http://www.openfabrics.org
W:	www.open-iscsi.org
Q:	http://patchwork.kernel.org/project/linux-rdma/list/
F:	drivers/infiniband/ulp/iser/

ISCSI EXTENSIONS FOR RDMA (ISER) TARGET
M:	Sagi Grimberg <sagig@mellanox.com>
T:	git git://git.kernel.org/pub/scm/linux/kernel/git/nab/target-pending.git master
L:	linux-rdma@vger.kernel.org
L:	target-devel@vger.kernel.org
S:	Supported
W:	http://www.linux-iscsi.org
F:	drivers/infiniband/ulp/isert

ISDN SUBSYSTEM
M:	Karsten Keil <isdn@linux-pingi.de>
L:	isdn4linux@listserv.isdn4linux.de (subscribers-only)
L:	netdev@vger.kernel.org
W:	http://www.isdn4linux.de
T:	git git://git.kernel.org/pub/scm/linux/kernel/git/kkeil/isdn-2.6.git
S:	Maintained
F:	Documentation/isdn/
F:	drivers/isdn/
F:	include/linux/isdn.h
F:	include/linux/isdn/
F:	include/uapi/linux/isdn.h
F:	include/uapi/linux/isdn/

ISDN SUBSYSTEM (Eicon active card driver)
M:	Armin Schindler <mac@melware.de>
L:	isdn4linux@listserv.isdn4linux.de (subscribers-only)
W:	http://www.melware.de
S:	Maintained
F:	drivers/isdn/hardware/eicon/

IT87 HARDWARE MONITORING DRIVER
M:	Jean Delvare <jdelvare@suse.com>
L:	lm-sensors@lm-sensors.org
S:	Maintained
F:	Documentation/hwmon/it87
F:	drivers/hwmon/it87.c

IT913X MEDIA DRIVER
M:	Antti Palosaari <crope@iki.fi>
L:	linux-media@vger.kernel.org
W:	http://linuxtv.org/
W:	http://palosaari.fi/linux/
Q:	http://patchwork.linuxtv.org/project/linux-media/list/
T:	git git://linuxtv.org/anttip/media_tree.git
S:	Maintained
F:	drivers/media/tuners/it913x*

IVTV VIDEO4LINUX DRIVER
M:	Andy Walls <awalls@md.metrocast.net>
L:	ivtv-devel@ivtvdriver.org (subscribers-only)
L:	linux-media@vger.kernel.org
T:	git git://linuxtv.org/media_tree.git
W:	http://www.ivtvdriver.org
S:	Maintained
F:	Documentation/video4linux/*.ivtv
F:	drivers/media/pci/ivtv/
F:	include/uapi/linux/ivtv*

IX2505V MEDIA DRIVER
M:	Malcolm Priestley <tvboxspy@gmail.com>
L:	linux-media@vger.kernel.org
W:	http://linuxtv.org/
Q:	http://patchwork.linuxtv.org/project/linux-media/list/
S:	Maintained
F:	drivers/media/dvb-frontends/ix2505v*

JC42.4 TEMPERATURE SENSOR DRIVER
M:	Guenter Roeck <linux@roeck-us.net>
L:	lm-sensors@lm-sensors.org
S:	Maintained
F:	drivers/hwmon/jc42.c
F:	Documentation/hwmon/jc42

JFS FILESYSTEM
M:	Dave Kleikamp <shaggy@kernel.org>
L:	jfs-discussion@lists.sourceforge.net
W:	http://jfs.sourceforge.net/
T:	git git://git.kernel.org/pub/scm/linux/kernel/git/shaggy/jfs-2.6.git
S:	Maintained
F:	Documentation/filesystems/jfs.txt
F:	fs/jfs/

JME NETWORK DRIVER
M:	Guo-Fu Tseng <cooldavid@cooldavid.org>
L:	netdev@vger.kernel.org
S:	Maintained
F:	drivers/net/ethernet/jme.*

JOURNALLING FLASH FILE SYSTEM V2 (JFFS2)
M:	David Woodhouse <dwmw2@infradead.org>
L:	linux-mtd@lists.infradead.org
W:	http://www.linux-mtd.infradead.org/doc/jffs2.html
S:	Maintained
F:	fs/jffs2/
F:	include/uapi/linux/jffs2.h

JOURNALLING LAYER FOR BLOCK DEVICES (JBD2)
M:	"Theodore Ts'o" <tytso@mit.edu>
M:	Jan Kara <jack@suse.com>
L:	linux-ext4@vger.kernel.org
S:	Maintained
F:	fs/jbd2/
F:	include/linux/jbd2.h

JPU V4L2 MEM2MEM DRIVER FOR RENESAS
M:	Mikhail Ulyanov <mikhail.ulyanov@cogentembedded.com>
L:	linux-media@vger.kernel.org
S:	Maintained
F:	drivers/media/platform/rcar_jpu.c

JSM Neo PCI based serial card
M:	Thadeu Lima de Souza Cascardo <cascardo@linux.vnet.ibm.com>
L:	linux-serial@vger.kernel.org
S:	Maintained
F:	drivers/tty/serial/jsm/

K10TEMP HARDWARE MONITORING DRIVER
M:	Clemens Ladisch <clemens@ladisch.de>
L:	lm-sensors@lm-sensors.org
S:	Maintained
F:	Documentation/hwmon/k10temp
F:	drivers/hwmon/k10temp.c

K8TEMP HARDWARE MONITORING DRIVER
M:	Rudolf Marek <r.marek@assembler.cz>
L:	lm-sensors@lm-sensors.org
S:	Maintained
F:	Documentation/hwmon/k8temp
F:	drivers/hwmon/k8temp.c

KCONFIG
M:	"Yann E. MORIN" <yann.morin.1998@free.fr>
L:	linux-kbuild@vger.kernel.org
T:	git git://gitorious.org/linux-kconfig/linux-kconfig
S:	Maintained
F:	Documentation/kbuild/kconfig-language.txt
F:	scripts/kconfig/

KDUMP
M:	Vivek Goyal <vgoyal@redhat.com>
M:	Haren Myneni <hbabu@us.ibm.com>
L:	kexec@lists.infradead.org
W:	http://lse.sourceforge.net/kdump/
S:	Maintained
F:	Documentation/kdump/

KEENE FM RADIO TRANSMITTER DRIVER
M:	Hans Verkuil <hverkuil@xs4all.nl>
L:	linux-media@vger.kernel.org
T:	git git://linuxtv.org/media_tree.git
W:	http://linuxtv.org
S:	Maintained
F:	drivers/media/radio/radio-keene*

KERNEL AUTOMOUNTER v4 (AUTOFS4)
M:	Ian Kent <raven@themaw.net>
L:	autofs@vger.kernel.org
S:	Maintained
F:	fs/autofs4/

KERNEL BUILD + files below scripts/ (unless maintained elsewhere)
M:	Michal Marek <mmarek@suse.com>
T:	git git://git.kernel.org/pub/scm/linux/kernel/git/mmarek/kbuild.git for-next
T:	git git://git.kernel.org/pub/scm/linux/kernel/git/mmarek/kbuild.git rc-fixes
L:	linux-kbuild@vger.kernel.org
S:	Maintained
F:	Documentation/kbuild/
F:	Makefile
F:	scripts/Makefile.*
F:	scripts/basic/
F:	scripts/mk*
F:	scripts/package/

KERNEL JANITORS
L:	kernel-janitors@vger.kernel.org
W:	http://kernelnewbies.org/KernelJanitors
S:	Odd Fixes

KERNEL NFSD, SUNRPC, AND LOCKD SERVERS
M:	"J. Bruce Fields" <bfields@fieldses.org>
M:	Jeff Layton <jlayton@poochiereds.net>
L:	linux-nfs@vger.kernel.org
W:	http://nfs.sourceforge.net/
S:	Supported
F:	fs/nfsd/
F:	include/uapi/linux/nfsd/
F:	fs/lockd/
F:	fs/nfs_common/
F:	net/sunrpc/
F:	include/linux/lockd/
F:	include/linux/sunrpc/
F:	include/uapi/linux/sunrpc/

KERNEL SELFTEST FRAMEWORK
M:	Shuah Khan <shuahkh@osg.samsung.com>
L:	linux-api@vger.kernel.org
T:	git git://git.kernel.org/pub/scm/shuah/linux-kselftest
S:	Maintained
F:	tools/testing/selftests

KERNEL VIRTUAL MACHINE (KVM)
M:	Gleb Natapov <gleb@kernel.org>
M:	Paolo Bonzini <pbonzini@redhat.com>
L:	kvm@vger.kernel.org
W:	http://www.linux-kvm.org
T:	git git://git.kernel.org/pub/scm/virt/kvm/kvm.git
S:	Supported
F:	Documentation/*/kvm*.txt
F:	Documentation/virtual/kvm/
F:	arch/*/kvm/
F:	arch/x86/kernel/kvm.c
F:	arch/x86/kernel/kvmclock.c
F:	arch/*/include/asm/kvm*
F:	include/linux/kvm*
F:	include/uapi/linux/kvm*
F:	virt/kvm/

KERNEL VIRTUAL MACHINE (KVM) FOR AMD-V
M:	Joerg Roedel <joro@8bytes.org>
L:	kvm@vger.kernel.org
W:	http://www.linux-kvm.org/
S:	Maintained
F:	arch/x86/include/asm/svm.h
F:	arch/x86/kvm/svm.c

KERNEL VIRTUAL MACHINE (KVM) FOR POWERPC
M:	Alexander Graf <agraf@suse.com>
L:	kvm-ppc@vger.kernel.org
W:	http://www.linux-kvm.org/
T:	git git://github.com/agraf/linux-2.6.git
S:	Supported
F:	arch/powerpc/include/asm/kvm*
F:	arch/powerpc/kvm/

KERNEL VIRTUAL MACHINE for s390 (KVM/s390)
M:	Christian Borntraeger <borntraeger@de.ibm.com>
M:	Cornelia Huck <cornelia.huck@de.ibm.com>
L:	linux-s390@vger.kernel.org
W:	http://www.ibm.com/developerworks/linux/linux390/
S:	Supported
F:	Documentation/s390/kvm.txt
F:	arch/s390/include/asm/kvm*
F:	arch/s390/kvm/

KERNEL VIRTUAL MACHINE (KVM) FOR ARM
M:	Christoffer Dall <christoffer.dall@linaro.org>
M:	Marc Zyngier <marc.zyngier@arm.com>
L:	linux-arm-kernel@lists.infradead.org (moderated for non-subscribers)
L:	kvmarm@lists.cs.columbia.edu
W:	http://systems.cs.columbia.edu/projects/kvm-arm
S:	Supported
F:	arch/arm/include/uapi/asm/kvm*
F:	arch/arm/include/asm/kvm*
F:	arch/arm/kvm/
F:	virt/kvm/arm/
F:	include/kvm/arm_*

KERNEL VIRTUAL MACHINE FOR ARM64 (KVM/arm64)
M:	Christoffer Dall <christoffer.dall@linaro.org>
M:	Marc Zyngier <marc.zyngier@arm.com>
L:	linux-arm-kernel@lists.infradead.org (moderated for non-subscribers)
L:	kvmarm@lists.cs.columbia.edu
S:	Maintained
F:	arch/arm64/include/uapi/asm/kvm*
F:	arch/arm64/include/asm/kvm*
F:	arch/arm64/kvm/

KEXEC
M:	Eric Biederman <ebiederm@xmission.com>
W:	http://kernel.org/pub/linux/utils/kernel/kexec/
L:	kexec@lists.infradead.org
S:	Maintained
F:	include/linux/kexec.h
F:	include/uapi/linux/kexec.h
F:	kernel/kexec.c

KEYS/KEYRINGS:
M:	David Howells <dhowells@redhat.com>
L:	keyrings@vger.kernel.org
S:	Maintained
F:	Documentation/security/keys.txt
F:	include/linux/key.h
F:	include/linux/key-type.h
F:	include/keys/
F:	security/keys/

KEYS-TRUSTED
M:	David Safford <safford@us.ibm.com>
M:	Mimi Zohar <zohar@linux.vnet.ibm.com>
L:	linux-security-module@vger.kernel.org
L:	keyrings@vger.kernel.org
S:	Supported
F:	Documentation/security/keys-trusted-encrypted.txt
F:	include/keys/trusted-type.h
F:	security/keys/trusted.c
F:	security/keys/trusted.h

KEYS-ENCRYPTED
M:	Mimi Zohar <zohar@linux.vnet.ibm.com>
M:	David Safford <safford@us.ibm.com>
L:	linux-security-module@vger.kernel.org
L:	keyrings@vger.kernel.org
S:	Supported
F:	Documentation/security/keys-trusted-encrypted.txt
F:	include/keys/encrypted-type.h
F:	security/keys/encrypted-keys/

KGDB / KDB /debug_core
M:	Jason Wessel <jason.wessel@windriver.com>
W:	http://kgdb.wiki.kernel.org/
L:	kgdb-bugreport@lists.sourceforge.net
S:	Maintained
F:	Documentation/DocBook/kgdb.tmpl
F:	drivers/misc/kgdbts.c
F:	drivers/tty/serial/kgdboc.c
F:	include/linux/kdb.h
F:	include/linux/kgdb.h
F:	kernel/debug/

KMEMCHECK
M:	Vegard Nossum <vegardno@ifi.uio.no>
M:	Pekka Enberg <penberg@kernel.org>
S:	Maintained
F:	Documentation/kmemcheck.txt
F:	arch/x86/include/asm/kmemcheck.h
F:	arch/x86/mm/kmemcheck/
F:	include/linux/kmemcheck.h
F:	mm/kmemcheck.c

KMEMLEAK
M:	Catalin Marinas <catalin.marinas@arm.com>
S:	Maintained
F:	Documentation/kmemleak.txt
F:	include/linux/kmemleak.h
F:	mm/kmemleak.c
F:	mm/kmemleak-test.c

KPROBES
M:	Ananth N Mavinakayanahalli <ananth@in.ibm.com>
M:	Anil S Keshavamurthy <anil.s.keshavamurthy@intel.com>
M:	"David S. Miller" <davem@davemloft.net>
M:	Masami Hiramatsu <masami.hiramatsu.pt@hitachi.com>
S:	Maintained
F:	Documentation/kprobes.txt
F:	include/linux/kprobes.h
F:	kernel/kprobes.c

KS0108 LCD CONTROLLER DRIVER
M:	Miguel Ojeda Sandonis <miguel.ojeda.sandonis@gmail.com>
W:	http://miguelojeda.es/auxdisplay.htm
W:	http://jair.lab.fi.uva.es/~migojed/auxdisplay.htm
S:	Maintained
F:	Documentation/auxdisplay/ks0108
F:	drivers/auxdisplay/ks0108.c
F:	include/linux/ks0108.h

L3MDEV
M:	David Ahern <dsa@cumulusnetworks.com>
L:	netdev@vger.kernel.org
S:	Maintained
F:	net/l3mdev
F:	include/net/l3mdev.h

LAPB module
L:	linux-x25@vger.kernel.org
S:	Orphan
F:	Documentation/networking/lapb-module.txt
F:	include/*/lapb.h
F:	net/lapb/

LASI 53c700 driver for PARISC
M:	"James E.J. Bottomley" <James.Bottomley@HansenPartnership.com>
L:	linux-scsi@vger.kernel.org
S:	Maintained
F:	Documentation/scsi/53c700.txt
F:	drivers/scsi/53c700*

LED SUBSYSTEM
M:	Richard Purdie <rpurdie@rpsys.net>
M:	Jacek Anaszewski <j.anaszewski@samsung.com>
L:	linux-leds@vger.kernel.org
T:	git git://git.kernel.org/pub/scm/linux/kernel/git/j.anaszewski/linux-leds.git
S:	Maintained
F:	drivers/leds/
F:	include/linux/leds.h

LEGACY EEPROM DRIVER
M:	Jean Delvare <jdelvare@suse.com>
S:	Maintained
F:	Documentation/misc-devices/eeprom
F:	drivers/misc/eeprom/eeprom.c

LEGO USB Tower driver
M:	Juergen Stuber <starblue@users.sourceforge.net>
L:	legousb-devel@lists.sourceforge.net
W:	http://legousb.sourceforge.net/
S:	Maintained
F:	drivers/usb/misc/legousbtower.c

LG2160 MEDIA DRIVER
M:	Michael Krufky <mkrufky@linuxtv.org>
L:	linux-media@vger.kernel.org
W:	http://linuxtv.org/
W:	http://github.com/mkrufky
Q:	http://patchwork.linuxtv.org/project/linux-media/list/
T:	git git://linuxtv.org/mkrufky/tuners.git
S:	Maintained
F:	drivers/media/dvb-frontends/lg2160.*

LGDT3305 MEDIA DRIVER
M:	Michael Krufky <mkrufky@linuxtv.org>
L:	linux-media@vger.kernel.org
W:	http://linuxtv.org/
W:	http://github.com/mkrufky
Q:	http://patchwork.linuxtv.org/project/linux-media/list/
T:	git git://linuxtv.org/mkrufky/tuners.git
S:	Maintained
F:	drivers/media/dvb-frontends/lgdt3305.*

LGUEST
M:	Rusty Russell <rusty@rustcorp.com.au>
L:	lguest@lists.ozlabs.org
W:	http://lguest.ozlabs.org/
S:	Odd Fixes
F:	arch/x86/include/asm/lguest*.h
F:	arch/x86/lguest/
F:	drivers/lguest/
F:	include/linux/lguest*.h
F:	tools/lguest/

LIBATA SUBSYSTEM (Serial and Parallel ATA drivers)
M:	Tejun Heo <tj@kernel.org>
L:	linux-ide@vger.kernel.org
T:	git git://git.kernel.org/pub/scm/linux/kernel/git/tj/libata.git
S:	Maintained
F:	drivers/ata/
F:	include/linux/ata.h
F:	include/linux/libata.h

LIBATA PATA ARASAN COMPACT FLASH CONTROLLER
M:	Viresh Kumar <vireshk@kernel.org>
L:	linux-ide@vger.kernel.org
T:	git git://git.kernel.org/pub/scm/linux/kernel/git/tj/libata.git
S:	Maintained
F:	include/linux/pata_arasan_cf_data.h
F:	drivers/ata/pata_arasan_cf.c

LIBATA PATA DRIVERS
M:	Bartlomiej Zolnierkiewicz <b.zolnierkie@samsung.com>
M:	Tejun Heo <tj@kernel.org>
L:	linux-ide@vger.kernel.org
T:	git git://git.kernel.org/pub/scm/linux/kernel/git/tj/libata.git
S:	Maintained
F:	drivers/ata/pata_*.c
F:	drivers/ata/ata_generic.c

LIBATA SATA AHCI PLATFORM devices support
M:	Hans de Goede <hdegoede@redhat.com>
M:	Tejun Heo <tj@kernel.org>
L:	linux-ide@vger.kernel.org
T:	git git://git.kernel.org/pub/scm/linux/kernel/git/tj/libata.git
S:	Maintained
F:	drivers/ata/ahci_platform.c
F:	drivers/ata/libahci_platform.c
F:	include/linux/ahci_platform.h

LIBATA SATA PROMISE TX2/TX4 CONTROLLER DRIVER
M:	Mikael Pettersson <mikpelinux@gmail.com>
L:	linux-ide@vger.kernel.org
T:	git git://git.kernel.org/pub/scm/linux/kernel/git/tj/libata.git
S:	Maintained
F:	drivers/ata/sata_promise.*

LIBLOCKDEP
M:	Sasha Levin <sasha.levin@oracle.com>
S:	Maintained
F:	tools/lib/lockdep/

LIBNVDIMM: NON-VOLATILE MEMORY DEVICE SUBSYSTEM
M:	Dan Williams <dan.j.williams@intel.com>
L:	linux-nvdimm@lists.01.org
Q:	https://patchwork.kernel.org/project/linux-nvdimm/list/
S:	Supported
F:	drivers/nvdimm/*
F:	include/linux/nd.h
F:	include/linux/libnvdimm.h
F:	include/uapi/linux/ndctl.h

LIBNVDIMM BLK: MMIO-APERTURE DRIVER
M:	Ross Zwisler <ross.zwisler@linux.intel.com>
L:	linux-nvdimm@lists.01.org
Q:	https://patchwork.kernel.org/project/linux-nvdimm/list/
S:	Supported
F:	drivers/nvdimm/blk.c
F:	drivers/nvdimm/region_devs.c
F:	drivers/acpi/nfit*

LIBNVDIMM BTT: BLOCK TRANSLATION TABLE
M:	Vishal Verma <vishal.l.verma@intel.com>
L:	linux-nvdimm@lists.01.org
Q:	https://patchwork.kernel.org/project/linux-nvdimm/list/
S:	Supported
F:	drivers/nvdimm/btt*

LIBNVDIMM PMEM: PERSISTENT MEMORY DRIVER
M:	Ross Zwisler <ross.zwisler@linux.intel.com>
L:	linux-nvdimm@lists.01.org
Q:	https://patchwork.kernel.org/project/linux-nvdimm/list/
S:	Supported
F:	drivers/nvdimm/pmem.c
F:	include/linux/pmem.h
F:	arch/*/include/asm/pmem.h

LIGHTNVM PLATFORM SUPPORT
M:	Matias Bjorling <mb@lightnvm.io>
W:	http://github/OpenChannelSSD
S:	Maintained
F:	drivers/lightnvm/
F:	include/linux/lightnvm.h
F:	include/uapi/linux/lightnvm.h

LINUX FOR IBM pSERIES (RS/6000)
M:	Paul Mackerras <paulus@au.ibm.com>
W:	http://www.ibm.com/linux/ltc/projects/ppc
S:	Supported
F:	arch/powerpc/boot/rs6000.h

LINUX FOR POWERPC (32-BIT AND 64-BIT)
M:	Benjamin Herrenschmidt <benh@kernel.crashing.org>
M:	Paul Mackerras <paulus@samba.org>
M:	Michael Ellerman <mpe@ellerman.id.au>
W:	http://www.penguinppc.org/
L:	linuxppc-dev@lists.ozlabs.org
Q:	http://patchwork.ozlabs.org/project/linuxppc-dev/list/
T:	git git://git.kernel.org/pub/scm/linux/kernel/git/powerpc/linux.git
S:	Supported
F:	Documentation/powerpc/
F:	arch/powerpc/

LINUX FOR POWER MACINTOSH
M:	Benjamin Herrenschmidt <benh@kernel.crashing.org>
W:	http://www.penguinppc.org/
L:	linuxppc-dev@lists.ozlabs.org
S:	Maintained
F:	arch/powerpc/platforms/powermac/
F:	drivers/macintosh/

LINUX FOR POWERPC EMBEDDED MPC5XXX
M:	Anatolij Gustschin <agust@denx.de>
L:	linuxppc-dev@lists.ozlabs.org
T:	git git://git.denx.de/linux-denx-agust.git
S:	Maintained
F:	arch/powerpc/platforms/512x/
F:	arch/powerpc/platforms/52xx/

LINUX FOR POWERPC EMBEDDED PPC4XX
M:	Alistair Popple <alistair@popple.id.au>
M:	Matt Porter <mporter@kernel.crashing.org>
W:	http://www.penguinppc.org/
L:	linuxppc-dev@lists.ozlabs.org
S:	Maintained
F:	arch/powerpc/platforms/40x/
F:	arch/powerpc/platforms/44x/

LINUX FOR POWERPC EMBEDDED XILINX VIRTEX
L:	linuxppc-dev@lists.ozlabs.org
S:	Orphan
F:	arch/powerpc/*/*virtex*
F:	arch/powerpc/*/*/*virtex*

LINUX FOR POWERPC EMBEDDED PPC8XX
M:	Vitaly Bordug <vitb@kernel.crashing.org>
W:	http://www.penguinppc.org/
L:	linuxppc-dev@lists.ozlabs.org
S:	Maintained
F:	arch/powerpc/platforms/8xx/

LINUX FOR POWERPC EMBEDDED PPC83XX AND PPC85XX
M:	Scott Wood <scottwood@freescale.com>
M:	Kumar Gala <galak@kernel.crashing.org>
W:	http://www.penguinppc.org/
L:	linuxppc-dev@lists.ozlabs.org
T:	git git://git.kernel.org/pub/scm/linux/kernel/git/scottwood/linux.git
S:	Maintained
F:	arch/powerpc/platforms/83xx/
F:	arch/powerpc/platforms/85xx/

LINUX FOR POWERPC PA SEMI PWRFICIENT
M:	Olof Johansson <olof@lixom.net>
L:	linuxppc-dev@lists.ozlabs.org
S:	Maintained
F:	arch/powerpc/platforms/pasemi/
F:	drivers/*/*pasemi*
F:	drivers/*/*/*pasemi*

LINUX SECURITY MODULE (LSM) FRAMEWORK
M:	Chris Wright <chrisw@sous-sol.org>
L:	linux-security-module@vger.kernel.org
S:	Supported

LIS3LV02D ACCELEROMETER DRIVER
M:	Eric Piel <eric.piel@tremplin-utc.net>
S:	Maintained
F:	Documentation/misc-devices/lis3lv02d
F:	drivers/misc/lis3lv02d/
F:	drivers/platform/x86/hp_accel.c

LIVE PATCHING
M:	Josh Poimboeuf <jpoimboe@redhat.com>
M:	Seth Jennings <sjenning@redhat.com>
M:	Jiri Kosina <jikos@kernel.org>
M:	Vojtech Pavlik <vojtech@suse.com>
S:	Maintained
F:	kernel/livepatch/
F:	include/linux/livepatch.h
F:	arch/x86/include/asm/livepatch.h
F:	arch/x86/kernel/livepatch.c
F:	Documentation/ABI/testing/sysfs-kernel-livepatch
F:	samples/livepatch/
L:	live-patching@vger.kernel.org
T:	git git://git.kernel.org/pub/scm/linux/kernel/git/jikos/livepatching.git

LLC (802.2)
M:	Arnaldo Carvalho de Melo <acme@ghostprotocols.net>
S:	Maintained
F:	include/linux/llc.h
F:	include/uapi/linux/llc.h
F:	include/net/llc*
F:	net/llc/

LM73 HARDWARE MONITOR DRIVER
M:	Guillaume Ligneul <guillaume.ligneul@gmail.com>
L:	lm-sensors@lm-sensors.org
S:	Maintained
F:	drivers/hwmon/lm73.c

LM78 HARDWARE MONITOR DRIVER
M:	Jean Delvare <jdelvare@suse.com>
L:	lm-sensors@lm-sensors.org
S:	Maintained
F:	Documentation/hwmon/lm78
F:	drivers/hwmon/lm78.c

LM83 HARDWARE MONITOR DRIVER
M:	Jean Delvare <jdelvare@suse.com>
L:	lm-sensors@lm-sensors.org
S:	Maintained
F:	Documentation/hwmon/lm83
F:	drivers/hwmon/lm83.c

LM90 HARDWARE MONITOR DRIVER
M:	Jean Delvare <jdelvare@suse.com>
L:	lm-sensors@lm-sensors.org
S:	Maintained
F:	Documentation/hwmon/lm90
F:	Documentation/devicetree/bindings/hwmon/lm90.txt
F:	drivers/hwmon/lm90.c

LM95234 HARDWARE MONITOR DRIVER
M:	Guenter Roeck <linux@roeck-us.net>
L:	lm-sensors@lm-sensors.org
S:	Maintained
F:	Documentation/hwmon/lm95234
F:	drivers/hwmon/lm95234.c

LME2510 MEDIA DRIVER
M:	Malcolm Priestley <tvboxspy@gmail.com>
L:	linux-media@vger.kernel.org
W:	http://linuxtv.org/
Q:	http://patchwork.linuxtv.org/project/linux-media/list/
S:	Maintained
F:	drivers/media/usb/dvb-usb-v2/lmedm04*

LOCKDEP AND LOCKSTAT
M:	Peter Zijlstra <peterz@infradead.org>
M:	Ingo Molnar <mingo@redhat.com>
L:	linux-kernel@vger.kernel.org
T:	git git://git.kernel.org/pub/scm/linux/kernel/git/tip/tip.git core/locking
S:	Maintained
F:	Documentation/locking/lockdep*.txt
F:	Documentation/locking/lockstat.txt
F:	include/linux/lockdep.h
F:	kernel/locking/

LOGICAL DISK MANAGER SUPPORT (LDM, Windows 2000/XP/Vista Dynamic Disks)
M:	"Richard Russon (FlatCap)" <ldm@flatcap.org>
L:	linux-ntfs-dev@lists.sourceforge.net
W:	http://www.linux-ntfs.org/content/view/19/37/
S:	Maintained
F:	Documentation/ldm.txt
F:	block/partitions/ldm.*

LogFS
M:	Joern Engel <joern@logfs.org>
M:	Prasad Joshi <prasadjoshi.linux@gmail.com>
L:	logfs@logfs.org
W:	logfs.org
S:	Maintained
F:	fs/logfs/

LPC32XX MACHINE SUPPORT
M:	Roland Stigge <stigge@antcom.de>
L:	linux-arm-kernel@lists.infradead.org (moderated for non-subscribers)
S:	Maintained
F:	arch/arm/mach-lpc32xx/

LSILOGIC MPT FUSION DRIVERS (FC/SAS/SPI)
M:	Nagalakshmi Nandigama <nagalakshmi.nandigama@avagotech.com>
M:	Praveen Krishnamoorthy <praveen.krishnamoorthy@avagotech.com>
M:	Sreekanth Reddy <sreekanth.reddy@avagotech.com>
M:	Abhijit Mahajan <abhijit.mahajan@avagotech.com>
L:	MPT-FusionLinux.pdl@avagotech.com
L:	linux-scsi@vger.kernel.org
W:	http://www.lsilogic.com/support
S:	Supported
F:	drivers/message/fusion/
F:	drivers/scsi/mpt2sas/
F:	drivers/scsi/mpt3sas/

LSILOGIC/SYMBIOS/NCR 53C8XX and 53C1010 PCI-SCSI drivers
M:	Matthew Wilcox <matthew@wil.cx>
L:	linux-scsi@vger.kernel.org
S:	Maintained
F:	drivers/scsi/sym53c8xx_2/

LTC4261 HARDWARE MONITOR DRIVER
M:	Guenter Roeck <linux@roeck-us.net>
L:	lm-sensors@lm-sensors.org
S:	Maintained
F:	Documentation/hwmon/ltc4261
F:	drivers/hwmon/ltc4261.c

LTP (Linux Test Project)
M:	Mike Frysinger <vapier@gentoo.org>
M:	Cyril Hrubis <chrubis@suse.cz>
M:	Wanlong Gao <wanlong.gao@gmail.com>
M:	Jan Stancek <jstancek@redhat.com>
M:	Stanislav Kholmanskikh <stanislav.kholmanskikh@oracle.com>
M:	Alexey Kodanev <alexey.kodanev@oracle.com>
L:	ltp@lists.linux.it (subscribers-only)
W:	http://linux-test-project.github.io/
T:	git git://github.com/linux-test-project/ltp.git
S:	Maintained

M32R ARCHITECTURE
W:	http://www.linux-m32r.org/
S:	Orphan
F:	arch/m32r/

M68K ARCHITECTURE
M:	Geert Uytterhoeven <geert@linux-m68k.org>
L:	linux-m68k@lists.linux-m68k.org
W:	http://www.linux-m68k.org/
T:	git git://git.kernel.org/pub/scm/linux/kernel/git/geert/linux-m68k.git
S:	Maintained
F:	arch/m68k/
F:	drivers/zorro/

M68K ON APPLE MACINTOSH
M:	Joshua Thompson <funaho@jurai.org>
W:	http://www.mac.linux-m68k.org/
L:	linux-m68k@lists.linux-m68k.org
S:	Maintained
F:	arch/m68k/mac/

M68K ON HP9000/300
M:	Philip Blundell <philb@gnu.org>
W:	http://www.tazenda.demon.co.uk/phil/linux-hp
S:	Maintained
F:	arch/m68k/hp300/

M88DS3103 MEDIA DRIVER
M:	Antti Palosaari <crope@iki.fi>
L:	linux-media@vger.kernel.org
W:	http://linuxtv.org/
W:	http://palosaari.fi/linux/
Q:	http://patchwork.linuxtv.org/project/linux-media/list/
T:	git git://linuxtv.org/anttip/media_tree.git
S:	Maintained
F:	drivers/media/dvb-frontends/m88ds3103*

M88RS2000 MEDIA DRIVER
M:	Malcolm Priestley <tvboxspy@gmail.com>
L:	linux-media@vger.kernel.org
W:	http://linuxtv.org/
Q:	http://patchwork.linuxtv.org/project/linux-media/list/
S:	Maintained
F:	drivers/media/dvb-frontends/m88rs2000*

MA901 MASTERKIT USB FM RADIO DRIVER
M:	Alexey Klimov <klimov.linux@gmail.com>
L:	linux-media@vger.kernel.org
T:	git git://linuxtv.org/media_tree.git
S:	Maintained
F:	drivers/media/radio/radio-ma901.c

MAC80211
M:	Johannes Berg <johannes@sipsolutions.net>
L:	linux-wireless@vger.kernel.org
W:	http://wireless.kernel.org/
T:	git git://git.kernel.org/pub/scm/linux/kernel/git/jberg/mac80211.git
T:	git git://git.kernel.org/pub/scm/linux/kernel/git/jberg/mac80211-next.git
S:	Maintained
F:	Documentation/networking/mac80211-injection.txt
F:	include/net/mac80211.h
F:	net/mac80211/

MACVLAN DRIVER
M:	Patrick McHardy <kaber@trash.net>
L:	netdev@vger.kernel.org
S:	Maintained
F:	drivers/net/macvlan.c
F:	include/linux/if_macvlan.h

MAILBOX API
M:	Jassi Brar <jassisinghbrar@gmail.com>
L:	linux-kernel@vger.kernel.org
S:	Maintained
F:	drivers/mailbox/
F:	include/linux/mailbox_client.h
F:	include/linux/mailbox_controller.h

MAN-PAGES: MANUAL PAGES FOR LINUX -- Sections 2, 3, 4, 5, and 7
M:	Michael Kerrisk <mtk.manpages@gmail.com>
W:	http://www.kernel.org/doc/man-pages
L:	linux-man@vger.kernel.org
S:	Maintained

MARVELL ARMADA DRM SUPPORT
M:	Russell King <rmk+kernel@arm.linux.org.uk>
S:	Maintained
F:	drivers/gpu/drm/armada/

MARVELL 88E6352 DSA support
M:	Guenter Roeck <linux@roeck-us.net>
S:	Maintained
F:	drivers/net/dsa/mv88e6352.c

MARVELL CRYPTO DRIVER
M:	Boris Brezillon <boris.brezillon@free-electrons.com>
M:	Arnaud Ebalard <arno@natisbad.org>
F:	drivers/crypto/marvell/
S:	Maintained
L:	linux-crypto@vger.kernel.org

MARVELL GIGABIT ETHERNET DRIVERS (skge/sky2)
M:	Mirko Lindner <mlindner@marvell.com>
M:	Stephen Hemminger <stephen@networkplumber.org>
L:	netdev@vger.kernel.org
S:	Maintained
F:	drivers/net/ethernet/marvell/sk*

MARVELL LIBERTAS WIRELESS DRIVER
L:	libertas-dev@lists.infradead.org
S:	Orphan
F:	drivers/net/wireless/libertas/

MARVELL MV643XX ETHERNET DRIVER
M:	Sebastian Hesselbarth <sebastian.hesselbarth@gmail.com>
L:	netdev@vger.kernel.org
S:	Maintained
F:	drivers/net/ethernet/marvell/mv643xx_eth.*
F:	include/linux/mv643xx.h

MARVELL MVNETA ETHERNET DRIVER
M:	Thomas Petazzoni <thomas.petazzoni@free-electrons.com>
L:	netdev@vger.kernel.org
S:	Maintained
F:	drivers/net/ethernet/marvell/mvneta.*

MARVELL MWIFIEX WIRELESS DRIVER
M:	Amitkumar Karwar <akarwar@marvell.com>
M:	Nishant Sarmukadam <nishants@marvell.com>
L:	linux-wireless@vger.kernel.org
S:	Maintained
F:	drivers/net/wireless/mwifiex/

MARVELL MWL8K WIRELESS DRIVER
M:	Lennert Buytenhek <buytenh@wantstofly.org>
L:	linux-wireless@vger.kernel.org
S:	Odd Fixes
F:	drivers/net/wireless/mwl8k.c

MARVELL SOC MMC/SD/SDIO CONTROLLER DRIVER
M:	Nicolas Pitre <nico@fluxnic.net>
S:	Odd Fixes
F:	drivers/mmc/host/mvsdio.*

MATROX FRAMEBUFFER DRIVER
L:	linux-fbdev@vger.kernel.org
S:	Orphan
F:	drivers/video/fbdev/matrox/matroxfb_*
F:	include/uapi/linux/matroxfb.h

MAX16065 HARDWARE MONITOR DRIVER
M:	Guenter Roeck <linux@roeck-us.net>
L:	lm-sensors@lm-sensors.org
S:	Maintained
F:	Documentation/hwmon/max16065
F:	drivers/hwmon/max16065.c

MAX20751 HARDWARE MONITOR DRIVER
M:	Guenter Roeck <linux@roeck-us.net>
L:	lm-sensors@lm-sensors.org
S:	Maintained
F:	Documentation/hwmon/max20751
F:	drivers/hwmon/max20751.c

MAX6650 HARDWARE MONITOR AND FAN CONTROLLER DRIVER
M:	"Hans J. Koch" <hjk@hansjkoch.de>
L:	lm-sensors@lm-sensors.org
S:	Maintained
F:	Documentation/hwmon/max6650
F:	drivers/hwmon/max6650.c

MAX6697 HARDWARE MONITOR DRIVER
M:	Guenter Roeck <linux@roeck-us.net>
L:	lm-sensors@lm-sensors.org
S:	Maintained
F:	Documentation/hwmon/max6697
F:	Documentation/devicetree/bindings/i2c/max6697.txt
F:	drivers/hwmon/max6697.c
F:	include/linux/platform_data/max6697.h

MAXIM MUIC CHARGER DRIVERS FOR EXYNOS BASED BOARDS
M:	Krzysztof Kozlowski <k.kozlowski@samsung.com>
L:	linux-pm@vger.kernel.org
S:	Supported
F:	drivers/power/max14577_charger.c
F:	drivers/power/max77693_charger.c

MAXIM MAX77802 MULTIFUNCTION PMIC DEVICE DRIVERS
M:	Javier Martinez Canillas <javier@osg.samsung.com>
L:	linux-kernel@vger.kernel.org
S:	Supported
F:	drivers/*/*max77802.c
F:	Documentation/devicetree/bindings/*/*max77802.txt
F:	include/dt-bindings/*/*max77802.h

MAXIM PMIC AND MUIC DRIVERS FOR EXYNOS BASED BOARDS
M:	Chanwoo Choi <cw00.choi@samsung.com>
M:	Krzysztof Kozlowski <k.kozlowski@samsung.com>
L:	linux-kernel@vger.kernel.org
S:	Supported
F:	drivers/*/max14577.c
F:	drivers/*/max77686.c
F:	drivers/*/max77693.c
F:	drivers/extcon/extcon-max14577.c
F:	drivers/extcon/extcon-max77693.c
F:	drivers/rtc/rtc-max77686.c
F:	drivers/clk/clk-max77686.c
F:	Documentation/devicetree/bindings/mfd/max14577.txt
F:	Documentation/devicetree/bindings/*/max77686.txt
F:	Documentation/devicetree/bindings/mfd/max77693.txt
F:	Documentation/devicetree/bindings/clock/maxim,max77686.txt
F:	include/linux/mfd/max14577*.h
F:	include/linux/mfd/max77686*.h
F:	include/linux/mfd/max77693*.h

MAXIRADIO FM RADIO RECEIVER DRIVER
M:	Hans Verkuil <hverkuil@xs4all.nl>
L:	linux-media@vger.kernel.org
T:	git git://linuxtv.org/media_tree.git
W:	http://linuxtv.org
S:	Maintained
F:	drivers/media/radio/radio-maxiradio*

MCP4531 MICROCHIP DIGITAL POTENTIOMETER DRIVER
M:	Peter Rosin <peda@axentia.se>
L:	linux-iio@vger.kernel.org
S:	Maintained
F:	drivers/iio/potentiometer/mcp4531.c

MEDIA DRIVERS FOR RENESAS - VSP1
M:	Laurent Pinchart <laurent.pinchart@ideasonboard.com>
L:	linux-media@vger.kernel.org
L:	linux-sh@vger.kernel.org
T:	git git://linuxtv.org/media_tree.git
S:	Supported
F:	Documentation/devicetree/bindings/media/renesas,vsp1.txt
F:	drivers/media/platform/vsp1/

MEDIA DRIVERS FOR ASCOT2E
M:	Sergey Kozlov <serjk@netup.ru>
L:	linux-media@vger.kernel.org
W:	http://linuxtv.org
W:	http://netup.tv/
T:	git git://linuxtv.org/media_tree.git
S:	Supported
F:	drivers/media/dvb-frontends/ascot2e*

MEDIA DRIVERS FOR CXD2841ER
M:	Sergey Kozlov <serjk@netup.ru>
L:	linux-media@vger.kernel.org
W:	http://linuxtv.org/
W:	http://netup.tv/
T:	git git://linuxtv.org/media_tree.git
S:	Supported
F:	drivers/media/dvb-frontends/cxd2841er*

MEDIA DRIVERS FOR HORUS3A
M:	Sergey Kozlov <serjk@netup.ru>
L:	linux-media@vger.kernel.org
W:	http://linuxtv.org/
W:	http://netup.tv/
T:	git git://linuxtv.org/media_tree.git
S:	Supported
F:	drivers/media/dvb-frontends/horus3a*

MEDIA DRIVERS FOR LNBH25
M:	Sergey Kozlov <serjk@netup.ru>
L:	linux-media@vger.kernel.org
W:	http://linuxtv.org/
W:	http://netup.tv/
T:	git git://linuxtv.org/media_tree.git
S:	Supported
F:	drivers/media/dvb-frontends/lnbh25*

MEDIA DRIVERS FOR NETUP PCI UNIVERSAL DVB devices
M:	Sergey Kozlov <serjk@netup.ru>
L:	linux-media@vger.kernel.org
W:	http://linuxtv.org/
W:	http://netup.tv/
T:	git git://linuxtv.org/media_tree.git
S:	Supported
F:	drivers/media/pci/netup_unidvb/*

MEDIA INPUT INFRASTRUCTURE (V4L/DVB)
M:	Mauro Carvalho Chehab <mchehab@osg.samsung.com>
P:	LinuxTV.org Project
L:	linux-media@vger.kernel.org
W:	http://linuxtv.org
Q:	http://patchwork.kernel.org/project/linux-media/list/
T:	git git://linuxtv.org/media_tree.git
S:	Maintained
F:	Documentation/dvb/
F:	Documentation/video4linux/
F:	Documentation/DocBook/media/
F:	drivers/media/
F:	drivers/staging/media/
F:	include/media/
F:	include/uapi/linux/dvb/
F:	include/uapi/linux/videodev2.h
F:	include/uapi/linux/media.h
F:	include/uapi/linux/v4l2-*
F:	include/uapi/linux/meye.h
F:	include/uapi/linux/ivtv*
F:	include/uapi/linux/uvcvideo.h

MEDIATEK MT7601U WIRELESS LAN DRIVER
M:	Jakub Kicinski <kubakici@wp.pl>
L:	linux-wireless@vger.kernel.org
S:	Maintained
F:	drivers/net/wireless/mediatek/mt7601u/

MEGARAID SCSI/SAS DRIVERS
M:	Kashyap Desai <kashyap.desai@avagotech.com>
M:	Sumit Saxena <sumit.saxena@avagotech.com>
M:	Uday Lingala <uday.lingala@avagotech.com>
L:	megaraidlinux.pdl@avagotech.com
L:	linux-scsi@vger.kernel.org
W:	http://www.lsi.com
S:	Maintained
F:	Documentation/scsi/megaraid.txt
F:	drivers/scsi/megaraid.*
F:	drivers/scsi/megaraid/

MELLANOX ETHERNET DRIVER (mlx4_en)
<<<<<<< HEAD
M: 	Eugenia Emantayev <eugenia@mellanox.com>
=======
M:	Amir Vadai <amirv@mellanox.com>
>>>>>>> 136dc13b
L:	netdev@vger.kernel.org
S:	Supported
W:	http://www.mellanox.com
Q:	http://patchwork.ozlabs.org/project/netdev/list/
F:	drivers/net/ethernet/mellanox/mlx4/en_*

MELLANOX ETHERNET DRIVER (mlx5e)
M:	Saeed Mahameed <saeedm@mellanox.com>
L:	netdev@vger.kernel.org
S:	Supported
W:	http://www.mellanox.com
Q:	http://patchwork.ozlabs.org/project/netdev/list/
F:	drivers/net/ethernet/mellanox/mlx5/core/en_*

MELLANOX ETHERNET SWITCH DRIVERS
M:	Jiri Pirko <jiri@mellanox.com>
M:	Ido Schimmel <idosch@mellanox.com>
L:	netdev@vger.kernel.org
S:	Supported
W:	http://www.mellanox.com
Q:	http://patchwork.ozlabs.org/project/netdev/list/
F:	drivers/net/ethernet/mellanox/mlxsw/

MEMBARRIER SUPPORT
M:	Mathieu Desnoyers <mathieu.desnoyers@efficios.com>
M:	"Paul E. McKenney" <paulmck@linux.vnet.ibm.com>
L:	linux-kernel@vger.kernel.org
S:	Supported
F:	kernel/membarrier.c
F:	include/uapi/linux/membarrier.h

MEMORY MANAGEMENT
L:	linux-mm@kvack.org
W:	http://www.linux-mm.org
S:	Maintained
F:	include/linux/mm.h
F:	include/linux/gfp.h
F:	include/linux/mmzone.h
F:	include/linux/memory_hotplug.h
F:	include/linux/vmalloc.h
F:	mm/

MEMORY TECHNOLOGY DEVICES (MTD)
M:	David Woodhouse <dwmw2@infradead.org>
M:	Brian Norris <computersforpeace@gmail.com>
L:	linux-mtd@lists.infradead.org
W:	http://www.linux-mtd.infradead.org/
Q:	http://patchwork.ozlabs.org/project/linux-mtd/list/
T:	git git://git.infradead.org/linux-mtd.git
T:	git git://git.infradead.org/l2-mtd.git
S:	Maintained
F:	drivers/mtd/
F:	include/linux/mtd/
F:	include/uapi/mtd/

MEN A21 WATCHDOG DRIVER
M:	Johannes Thumshirn <morbidrsa@gmail.com>
L:	linux-watchdog@vger.kernel.org
S:	Maintained
F:	drivers/watchdog/mena21_wdt.c

MEN CHAMELEON BUS (mcb)
M:	Johannes Thumshirn <morbidrsa@gmail.com>
S:	Maintained
F:	drivers/mcb/
F:	include/linux/mcb.h
F:	Documentation/men-chameleon-bus.txt

MEN F21BMC (Board Management Controller)
M:	Andreas Werner <andreas.werner@men.de>
S:	Supported
F:	drivers/mfd/menf21bmc.c
F:	drivers/watchdog/menf21bmc_wdt.c
F:	drivers/leds/leds-menf21bmc.c
F:	drivers/hwmon/menf21bmc_hwmon.c
F:	Documentation/hwmon/menf21bmc

METAG ARCHITECTURE
M:	James Hogan <james.hogan@imgtec.com>
L:	linux-metag@vger.kernel.org
S:	Odd Fixes
F:	arch/metag/
F:	Documentation/metag/
F:	Documentation/devicetree/bindings/metag/
F:	Documentation/devicetree/bindings/interrupt-controller/img,*
F:	drivers/clocksource/metag_generic.c
F:	drivers/irqchip/irq-metag.c
F:	drivers/irqchip/irq-metag-ext.c
F:	drivers/tty/metag_da.c

MICROBLAZE ARCHITECTURE
M:	Michal Simek <monstr@monstr.eu>
W:	http://www.monstr.eu/fdt/
T:	git git://git.monstr.eu/linux-2.6-microblaze.git
S:	Supported
F:	arch/microblaze/

MICROSOFT SURFACE PRO 3 BUTTON DRIVER
M:	Chen Yu <yu.c.chen@intel.com>
L:	platform-driver-x86@vger.kernel.org
S:	Supported
F:	drivers/platform/x86/surfacepro3_button.c

MICROTEK X6 SCANNER
M:	Oliver Neukum <oliver@neukum.org>
S:	Maintained
F:	drivers/usb/image/microtek.*

MIPS
M:	Ralf Baechle <ralf@linux-mips.org>
L:	linux-mips@linux-mips.org
W:	http://www.linux-mips.org/
T:	git git://git.linux-mips.org/pub/scm/ralf/linux.git
Q:	http://patchwork.linux-mips.org/project/linux-mips/list/
S:	Supported
F:	Documentation/mips/
F:	arch/mips/

MIROSOUND PCM20 FM RADIO RECEIVER DRIVER
M:	Hans Verkuil <hverkuil@xs4all.nl>
L:	linux-media@vger.kernel.org
T:	git git://linuxtv.org/media_tree.git
W:	http://linuxtv.org
S:	Odd Fixes
F:	drivers/media/radio/radio-miropcm20*

Mellanox MLX5 core VPI driver
M:	Eli Cohen <eli@mellanox.com>
L:	netdev@vger.kernel.org
L:	linux-rdma@vger.kernel.org
W:	http://www.mellanox.com
Q:	http://patchwork.ozlabs.org/project/netdev/list/
Q:	http://patchwork.kernel.org/project/linux-rdma/list/
T:	git git://openfabrics.org/~eli/connect-ib.git
S:	Supported
F:	drivers/net/ethernet/mellanox/mlx5/core/
F:	include/linux/mlx5/

Mellanox MLX5 IB driver
M:	Eli Cohen <eli@mellanox.com>
L:	linux-rdma@vger.kernel.org
W:	http://www.mellanox.com
Q:	http://patchwork.kernel.org/project/linux-rdma/list/
T:	git git://openfabrics.org/~eli/connect-ib.git
S:	Supported
F:	include/linux/mlx5/
F:	drivers/infiniband/hw/mlx5/

MELEXIS MLX90614 DRIVER
M:	Crt Mori <cmo@melexis.com>
L:	linux-iio@vger.kernel.org
W:	http://www.melexis.com
S:	Supported
F:	drivers/iio/temperature/mlx90614.c

MN88472 MEDIA DRIVER
M:	Antti Palosaari <crope@iki.fi>
L:	linux-media@vger.kernel.org
W:	http://linuxtv.org/
W:	http://palosaari.fi/linux/
Q:	http://patchwork.linuxtv.org/project/linux-media/list/
T:	git git://linuxtv.org/anttip/media_tree.git
S:	Maintained
F:	drivers/staging/media/mn88472/
F:	drivers/media/dvb-frontends/mn88472.h

MN88473 MEDIA DRIVER
M:	Antti Palosaari <crope@iki.fi>
L:	linux-media@vger.kernel.org
W:	http://linuxtv.org/
W:	http://palosaari.fi/linux/
Q:	http://patchwork.linuxtv.org/project/linux-media/list/
T:	git git://linuxtv.org/anttip/media_tree.git
S:	Maintained
F:	drivers/staging/media/mn88473/
F:	drivers/media/dvb-frontends/mn88473.h

MODULE SUPPORT
M:	Rusty Russell <rusty@rustcorp.com.au>
S:	Maintained
F:	include/linux/module.h
F:	kernel/module.c

MOTION EYE VAIO PICTUREBOOK CAMERA DRIVER
W:	http://popies.net/meye/
S:	Orphan
F:	Documentation/video4linux/meye.txt
F:	drivers/media/pci/meye/
F:	include/uapi/linux/meye.h

MOXA SMARTIO/INDUSTIO/INTELLIO SERIAL CARD
M:	Jiri Slaby <jirislaby@gmail.com>
S:	Maintained
F:	Documentation/serial/moxa-smartio
F:	drivers/tty/mxser.*

MR800 AVERMEDIA USB FM RADIO DRIVER
M:	Alexey Klimov <klimov.linux@gmail.com>
L:	linux-media@vger.kernel.org
T:	git git://linuxtv.org/media_tree.git
S:	Maintained
F:	drivers/media/radio/radio-mr800.c

MRF24J40 IEEE 802.15.4 RADIO DRIVER
M:	Alan Ott <alan@signal11.us>
L:	linux-wpan@vger.kernel.org
S:	Maintained
F:	drivers/net/ieee802154/mrf24j40.c
F:	Documentation/devicetree/bindings/net/ieee802154/mrf24j40.txt

MSI LAPTOP SUPPORT
M:	"Lee, Chun-Yi" <jlee@suse.com>
L:	platform-driver-x86@vger.kernel.org
S:	Maintained
F:	drivers/platform/x86/msi-laptop.c

MSI WMI SUPPORT
L:	platform-driver-x86@vger.kernel.org
S:	Orphan
F:	drivers/platform/x86/msi-wmi.c

MSI001 MEDIA DRIVER
M:	Antti Palosaari <crope@iki.fi>
L:	linux-media@vger.kernel.org
W:	http://linuxtv.org/
W:	http://palosaari.fi/linux/
Q:	http://patchwork.linuxtv.org/project/linux-media/list/
T:	git git://linuxtv.org/anttip/media_tree.git
S:	Maintained
F:	drivers/media/tuners/msi001*

MSI2500 MEDIA DRIVER
M:	Antti Palosaari <crope@iki.fi>
L:	linux-media@vger.kernel.org
W:	http://linuxtv.org/
W:	http://palosaari.fi/linux/
Q:	http://patchwork.linuxtv.org/project/linux-media/list/
T:	git git://linuxtv.org/anttip/media_tree.git
S:	Maintained
F:	drivers/media/usb/msi2500/

MSYSTEMS DISKONCHIP G3 MTD DRIVER
M:	Robert Jarzmik <robert.jarzmik@free.fr>
L:	linux-mtd@lists.infradead.org
S:	Maintained
F:	drivers/mtd/devices/docg3*

MT9M032 APTINA SENSOR DRIVER
M:	Laurent Pinchart <laurent.pinchart@ideasonboard.com>
L:	linux-media@vger.kernel.org
T:	git git://linuxtv.org/media_tree.git
S:	Maintained
F:	drivers/media/i2c/mt9m032.c
F:	include/media/mt9m032.h

MT9P031 APTINA CAMERA SENSOR
M:	Laurent Pinchart <laurent.pinchart@ideasonboard.com>
L:	linux-media@vger.kernel.org
T:	git git://linuxtv.org/media_tree.git
S:	Maintained
F:	drivers/media/i2c/mt9p031.c
F:	include/media/mt9p031.h

MT9T001 APTINA CAMERA SENSOR
M:	Laurent Pinchart <laurent.pinchart@ideasonboard.com>
L:	linux-media@vger.kernel.org
T:	git git://linuxtv.org/media_tree.git
S:	Maintained
F:	drivers/media/i2c/mt9t001.c
F:	include/media/mt9t001.h

MT9V032 APTINA CAMERA SENSOR
M:	Laurent Pinchart <laurent.pinchart@ideasonboard.com>
L:	linux-media@vger.kernel.org
T:	git git://linuxtv.org/media_tree.git
S:	Maintained
F:	Documentation/devicetree/bindings/media/i2c/mt9v032.txt
F:	drivers/media/i2c/mt9v032.c
F:	include/media/mt9v032.h

MULTIFUNCTION DEVICES (MFD)
M:	Lee Jones <lee.jones@linaro.org>
T:	git git://git.kernel.org/pub/scm/linux/kernel/git/lee/mfd.git
S:	Supported
F:	drivers/mfd/
F:	include/linux/mfd/

MULTIMEDIA CARD (MMC), SECURE DIGITAL (SD) AND SDIO SUBSYSTEM
M:	Ulf Hansson <ulf.hansson@linaro.org>
L:	linux-mmc@vger.kernel.org
T:	git git://git.linaro.org/people/ulf.hansson/mmc.git
S:	Maintained
F:	drivers/mmc/
F:	include/linux/mmc/
F:	include/uapi/linux/mmc/

MULTIMEDIA CARD (MMC) ETC. OVER SPI
S:	Orphan
F:	drivers/mmc/host/mmc_spi.c
F:	include/linux/spi/mmc_spi.h

MULTISOUND SOUND DRIVER
M:	Andrew Veliath <andrewtv@usa.net>
S:	Maintained
F:	Documentation/sound/oss/MultiSound
F:	sound/oss/msnd*

MULTITECH MULTIPORT CARD (ISICOM)
S:	Orphan
F:	drivers/tty/isicom.c
F:	include/linux/isicom.h

MUSB MULTIPOINT HIGH SPEED DUAL-ROLE CONTROLLER
M:	Felipe Balbi <balbi@ti.com>
L:	linux-usb@vger.kernel.org
T:	git git://git.kernel.org/pub/scm/linux/kernel/git/balbi/usb.git
S:	Maintained
F:	drivers/usb/musb/

MXL5007T MEDIA DRIVER
M:	Michael Krufky <mkrufky@linuxtv.org>
L:	linux-media@vger.kernel.org
W:	http://linuxtv.org/
W:	http://github.com/mkrufky
Q:	http://patchwork.linuxtv.org/project/linux-media/list/
T:	git git://linuxtv.org/mkrufky/tuners.git
S:	Maintained
F:	drivers/media/tuners/mxl5007t.*

MYRICOM MYRI-10G 10GbE DRIVER (MYRI10GE)
M:	Hyong-Youb Kim <hykim@myri.com>
L:	netdev@vger.kernel.org
W:	https://www.myricom.com/support/downloads/myri10ge.html
S:	Supported
F:	drivers/net/ethernet/myricom/myri10ge/

NATSEMI ETHERNET DRIVER (DP8381x)
S:	Orphan
F:	drivers/net/ethernet/natsemi/natsemi.c

NATIVE INSTRUMENTS USB SOUND INTERFACE DRIVER
M:	Daniel Mack <zonque@gmail.com>
S:	Maintained
L:	alsa-devel@alsa-project.org (moderated for non-subscribers)
W:	http://www.native-instruments.com
F:	sound/usb/caiaq/

NCP FILESYSTEM
M:	Petr Vandrovec <petr@vandrovec.name>
S:	Odd Fixes
F:	fs/ncpfs/

NCR 5380 SCSI DRIVERS
M:	Finn Thain <fthain@telegraphics.com.au>
M:	Michael Schmitz <schmitzmic@gmail.com>
L:	linux-scsi@vger.kernel.org
S:	Maintained
F:	Documentation/scsi/g_NCR5380.txt
F:	drivers/scsi/NCR5380.*
F:	drivers/scsi/arm/cumana_1.c
F:	drivers/scsi/arm/oak.c
F:	drivers/scsi/atari_NCR5380.c
F:	drivers/scsi/atari_scsi.*
F:	drivers/scsi/dmx3191d.c
F:	drivers/scsi/dtc.*
F:	drivers/scsi/g_NCR5380.*
F:	drivers/scsi/g_NCR5380_mmio.c
F:	drivers/scsi/mac_scsi.*
F:	drivers/scsi/pas16.*
F:	drivers/scsi/sun3_scsi.*
F:	drivers/scsi/sun3_scsi_vme.c
F:	drivers/scsi/t128.*

NCR DUAL 700 SCSI DRIVER (MICROCHANNEL)
M:	"James E.J. Bottomley" <James.Bottomley@HansenPartnership.com>
L:	linux-scsi@vger.kernel.org
S:	Maintained
F:	drivers/scsi/NCR_D700.*

NCT6775 HARDWARE MONITOR DRIVER
M:	Guenter Roeck <linux@roeck-us.net>
L:	lm-sensors@lm-sensors.org
S:	Maintained
F:	Documentation/hwmon/nct6775
F:	drivers/hwmon/nct6775.c

NETEFFECT IWARP RNIC DRIVER (IW_NES)
M:	Faisal Latif <faisal.latif@intel.com>
L:	linux-rdma@vger.kernel.org
W:	http://www.intel.com/Products/Server/Adapters/Server-Cluster/Server-Cluster-overview.htm
S:	Supported
F:	drivers/infiniband/hw/nes/

NETEM NETWORK EMULATOR
M:	Stephen Hemminger <stephen@networkplumber.org>
L:	netem@lists.linux-foundation.org
S:	Maintained
F:	net/sched/sch_netem.c

NETERION 10GbE DRIVERS (s2io/vxge)
M:	Jon Mason <jdmason@kudzu.us>
L:	netdev@vger.kernel.org
S:	Supported
F:	Documentation/networking/s2io.txt
F:	Documentation/networking/vxge.txt
F:	drivers/net/ethernet/neterion/

NETFILTER ({IP,IP6,ARP,EB,NF}TABLES)
M:	Pablo Neira Ayuso <pablo@netfilter.org>
M:	Patrick McHardy <kaber@trash.net>
M:	Jozsef Kadlecsik <kadlec@blackhole.kfki.hu>
L:	netfilter-devel@vger.kernel.org
L:	coreteam@netfilter.org
W:	http://www.netfilter.org/
W:	http://www.iptables.org/
Q:	http://patchwork.ozlabs.org/project/netfilter-devel/list/
T:	git git://git.kernel.org/pub/scm/linux/kernel/git/pablo/nf.git
T:	git git://git.kernel.org/pub/scm/linux/kernel/git/pablo/nf-next.git
S:	Supported
F:	include/linux/netfilter*
F:	include/linux/netfilter/
F:	include/net/netfilter/
F:	include/uapi/linux/netfilter*
F:	include/uapi/linux/netfilter/
F:	net/*/netfilter.c
F:	net/*/netfilter/
F:	net/netfilter/
F:	net/bridge/br_netfilter*.c

NETLABEL
M:	Paul Moore <paul@paul-moore.com>
W:	http://netlabel.sf.net
L:	netdev@vger.kernel.org
S:	Maintained
F:	Documentation/netlabel/
F:	include/net/netlabel.h
F:	net/netlabel/

NETROM NETWORK LAYER
M:	Ralf Baechle <ralf@linux-mips.org>
L:	linux-hams@vger.kernel.org
W:	http://www.linux-ax25.org/
S:	Maintained
F:	include/net/netrom.h
F:	include/uapi/linux/netrom.h
F:	net/netrom/

NETWORK BLOCK DEVICE (NBD)
M:	Markus Pargmann <mpa@pengutronix.de>
S:	Maintained
L:	nbd-general@lists.sourceforge.net
T:	git git://git.pengutronix.de/git/mpa/linux-nbd.git
F:	Documentation/blockdev/nbd.txt
F:	drivers/block/nbd.c
F:	include/uapi/linux/nbd.h

NETWORK DROP MONITOR
M:	Neil Horman <nhorman@tuxdriver.com>
L:	netdev@vger.kernel.org
S:	Maintained
W:	https://fedorahosted.org/dropwatch/
F:	net/core/drop_monitor.c

NETWORKING [GENERAL]
M:	"David S. Miller" <davem@davemloft.net>
L:	netdev@vger.kernel.org
W:	http://www.linuxfoundation.org/en/Net
Q:	http://patchwork.ozlabs.org/project/netdev/list/
T:	git git://git.kernel.org/pub/scm/linux/kernel/git/davem/net.git
T:	git git://git.kernel.org/pub/scm/linux/kernel/git/davem/net-next.git
S:	Maintained
F:	net/
F:	include/net/
F:	include/linux/in.h
F:	include/linux/net.h
F:	include/linux/netdevice.h
F:	include/uapi/linux/in.h
F:	include/uapi/linux/net.h
F:	include/uapi/linux/netdevice.h
F:	include/uapi/linux/net_namespace.h
F:	tools/net/
F:	tools/testing/selftests/net/
F:	lib/random32.c
F:	lib/test_bpf.c

NETWORKING [IPv4/IPv6]
M:	"David S. Miller" <davem@davemloft.net>
M:	Alexey Kuznetsov <kuznet@ms2.inr.ac.ru>
M:	James Morris <jmorris@namei.org>
M:	Hideaki YOSHIFUJI <yoshfuji@linux-ipv6.org>
M:	Patrick McHardy <kaber@trash.net>
L:	netdev@vger.kernel.org
T:	git git://git.kernel.org/pub/scm/linux/kernel/git/davem/net.git
S:	Maintained
F:	net/ipv4/
F:	net/ipv6/
F:	include/net/ip*
F:	arch/x86/net/*

NETWORKING [IPSEC]
M:	Steffen Klassert <steffen.klassert@secunet.com>
M:	Herbert Xu <herbert@gondor.apana.org.au>
M:	"David S. Miller" <davem@davemloft.net>
L:	netdev@vger.kernel.org
T:	git git://git.kernel.org/pub/scm/linux/kernel/git/klassert/ipsec.git
T:	git git://git.kernel.org/pub/scm/linux/kernel/git/klassert/ipsec-next.git
S:	Maintained
F:	net/core/flow.c
F:	net/xfrm/
F:	net/key/
F:	net/ipv4/xfrm*
F:	net/ipv4/esp4.c
F:	net/ipv4/ah4.c
F:	net/ipv4/ipcomp.c
F:	net/ipv4/ip_vti.c
F:	net/ipv6/xfrm*
F:	net/ipv6/esp6.c
F:	net/ipv6/ah6.c
F:	net/ipv6/ipcomp6.c
F:	net/ipv6/ip6_vti.c
F:	include/uapi/linux/xfrm.h
F:	include/net/xfrm.h

NETWORKING [LABELED] (NetLabel, CIPSO, Labeled IPsec, SECMARK)
M:	Paul Moore <paul@paul-moore.com>
L:	netdev@vger.kernel.org
S:	Maintained

NETWORKING [WIRELESS]
L:	linux-wireless@vger.kernel.org
Q:	http://patchwork.kernel.org/project/linux-wireless/list/

NETWORKING DRIVERS
L:	netdev@vger.kernel.org
W:	http://www.linuxfoundation.org/en/Net
Q:	http://patchwork.ozlabs.org/project/netdev/list/
T:	git git://git.kernel.org/pub/scm/linux/kernel/git/davem/net.git
T:	git git://git.kernel.org/pub/scm/linux/kernel/git/davem/net-next.git
S:	Odd Fixes
F:	drivers/net/
F:	include/linux/if_*
F:	include/linux/netdevice.h
F:	include/linux/etherdevice.h
F:	include/linux/fcdevice.h
F:	include/linux/fddidevice.h
F:	include/linux/hippidevice.h
F:	include/linux/inetdevice.h
F:	include/uapi/linux/if_*
F:	include/uapi/linux/netdevice.h

NETWORKING DRIVERS (WIRELESS)
M:	Kalle Valo <kvalo@codeaurora.org>
L:	linux-wireless@vger.kernel.org
Q:	http://patchwork.kernel.org/project/linux-wireless/list/
T:	git git://git.kernel.org/pub/scm/linux/kernel/git/kvalo/wireless-drivers.git/
S:	Maintained
F:	drivers/net/wireless/

NETXEN (1/10) GbE SUPPORT
M:	Manish Chopra <manish.chopra@qlogic.com>
M:	Sony Chacko <sony.chacko@qlogic.com>
M:	Rajesh Borundia <rajesh.borundia@qlogic.com>
L:	netdev@vger.kernel.org
W:	http://www.qlogic.com
S:	Supported
F:	drivers/net/ethernet/qlogic/netxen/

NFC SUBSYSTEM
M:	Lauro Ramos Venancio <lauro.venancio@openbossa.org>
M:	Aloisio Almeida Jr <aloisio.almeida@openbossa.org>
M:	Samuel Ortiz <sameo@linux.intel.com>
L:	linux-wireless@vger.kernel.org
L:	linux-nfc@lists.01.org (subscribers-only)
S:	Supported
F:	net/nfc/
F:	include/net/nfc/
F:	include/uapi/linux/nfc.h
F:	drivers/nfc/
F:	include/linux/platform_data/pn544.h
F:	Documentation/devicetree/bindings/net/nfc/

NFS, SUNRPC, AND LOCKD CLIENTS
M:	Trond Myklebust <trond.myklebust@primarydata.com>
M:	Anna Schumaker <anna.schumaker@netapp.com>
L:	linux-nfs@vger.kernel.org
W:	http://client.linux-nfs.org
T:	git git://git.linux-nfs.org/projects/trondmy/linux-nfs.git
S:	Maintained
F:	fs/lockd/
F:	fs/nfs/
F:	fs/nfs_common/
F:	net/sunrpc/
F:	include/linux/lockd/
F:	include/linux/nfs*
F:	include/linux/sunrpc/
F:	include/uapi/linux/nfs*
F:	include/uapi/linux/sunrpc/

NILFS2 FILESYSTEM
M:	Ryusuke Konishi <konishi.ryusuke@lab.ntt.co.jp>
L:	linux-nilfs@vger.kernel.org
W:	http://nilfs.sourceforge.net/
T:	git git://github.com/konis/nilfs2.git
S:	Supported
F:	Documentation/filesystems/nilfs2.txt
F:	fs/nilfs2/
F:	include/linux/nilfs2_fs.h
F:	include/trace/events/nilfs2.h

NINJA SCSI-3 / NINJA SCSI-32Bi (16bit/CardBus) PCMCIA SCSI HOST ADAPTER DRIVER
M:	YOKOTA Hiroshi <yokota@netlab.is.tsukuba.ac.jp>
W:	http://www.netlab.is.tsukuba.ac.jp/~yokota/izumi/ninja/
S:	Maintained
F:	Documentation/scsi/NinjaSCSI.txt
F:	drivers/scsi/pcmcia/nsp_*

NINJA SCSI-32Bi/UDE PCI/CARDBUS SCSI HOST ADAPTER DRIVER
M:	GOTO Masanori <gotom@debian.or.jp>
M:	YOKOTA Hiroshi <yokota@netlab.is.tsukuba.ac.jp>
W:	http://www.netlab.is.tsukuba.ac.jp/~yokota/izumi/ninja/
S:	Maintained
F:	Documentation/scsi/NinjaSCSI.txt
F:	drivers/scsi/nsp32*

NIOS2 ARCHITECTURE
M:	Ley Foon Tan <lftan@altera.com>
L:	nios2-dev@lists.rocketboards.org (moderated for non-subscribers)
T:	git git://git.kernel.org/pub/scm/linux/kernel/git/lftan/nios2.git
S:	Maintained
F:	arch/nios2/

NOKIA N900 POWER SUPPLY DRIVERS
M:	Pali Rohár <pali.rohar@gmail.com>
S:	Maintained
F:	include/linux/power/bq2415x_charger.h
F:	include/linux/power/bq27xxx_battery.h
F:	include/linux/power/isp1704_charger.h
F:	drivers/power/bq2415x_charger.c
F:	drivers/power/bq27xxx_battery.c
F:	drivers/power/isp1704_charger.c
F:	drivers/power/rx51_battery.c

NTB DRIVER CORE
M:	Jon Mason <jdmason@kudzu.us>
M:	Dave Jiang <dave.jiang@intel.com>
M:	Allen Hubbe <Allen.Hubbe@emc.com>
L:	linux-ntb@googlegroups.com
S:	Supported
W:	https://github.com/jonmason/ntb/wiki
T:	git git://github.com/jonmason/ntb.git
F:	drivers/ntb/
F:	drivers/net/ntb_netdev.c
F:	include/linux/ntb.h
F:	include/linux/ntb_transport.h

NTB INTEL DRIVER
M:	Jon Mason <jdmason@kudzu.us>
M:	Dave Jiang <dave.jiang@intel.com>
L:	linux-ntb@googlegroups.com
S:	Supported
W:	https://github.com/jonmason/ntb/wiki
T:	git git://github.com/jonmason/ntb.git
F:	drivers/ntb/hw/intel/

NTFS FILESYSTEM
M:	Anton Altaparmakov <anton@tuxera.com>
L:	linux-ntfs-dev@lists.sourceforge.net
W:	http://www.tuxera.com/
T:	git git://git.kernel.org/pub/scm/linux/kernel/git/aia21/ntfs.git
S:	Supported
F:	Documentation/filesystems/ntfs.txt
F:	fs/ntfs/

NVIDIA (rivafb and nvidiafb) FRAMEBUFFER DRIVER
M:	Antonino Daplas <adaplas@gmail.com>
L:	linux-fbdev@vger.kernel.org
S:	Maintained
F:	drivers/video/fbdev/riva/
F:	drivers/video/fbdev/nvidia/

NVM EXPRESS DRIVER
M:	Keith Busch <keith.busch@intel.com>
M:	Jens Axboe <axboe@fb.com>
L:	linux-nvme@lists.infradead.org
T:	git git://git.kernel.org/pub/scm/linux/kernel/git/axboe/linux-block.git
W:	https://kernel.googlesource.com/pub/scm/linux/kernel/git/axboe/linux-block/
S:	Supported
F:	drivers/nvme/host/
F:	include/linux/nvme.h

NVMEM FRAMEWORK
M:	Srinivas Kandagatla <srinivas.kandagatla@linaro.org>
M:	Maxime Ripard <maxime.ripard@free-electrons.com>
S:	Maintained
F:	drivers/nvmem/
F:	Documentation/devicetree/bindings/nvmem/
F:	include/linux/nvmem-consumer.h
F:	include/linux/nvmem-provider.h

NXP-NCI NFC DRIVER
M:	Clément Perrochaud <clement.perrochaud@effinnov.com>
R:	Charles Gorand <charles.gorand@effinnov.com>
L:	linux-nfc@lists.01.org (moderated for non-subscribers)
S:	Supported
F:	drivers/nfc/nxp-nci

NXP TDA998X DRM DRIVER
M:	Russell King <rmk+kernel@arm.linux.org.uk>
S:	Supported
F:	drivers/gpu/drm/i2c/tda998x_drv.c
F:	include/drm/i2c/tda998x.h

NXP TFA9879 DRIVER
M:	Peter Rosin <peda@axentia.se>
L:	alsa-devel@alsa-project.org (moderated for non-subscribers)
S:	Maintained
F:	sound/soc/codecs/tfa9879*

OMAP SUPPORT
M:	Tony Lindgren <tony@atomide.com>
L:	linux-omap@vger.kernel.org
W:	http://www.muru.com/linux/omap/
W:	http://linux.omap.com/
Q:	http://patchwork.kernel.org/project/linux-omap/list/
T:	git git://git.kernel.org/pub/scm/linux/kernel/git/tmlind/linux-omap.git
S:	Maintained
F:	arch/arm/*omap*/
F:	arch/arm/configs/omap1_defconfig
F:	arch/arm/configs/omap2plus_defconfig
F:	drivers/i2c/busses/i2c-omap.c
F:	drivers/irqchip/irq-omap-intc.c
F:	drivers/mfd/*omap*.c
F:	drivers/mfd/menelaus.c
F:	drivers/mfd/palmas.c
F:	drivers/mfd/tps65217.c
F:	drivers/mfd/tps65218.c
F:	drivers/mfd/tps65910.c
F:	drivers/mfd/twl-core.[ch]
F:	drivers/mfd/twl4030*.c
F:	drivers/mfd/twl6030*.c
F:	drivers/mfd/twl6040*.c
F:	drivers/regulator/palmas-regulator*.c
F:	drivers/regulator/pbias-regulator.c
F:	drivers/regulator/tps65217-regulator.c
F:	drivers/regulator/tps65218-regulator.c
F:	drivers/regulator/tps65910-regulator.c
F:	drivers/regulator/twl-regulator.c
F:	include/linux/i2c-omap.h

OMAP DEVICE TREE SUPPORT
M:	Benoît Cousson <bcousson@baylibre.com>
M:	Tony Lindgren <tony@atomide.com>
L:	linux-omap@vger.kernel.org
L:	devicetree@vger.kernel.org
S:	Maintained
F:	arch/arm/boot/dts/*omap*
F:	arch/arm/boot/dts/*am3*
F:	arch/arm/boot/dts/*am4*
F:	arch/arm/boot/dts/*am5*
F:	arch/arm/boot/dts/*dra7*

OMAP CLOCK FRAMEWORK SUPPORT
M:	Paul Walmsley <paul@pwsan.com>
L:	linux-omap@vger.kernel.org
S:	Maintained
F:	arch/arm/*omap*/*clock*

OMAP POWER MANAGEMENT SUPPORT
M:	Kevin Hilman <khilman@deeprootsystems.com>
L:	linux-omap@vger.kernel.org
S:	Maintained
F:	arch/arm/*omap*/*pm*
F:	drivers/cpufreq/omap-cpufreq.c

OMAP POWERDOMAIN SOC ADAPTATION LAYER SUPPORT
M:	Rajendra Nayak <rnayak@ti.com>
M:	Paul Walmsley <paul@pwsan.com>
L:	linux-omap@vger.kernel.org
S:	Maintained
F:	arch/arm/mach-omap2/prm*

OMAP AUDIO SUPPORT
M:	Peter Ujfalusi <peter.ujfalusi@ti.com>
M:	Jarkko Nikula <jarkko.nikula@bitmer.com>
L:	alsa-devel@alsa-project.org (moderated for non-subscribers)
L:	linux-omap@vger.kernel.org
S:	Maintained
F:	sound/soc/omap/

OMAP GENERAL PURPOSE MEMORY CONTROLLER SUPPORT
M:	Roger Quadros <rogerq@ti.com>
M:	Tony Lindgren <tony@atomide.com>
L:	linux-omap@vger.kernel.org
S:	Maintained
F:	drivers/memory/omap-gpmc.c
F:	arch/arm/mach-omap2/*gpmc*

OMAP FRAMEBUFFER SUPPORT
M:	Tomi Valkeinen <tomi.valkeinen@ti.com>
L:	linux-fbdev@vger.kernel.org
L:	linux-omap@vger.kernel.org
S:	Maintained
F:	drivers/video/fbdev/omap/

OMAP DISPLAY SUBSYSTEM and FRAMEBUFFER SUPPORT (DSS2)
M:	Tomi Valkeinen <tomi.valkeinen@ti.com>
L:	linux-omap@vger.kernel.org
L:	linux-fbdev@vger.kernel.org
S:	Maintained
F:	drivers/video/fbdev/omap2/
F:	Documentation/arm/OMAP/DSS

OMAP HARDWARE SPINLOCK SUPPORT
M:	Ohad Ben-Cohen <ohad@wizery.com>
L:	linux-omap@vger.kernel.org
S:	Maintained
F:	drivers/hwspinlock/omap_hwspinlock.c

OMAP MMC SUPPORT
M:	Jarkko Lavinen <jarkko.lavinen@nokia.com>
L:	linux-omap@vger.kernel.org
S:	Maintained
F:	drivers/mmc/host/omap.c

OMAP HS MMC SUPPORT
L:	linux-mmc@vger.kernel.org
L:	linux-omap@vger.kernel.org
S:	Orphan
F:	drivers/mmc/host/omap_hsmmc.c

OMAP RANDOM NUMBER GENERATOR SUPPORT
M:	Deepak Saxena <dsaxena@plexity.net>
S:	Maintained
F:	drivers/char/hw_random/omap-rng.c

OMAP HWMOD SUPPORT
M:	Benoît Cousson <bcousson@baylibre.com>
M:	Paul Walmsley <paul@pwsan.com>
L:	linux-omap@vger.kernel.org
S:	Maintained
F:	arch/arm/mach-omap2/omap_hwmod.*

OMAP HWMOD DATA
M:	Paul Walmsley <paul@pwsan.com>
L:	linux-omap@vger.kernel.org
S:	Maintained
F:	arch/arm/mach-omap2/omap_hwmod*data*

OMAP HWMOD DATA FOR OMAP4-BASED DEVICES
M:	Benoît Cousson <bcousson@baylibre.com>
L:	linux-omap@vger.kernel.org
S:	Maintained
F:	arch/arm/mach-omap2/omap_hwmod_44xx_data.c

OMAP IMAGING SUBSYSTEM (OMAP3 ISP and OMAP4 ISS)
M:	Laurent Pinchart <laurent.pinchart@ideasonboard.com>
L:	linux-media@vger.kernel.org
S:	Maintained
F:	Documentation/devicetree/bindings/media/ti,omap3isp.txt
F:	drivers/media/platform/omap3isp/
F:	drivers/staging/media/omap4iss/

OMAP USB SUPPORT
M:	Felipe Balbi <balbi@ti.com>
L:	linux-usb@vger.kernel.org
L:	linux-omap@vger.kernel.org
T:	git git://git.kernel.org/pub/scm/linux/kernel/git/balbi/usb.git
S:	Maintained
F:	drivers/usb/*/*omap*
F:	arch/arm/*omap*/usb*

OMAP GPIO DRIVER
M:	Javier Martinez Canillas <javier@dowhile0.org>
M:	Santosh Shilimkar <ssantosh@kernel.org>
M:	Kevin Hilman <khilman@deeprootsystems.com>
L:	linux-omap@vger.kernel.org
S:	Maintained
F:	drivers/gpio/gpio-omap.c

OMAP/NEWFLOW NANOBONE MACHINE SUPPORT
M:	Mark Jackson <mpfj@newflow.co.uk>
L:	linux-omap@vger.kernel.org
S:	Maintained
F:	arch/arm/boot/dts/am335x-nano.dts

OMFS FILESYSTEM
M:	Bob Copeland <me@bobcopeland.com>
L:	linux-karma-devel@lists.sourceforge.net
S:	Maintained
F:	Documentation/filesystems/omfs.txt
F:	fs/omfs/

OMNIKEY CARDMAN 4000 DRIVER
M:	Harald Welte <laforge@gnumonks.org>
S:	Maintained
F:	drivers/char/pcmcia/cm4000_cs.c
F:	include/linux/cm4000_cs.h
F:	include/uapi/linux/cm4000_cs.h

OMNIKEY CARDMAN 4040 DRIVER
M:	Harald Welte <laforge@gnumonks.org>
S:	Maintained
F:	drivers/char/pcmcia/cm4040_cs.*

OMNIVISION OV7670 SENSOR DRIVER
M:	Jonathan Corbet <corbet@lwn.net>
L:	linux-media@vger.kernel.org
T:	git git://linuxtv.org/media_tree.git
S:	Maintained
F:	drivers/media/i2c/ov7670.c

ONENAND FLASH DRIVER
M:	Kyungmin Park <kyungmin.park@samsung.com>
L:	linux-mtd@lists.infradead.org
S:	Maintained
F:	drivers/mtd/onenand/
F:	include/linux/mtd/onenand*.h

ONSTREAM SCSI TAPE DRIVER
M:	Willem Riede <osst@riede.org>
L:	osst-users@lists.sourceforge.net
L:	linux-scsi@vger.kernel.org
S:	Maintained
F:	Documentation/scsi/osst.txt
F:	drivers/scsi/osst.*
F:	drivers/scsi/osst_*.h
F:	drivers/scsi/st.h

OPENCORES I2C BUS DRIVER
M:	Peter Korsgaard <jacmet@sunsite.dk>
L:	linux-i2c@vger.kernel.org
S:	Maintained
F:	Documentation/i2c/busses/i2c-ocores
F:	drivers/i2c/busses/i2c-ocores.c

OPEN FIRMWARE AND FLATTENED DEVICE TREE
M:	Rob Herring <robh+dt@kernel.org>
M:	Frank Rowand <frowand.list@gmail.com>
M:	Grant Likely <grant.likely@linaro.org>
L:	devicetree@vger.kernel.org
W:	http://www.devicetree.org/
T:	git git://git.kernel.org/pub/scm/linux/kernel/git/glikely/linux.git
S:	Maintained
F:	drivers/of/
F:	include/linux/of*.h
F:	scripts/dtc/

OPEN FIRMWARE AND FLATTENED DEVICE TREE BINDINGS
M:	Rob Herring <robh+dt@kernel.org>
M:	Pawel Moll <pawel.moll@arm.com>
M:	Mark Rutland <mark.rutland@arm.com>
M:	Ian Campbell <ijc+devicetree@hellion.org.uk>
M:	Kumar Gala <galak@codeaurora.org>
L:	devicetree@vger.kernel.org
S:	Maintained
F:	Documentation/devicetree/
F:	arch/*/boot/dts/
F:	include/dt-bindings/

OPEN FIRMWARE AND DEVICE TREE OVERLAYS
M:	Pantelis Antoniou <pantelis.antoniou@konsulko.com>
L:	devicetree@vger.kernel.org
S:	Maintained
F:	Documentation/devicetree/dynamic-resolution-notes.txt
F:	Documentation/devicetree/overlay-notes.txt
F:	drivers/of/overlay.c
F:	drivers/of/resolver.c

OPENRISC ARCHITECTURE
M:	Jonas Bonn <jonas@southpole.se>
W:	http://openrisc.net
L:	linux@lists.openrisc.net (moderated for non-subscribers)
S:	Maintained
T:	git git://openrisc.net/~jonas/linux
F:	arch/openrisc/

OPENVSWITCH
M:	Pravin Shelar <pshelar@nicira.com>
L:	netdev@vger.kernel.org
L:	dev@openvswitch.org
W:	http://openvswitch.org
S:	Maintained
F:	net/openvswitch/
F:	include/uapi/linux/openvswitch.h

OPL4 DRIVER
M:	Clemens Ladisch <clemens@ladisch.de>
L:	alsa-devel@alsa-project.org (moderated for non-subscribers)
T:	git git://git.alsa-project.org/alsa-kernel.git
S:	Maintained
F:	sound/drivers/opl4/

OPROFILE
M:	Robert Richter <rric@kernel.org>
L:	oprofile-list@lists.sf.net
S:	Maintained
F:	arch/*/include/asm/oprofile*.h
F:	arch/*/oprofile/
F:	drivers/oprofile/
F:	include/linux/oprofile.h

ORACLE CLUSTER FILESYSTEM 2 (OCFS2)
M:	Mark Fasheh <mfasheh@suse.com>
M:	Joel Becker <jlbec@evilplan.org>
L:	ocfs2-devel@oss.oracle.com (moderated for non-subscribers)
W:	http://ocfs2.wiki.kernel.org
S:	Supported
F:	Documentation/filesystems/ocfs2.txt
F:	Documentation/filesystems/dlmfs.txt
F:	fs/ocfs2/

ORINOCO DRIVER
L:	linux-wireless@vger.kernel.org
W:	http://wireless.kernel.org/en/users/Drivers/orinoco
W:	http://www.nongnu.org/orinoco/
S:	Orphan
F:	drivers/net/wireless/orinoco/

OSD LIBRARY and FILESYSTEM
M:	Boaz Harrosh <ooo@electrozaur.com>
M:	Benny Halevy <bhalevy@primarydata.com>
L:	osd-dev@open-osd.org
W:	http://open-osd.org
T:	git git://git.open-osd.org/open-osd.git
S:	Maintained
F:	drivers/scsi/osd/
F:	include/scsi/osd_*
F:	fs/exofs/

OVERLAY FILESYSTEM
M:	Miklos Szeredi <miklos@szeredi.hu>
L:	linux-unionfs@vger.kernel.org
T:	git git://git.kernel.org/pub/scm/linux/kernel/git/mszeredi/vfs.git
S:	Supported
F:	fs/overlayfs/
F:	Documentation/filesystems/overlayfs.txt

P54 WIRELESS DRIVER
M:	Christian Lamparter <chunkeey@googlemail.com>
L:	linux-wireless@vger.kernel.org
W:	http://wireless.kernel.org/en/users/Drivers/p54
S:	Maintained
F:	drivers/net/wireless/p54/

PA SEMI ETHERNET DRIVER
M:	Olof Johansson <olof@lixom.net>
L:	netdev@vger.kernel.org
S:	Maintained
F:	drivers/net/ethernet/pasemi/*

PA SEMI SMBUS DRIVER
M:	Olof Johansson <olof@lixom.net>
L:	linux-i2c@vger.kernel.org
S:	Maintained
F:	drivers/i2c/busses/i2c-pasemi.c

PADATA PARALLEL EXECUTION MECHANISM
M:	Steffen Klassert <steffen.klassert@secunet.com>
L:	linux-crypto@vger.kernel.org
S:	Maintained
F:	kernel/padata.c
F:	include/linux/padata.h
F:	Documentation/padata.txt

PANASONIC LAPTOP ACPI EXTRAS DRIVER
M:	Harald Welte <laforge@gnumonks.org>
L:	platform-driver-x86@vger.kernel.org
S:	Maintained
F:	drivers/platform/x86/panasonic-laptop.c

PANASONIC MN10300/AM33/AM34 PORT
M:	David Howells <dhowells@redhat.com>
M:	Koichi Yasutake <yasutake.koichi@jp.panasonic.com>
L:	linux-am33-list@redhat.com (moderated for non-subscribers)
W:	ftp://ftp.redhat.com/pub/redhat/gnupro/AM33/
S:	Maintained
F:	Documentation/mn10300/
F:	arch/mn10300/

PARALLEL PORT SUBSYSTEM
M:	Sudip Mukherjee <sudipm.mukherjee@gmail.com>
M:	Sudip Mukherjee <sudip@vectorindia.org>
L:	linux-parport@lists.infradead.org (subscribers-only)
S:	Maintained
F:	drivers/parport/
F:	include/linux/parport*.h
F:	drivers/char/ppdev.c
F:	include/uapi/linux/ppdev.h
F:	Documentation/parport*.txt

PARAVIRT_OPS INTERFACE
M:	Jeremy Fitzhardinge <jeremy@goop.org>
M:	Chris Wright <chrisw@sous-sol.org>
M:	Alok Kataria <akataria@vmware.com>
M:	Rusty Russell <rusty@rustcorp.com.au>
L:	virtualization@lists.linux-foundation.org
S:	Supported
F:	Documentation/virtual/paravirt_ops.txt
F:	arch/*/kernel/paravirt*
F:	arch/*/include/asm/paravirt.h

PARIDE DRIVERS FOR PARALLEL PORT IDE DEVICES
M:	Tim Waugh <tim@cyberelk.net>
L:	linux-parport@lists.infradead.org (subscribers-only)
S:	Maintained
F:	Documentation/blockdev/paride.txt
F:	drivers/block/paride/

PARISC ARCHITECTURE
M:	"James E.J. Bottomley" <jejb@parisc-linux.org>
M:	Helge Deller <deller@gmx.de>
L:	linux-parisc@vger.kernel.org
W:	http://www.parisc-linux.org/
Q:	http://patchwork.kernel.org/project/linux-parisc/list/
T:	git git://git.kernel.org/pub/scm/linux/kernel/git/jejb/parisc-2.6.git
T:	git git://git.kernel.org/pub/scm/linux/kernel/git/deller/parisc-linux.git
S:	Maintained
F:	arch/parisc/
F:	Documentation/parisc/
F:	drivers/parisc/
F:	drivers/char/agp/parisc-agp.c
F:	drivers/input/serio/gscps2.c
F:	drivers/parport/parport_gsc.*
F:	drivers/tty/serial/8250/8250_gsc.c
F:	drivers/video/fbdev/sti*
F:	drivers/video/console/sti*
F:	drivers/video/logo/logo_parisc*

PC87360 HARDWARE MONITORING DRIVER
M:	Jim Cromie <jim.cromie@gmail.com>
L:	lm-sensors@lm-sensors.org
S:	Maintained
F:	Documentation/hwmon/pc87360
F:	drivers/hwmon/pc87360.c

PC8736x GPIO DRIVER
M:	Jim Cromie <jim.cromie@gmail.com>
S:	Maintained
F:	drivers/char/pc8736x_gpio.c

PC87427 HARDWARE MONITORING DRIVER
M:	Jean Delvare <jdelvare@suse.com>
L:	lm-sensors@lm-sensors.org
S:	Maintained
F:	Documentation/hwmon/pc87427
F:	drivers/hwmon/pc87427.c

PCA9532 LED DRIVER
M:	Riku Voipio <riku.voipio@iki.fi>
S:	Maintained
F:	drivers/leds/leds-pca9532.c
F:	include/linux/leds-pca9532.h

PCA9541 I2C BUS MASTER SELECTOR DRIVER
M:	Guenter Roeck <linux@roeck-us.net>
L:	linux-i2c@vger.kernel.org
S:	Maintained
F:	drivers/i2c/muxes/i2c-mux-pca9541.c

PCDP - PRIMARY CONSOLE AND DEBUG PORT
M:	Khalid Aziz <khalid@gonehiking.org>
S:	Maintained
F:	drivers/firmware/pcdp.*

PCI ERROR RECOVERY
M:	Linas Vepstas <linasvepstas@gmail.com>
L:	linux-pci@vger.kernel.org
S:	Supported
F:	Documentation/PCI/pci-error-recovery.txt

PCI SUBSYSTEM
M:	Bjorn Helgaas <bhelgaas@google.com>
L:	linux-pci@vger.kernel.org
Q:	http://patchwork.ozlabs.org/project/linux-pci/list/
T:	git git://git.kernel.org/pub/scm/linux/kernel/git/helgaas/pci.git
S:	Supported
F:	Documentation/PCI/
F:	drivers/pci/
F:	include/linux/pci*
F:	arch/x86/pci/
F:	arch/x86/kernel/quirks.c

PCI DRIVER FOR ALTERA PCIE IP
M:	Ley Foon Tan <lftan@altera.com>
L:	rfi@lists.rocketboards.org (moderated for non-subscribers)
L:	linux-pci@vger.kernel.org
S:	Supported
F:	Documentation/devicetree/bindings/pci/altera-pcie.txt
F:	drivers/pci/host/pcie-altera.c

PCI DRIVER FOR ARM VERSATILE PLATFORM
M:	Rob Herring <robh@kernel.org>
L:	linux-pci@vger.kernel.org
L:	linux-arm-kernel@lists.infradead.org
S:	Maintained
F:	Documentation/devicetree/bindings/pci/versatile.txt
F:	drivers/pci/host/pci-versatile.c

PCI DRIVER FOR APPLIEDMICRO XGENE
M:	Tanmay Inamdar <tinamdar@apm.com>
L:	linux-pci@vger.kernel.org
L:	linux-arm-kernel@lists.infradead.org
S:	Maintained
F:	Documentation/devicetree/bindings/pci/xgene-pci.txt
F:	drivers/pci/host/pci-xgene.c

PCI DRIVER FOR FREESCALE LAYERSCAPE
M:	Minghuan Lian <minghuan.Lian@freescale.com>
M:	Mingkai Hu <mingkai.hu@freescale.com>
M:	Roy Zang <tie-fei.zang@freescale.com>
L:	linuxppc-dev@lists.ozlabs.org
L:	linux-pci@vger.kernel.org
L:	linux-arm-kernel@lists.infradead.org
S:	Maintained
F:	drivers/pci/host/*layerscape*

PCI DRIVER FOR IMX6
M:	Richard Zhu <Richard.Zhu@freescale.com>
M:	Lucas Stach <l.stach@pengutronix.de>
L:	linux-pci@vger.kernel.org
L:	linux-arm-kernel@lists.infradead.org (moderated for non-subscribers)
S:	Maintained
F:	drivers/pci/host/*imx6*

PCI DRIVER FOR TI KEYSTONE
M:	Murali Karicheri <m-karicheri2@ti.com>
L:	linux-pci@vger.kernel.org
L:	linux-arm-kernel@lists.infradead.org (moderated for non-subscribers)
S:	Maintained
F:	drivers/pci/host/*keystone*

PCI DRIVER FOR MVEBU (Marvell Armada 370 and Armada XP SOC support)
M:	Thomas Petazzoni <thomas.petazzoni@free-electrons.com>
M:	Jason Cooper <jason@lakedaemon.net>
L:	linux-pci@vger.kernel.org
L:	linux-arm-kernel@lists.infradead.org (moderated for non-subscribers)
S:	Maintained
F:	drivers/pci/host/*mvebu*

PCI DRIVER FOR NVIDIA TEGRA
M:	Thierry Reding <thierry.reding@gmail.com>
L:	linux-tegra@vger.kernel.org
L:	linux-pci@vger.kernel.org
S:	Supported
F:	Documentation/devicetree/bindings/pci/nvidia,tegra20-pcie.txt
F:	drivers/pci/host/pci-tegra.c

PCI DRIVER FOR TI DRA7XX
M:	Kishon Vijay Abraham I <kishon@ti.com>
L:	linux-omap@vger.kernel.org
L:	linux-pci@vger.kernel.org
S:	Supported
F:	Documentation/devicetree/bindings/pci/ti-pci.txt
F:	drivers/pci/host/pci-dra7xx.c

PCI DRIVER FOR RENESAS R-CAR
M:	Simon Horman <horms@verge.net.au>
L:	linux-pci@vger.kernel.org
L:	linux-sh@vger.kernel.org
S:	Maintained
F:	drivers/pci/host/*rcar*

PCI DRIVER FOR SAMSUNG EXYNOS
M:	Jingoo Han <jingoohan1@gmail.com>
L:	linux-pci@vger.kernel.org
L:	linux-arm-kernel@lists.infradead.org (moderated for non-subscribers)
L:	linux-samsung-soc@vger.kernel.org (moderated for non-subscribers)
S:	Maintained
F:	drivers/pci/host/pci-exynos.c

PCI DRIVER FOR SYNOPSIS DESIGNWARE
M:	Jingoo Han <jingoohan1@gmail.com>
M:	Pratyush Anand <pratyush.anand@gmail.com>
L:	linux-pci@vger.kernel.org
S:	Maintained
F:	drivers/pci/host/*designware*

PCI DRIVER FOR GENERIC OF HOSTS
M:	Will Deacon <will.deacon@arm.com>
L:	linux-pci@vger.kernel.org
L:	linux-arm-kernel@lists.infradead.org (moderated for non-subscribers)
S:	Maintained
F:	Documentation/devicetree/bindings/pci/host-generic-pci.txt
F:	drivers/pci/host/pci-host-generic.c

PCIE DRIVER FOR ST SPEAR13XX
M:	Pratyush Anand <pratyush.anand@gmail.com>
L:	linux-pci@vger.kernel.org
S:	Maintained
F:	drivers/pci/host/*spear*

PCI MSI DRIVER FOR ALTERA MSI IP
M:	Ley Foon Tan <lftan@altera.com>
L:	rfi@lists.rocketboards.org (moderated for non-subscribers)
L:	linux-pci@vger.kernel.org
S:	Supported
F:	Documentation/devicetree/bindings/pci/altera-pcie-msi.txt
F:	drivers/pci/host/pcie-altera-msi.c

PCI MSI DRIVER FOR APPLIEDMICRO XGENE
M:	Duc Dang <dhdang@apm.com>
L:	linux-pci@vger.kernel.org
L:	linux-arm-kernel@lists.infradead.org
S:	Maintained
F:	Documentation/devicetree/bindings/pci/xgene-pci-msi.txt
F:	drivers/pci/host/pci-xgene-msi.c

PCIE DRIVER FOR HISILICON
M:	Zhou Wang <wangzhou1@hisilicon.com>
L:	linux-pci@vger.kernel.org
S:	Maintained
F:	Documentation/devicetree/bindings/pci/hisilicon-pcie.txt
F:	drivers/pci/host/pcie-hisi.c

PCMCIA SUBSYSTEM
P:	Linux PCMCIA Team
L:	linux-pcmcia@lists.infradead.org
W:	http://lists.infradead.org/mailman/listinfo/linux-pcmcia
T:	git git://git.kernel.org/pub/scm/linux/kernel/git/brodo/pcmcia-2.6.git
S:	Maintained
F:	Documentation/pcmcia/
F:	drivers/pcmcia/
F:	include/pcmcia/

PCNET32 NETWORK DRIVER
M:	Don Fry <pcnet32@frontier.com>
L:	netdev@vger.kernel.org
S:	Maintained
F:	drivers/net/ethernet/amd/pcnet32.c

PCRYPT PARALLEL CRYPTO ENGINE
M:	Steffen Klassert <steffen.klassert@secunet.com>
L:	linux-crypto@vger.kernel.org
S:	Maintained
F:	crypto/pcrypt.c
F:	include/crypto/pcrypt.h

PER-CPU MEMORY ALLOCATOR
M:	Tejun Heo <tj@kernel.org>
M:	Christoph Lameter <cl@linux-foundation.org>
T:	git git://git.kernel.org/pub/scm/linux/kernel/git/tj/percpu.git
S:	Maintained
F:	include/linux/percpu*.h
F:	mm/percpu*.c
F:	arch/*/include/asm/percpu.h

PER-TASK DELAY ACCOUNTING
M:	Balbir Singh <bsingharora@gmail.com>
S:	Maintained
F:	include/linux/delayacct.h
F:	kernel/delayacct.c

PERFORMANCE EVENTS SUBSYSTEM
M:	Peter Zijlstra <a.p.zijlstra@chello.nl>
M:	Ingo Molnar <mingo@redhat.com>
M:	Arnaldo Carvalho de Melo <acme@kernel.org>
L:	linux-kernel@vger.kernel.org
T:	git git://git.kernel.org/pub/scm/linux/kernel/git/tip/tip.git perf/core
S:	Supported
F:	kernel/events/*
F:	include/linux/perf_event.h
F:	include/uapi/linux/perf_event.h
F:	arch/*/kernel/perf_event*.c
F:	arch/*/kernel/*/perf_event*.c
F:	arch/*/kernel/*/*/perf_event*.c
F:	arch/*/include/asm/perf_event.h
F:	arch/*/kernel/perf_callchain.c
F:	tools/perf/

PERSONALITY HANDLING
M:	Christoph Hellwig <hch@infradead.org>
L:	linux-abi-devel@lists.sourceforge.net
S:	Maintained
F:	include/linux/personality.h
F:	include/uapi/linux/personality.h

PHONET PROTOCOL
M:	Remi Denis-Courmont <courmisch@gmail.com>
S:	Supported
F:	Documentation/networking/phonet.txt
F:	include/linux/phonet.h
F:	include/net/phonet/
F:	include/uapi/linux/phonet.h
F:	net/phonet/

PHRAM MTD DRIVER
M:	Joern Engel <joern@lazybastard.org>
L:	linux-mtd@lists.infradead.org
S:	Maintained
F:	drivers/mtd/devices/phram.c

PICOLCD HID DRIVER
M:	Bruno Prémont <bonbons@linux-vserver.org>
L:	linux-input@vger.kernel.org
S:	Maintained
F:	drivers/hid/hid-picolcd*

PICOXCELL SUPPORT
M:	Jamie Iles <jamie@jamieiles.com>
L:	linux-arm-kernel@lists.infradead.org (moderated for non-subscribers)
T:	git git://github.com/jamieiles/linux-2.6-ji.git
S:	Supported
F:	arch/arm/boot/dts/picoxcell*
F:	arch/arm/mach-picoxcell/
F:	drivers/crypto/picoxcell*

PIN CONTROL SUBSYSTEM
M:	Linus Walleij <linus.walleij@linaro.org>
L:	linux-gpio@vger.kernel.org
T:	git git://git.kernel.org/pub/scm/linux/kernel/git/linusw/linux-pinctrl.git
S:	Maintained
F:	drivers/pinctrl/
F:	include/linux/pinctrl/

PIN CONTROLLER - ATMEL AT91
M:	Jean-Christophe Plagniol-Villard <plagnioj@jcrosoft.com>
L:	linux-arm-kernel@lists.infradead.org (moderated for non-subscribers)
S:	Maintained
F:	drivers/pinctrl/pinctrl-at91.*

PIN CONTROLLER - ATMEL AT91 PIO4
M:	Ludovic Desroches <ludovic.desroches@atmel.com>
L:	linux-arm-kernel@lists.infradead.org (moderated for non-subscribers)
L:	linux-gpio@vger.kernel.org
S:	Supported
F:	drivers/pinctrl/pinctrl-at91-pio4.*

PIN CONTROLLER - INTEL
M:	Mika Westerberg <mika.westerberg@linux.intel.com>
M:	Heikki Krogerus <heikki.krogerus@linux.intel.com>
S:	Maintained
F:	drivers/pinctrl/intel/

PIN CONTROLLER - RENESAS
M:	Laurent Pinchart <laurent.pinchart@ideasonboard.com>
L:	linux-sh@vger.kernel.org
S:	Maintained
F:	drivers/pinctrl/sh-pfc/

PIN CONTROLLER - SAMSUNG
M:	Tomasz Figa <tomasz.figa@gmail.com>
L:	linux-arm-kernel@lists.infradead.org (moderated for non-subscribers)
L:	linux-samsung-soc@vger.kernel.org (moderated for non-subscribers)
S:	Maintained
F:	drivers/pinctrl/samsung/

PIN CONTROLLER - ST SPEAR
M:	Viresh Kumar <vireshk@kernel.org>
L:	spear-devel@list.st.com
L:	linux-arm-kernel@lists.infradead.org (moderated for non-subscribers)
W:	http://www.st.com/spear
S:	Maintained
F:	drivers/pinctrl/spear/

PKTCDVD DRIVER
M:	Jiri Kosina <jikos@kernel.org>
S:	Maintained
F:	drivers/block/pktcdvd.c
F:	include/linux/pktcdvd.h
F:	include/uapi/linux/pktcdvd.h

PKUNITY SOC DRIVERS
M:	Guan Xuetao <gxt@mprc.pku.edu.cn>
W:	http://mprc.pku.edu.cn/~guanxuetao/linux
S:	Maintained
T:	git git://github.com/gxt/linux.git
F:	drivers/input/serio/i8042-unicore32io.h
F:	drivers/i2c/busses/i2c-puv3.c
F:	drivers/video/fbdev/fb-puv3.c
F:	drivers/rtc/rtc-puv3.c

PMBUS HARDWARE MONITORING DRIVERS
M:	Guenter Roeck <linux@roeck-us.net>
L:	lm-sensors@lm-sensors.org
W:	http://www.lm-sensors.org/
W:	http://www.roeck-us.net/linux/drivers/
T:	git git://git.kernel.org/pub/scm/linux/kernel/git/groeck/linux-staging.git
S:	Maintained
F:	Documentation/hwmon/pmbus
F:	drivers/hwmon/pmbus/
F:	include/linux/i2c/pmbus.h

PMC SIERRA MaxRAID DRIVER
L:	linux-scsi@vger.kernel.org
W:	http://www.pmc-sierra.com/
S:	Orphan
F:	drivers/scsi/pmcraid.*

PMC SIERRA PM8001 DRIVER
M:	Jack Wang <jinpu.wang@profitbricks.com>
M:	lindar_liu@usish.com
L:	pmchba@pmcs.com
L:	linux-scsi@vger.kernel.org
S:	Supported
F:	drivers/scsi/pm8001/

POSIX CLOCKS and TIMERS
M:	Thomas Gleixner <tglx@linutronix.de>
L:	linux-kernel@vger.kernel.org
T:	git git://git.kernel.org/pub/scm/linux/kernel/git/tip/tip.git timers/core
S:	Maintained
F:	fs/timerfd.c
F:	include/linux/timer*
F:	kernel/time/*timer*

POWER SUPPLY CLASS/SUBSYSTEM and DRIVERS
M:	Sebastian Reichel <sre@kernel.org>
M:	Dmitry Eremin-Solenikov <dbaryshkov@gmail.com>
M:	David Woodhouse <dwmw2@infradead.org>
L:	linux-pm@vger.kernel.org
T:	git git://git.infradead.org/battery-2.6.git
S:	Maintained
F:	include/linux/power_supply.h
F:	drivers/power/
X:	drivers/power/avs/

POWER STATE COORDINATION INTERFACE (PSCI)
M:	Mark Rutland <mark.rutland@arm.com>
M:	Lorenzo Pieralisi <lorenzo.pieralisi@arm.com>
L:	linux-arm-kernel@lists.infradead.org
S:	Maintained
F:	drivers/firmware/psci.c
F:	include/linux/psci.h
F:	include/uapi/linux/psci.h

PNP SUPPORT
M:	"Rafael J. Wysocki" <rafael.j.wysocki@intel.com>
S:	Maintained
F:	drivers/pnp/

PPP PROTOCOL DRIVERS AND COMPRESSORS
M:	Paul Mackerras <paulus@samba.org>
L:	linux-ppp@vger.kernel.org
S:	Maintained
F:	drivers/net/ppp/ppp_*

PPP OVER ATM (RFC 2364)
M:	Mitchell Blank Jr <mitch@sfgoth.com>
S:	Maintained
F:	net/atm/pppoatm.c
F:	include/uapi/linux/atmppp.h

PPP OVER ETHERNET
M:	Michal Ostrowski <mostrows@earthlink.net>
S:	Maintained
F:	drivers/net/ppp/pppoe.c
F:	drivers/net/ppp/pppox.c

PPP OVER L2TP
M:	James Chapman <jchapman@katalix.com>
S:	Maintained
F:	net/l2tp/l2tp_ppp.c
F:	include/linux/if_pppol2tp.h
F:	include/uapi/linux/if_pppol2tp.h

PPS SUPPORT
M:	Rodolfo Giometti <giometti@enneenne.com>
W:	http://wiki.enneenne.com/index.php/LinuxPPS_support
L:	linuxpps@ml.enneenne.com (subscribers-only)
S:	Maintained
F:	Documentation/pps/
F:	drivers/pps/
F:	include/linux/pps*.h

PPTP DRIVER
M:	Dmitry Kozlov <xeb@mail.ru>
L:	netdev@vger.kernel.org
S:	Maintained
F:	drivers/net/ppp/pptp.c
W:	http://sourceforge.net/projects/accel-pptp

PREEMPTIBLE KERNEL
M:	Robert Love <rml@tech9.net>
L:	kpreempt-tech@lists.sourceforge.net
W:	ftp://ftp.kernel.org/pub/linux/kernel/people/rml/preempt-kernel
S:	Supported
F:	Documentation/preempt-locking.txt
F:	include/linux/preempt.h

PRISM54 WIRELESS DRIVER
M:	"Luis R. Rodriguez" <mcgrof@gmail.com>
L:	linux-wireless@vger.kernel.org
W:	http://wireless.kernel.org/en/users/Drivers/p54
S:	Obsolete
F:	drivers/net/wireless/prism54/

PS3 NETWORK SUPPORT
M:	Geoff Levand <geoff@infradead.org>
L:	netdev@vger.kernel.org
L:	linuxppc-dev@lists.ozlabs.org
S:	Maintained
F:	drivers/net/ethernet/toshiba/ps3_gelic_net.*

PS3 PLATFORM SUPPORT
M:	Geoff Levand <geoff@infradead.org>
L:	linuxppc-dev@lists.ozlabs.org
S:	Maintained
F:	arch/powerpc/boot/ps3*
F:	arch/powerpc/include/asm/lv1call.h
F:	arch/powerpc/include/asm/ps3*.h
F:	arch/powerpc/platforms/ps3/
F:	drivers/*/ps3*
F:	drivers/ps3/
F:	drivers/rtc/rtc-ps3.c
F:	drivers/usb/host/*ps3.c
F:	sound/ppc/snd_ps3*

PS3VRAM DRIVER
M:	Jim Paris <jim@jtan.com>
M:	Geoff Levand <geoff@infradead.org>
L:	linuxppc-dev@lists.ozlabs.org
S:	Maintained
F:	drivers/block/ps3vram.c

PSTORE FILESYSTEM
M:	Anton Vorontsov <anton@enomsg.org>
M:	Colin Cross <ccross@android.com>
M:	Kees Cook <keescook@chromium.org>
M:	Tony Luck <tony.luck@intel.com>
S:	Maintained
T:	git git://git.infradead.org/users/cbou/linux-pstore.git
F:	fs/pstore/
F:	include/linux/pstore*
F:	drivers/firmware/efi/efi-pstore.c
F:	drivers/acpi/apei/erst.c

PTP HARDWARE CLOCK SUPPORT
M:	Richard Cochran <richardcochran@gmail.com>
L:	netdev@vger.kernel.org
S:	Maintained
W:	http://linuxptp.sourceforge.net/
F:	Documentation/ABI/testing/sysfs-ptp
F:	Documentation/ptp/*
F:	drivers/net/ethernet/freescale/gianfar_ptp.c
F:	drivers/net/phy/dp83640*
F:	drivers/ptp/*
F:	include/linux/ptp_cl*

PTRACE SUPPORT
M:	Roland McGrath <roland@hack.frob.com>
M:	Oleg Nesterov <oleg@redhat.com>
S:	Maintained
F:	include/asm-generic/syscall.h
F:	include/linux/ptrace.h
F:	include/linux/regset.h
F:	include/linux/tracehook.h
F:	include/uapi/linux/ptrace.h
F:	kernel/ptrace.c

PVRUSB2 VIDEO4LINUX DRIVER
M:	Mike Isely <isely@pobox.com>
L:	pvrusb2@isely.net	(subscribers-only)
L:	linux-media@vger.kernel.org
W:	http://www.isely.net/pvrusb2/
T:	git git://linuxtv.org/media_tree.git
S:	Maintained
F:	Documentation/video4linux/README.pvrusb2
F:	drivers/media/usb/pvrusb2/

PWC WEBCAM DRIVER
M:	Hans de Goede <hdegoede@redhat.com>
L:	linux-media@vger.kernel.org
T:	git git://linuxtv.org/media_tree.git
S:	Maintained
F:	drivers/media/usb/pwc/*

PWM FAN DRIVER
M:	Kamil Debski <k.debski@samsung.com>
L:	lm-sensors@lm-sensors.org
S:	Supported
F:	Documentation/devicetree/bindings/hwmon/pwm-fan.txt
F:	Documentation/hwmon/pwm-fan
F:	drivers/hwmon/pwm-fan.c

PWM SUBSYSTEM
M:	Thierry Reding <thierry.reding@gmail.com>
L:	linux-pwm@vger.kernel.org
S:	Maintained
T:	git git://git.kernel.org/pub/scm/linux/kernel/git/thierry.reding/linux-pwm.git
F:	Documentation/pwm.txt
F:	Documentation/devicetree/bindings/pwm/
F:	include/linux/pwm.h
F:	drivers/pwm/
F:	drivers/video/backlight/pwm_bl.c
F:	include/linux/pwm_backlight.h

PXA2xx/PXA3xx SUPPORT
M:	Daniel Mack <daniel@zonque.org>
M:	Haojian Zhuang <haojian.zhuang@gmail.com>
M:	Robert Jarzmik <robert.jarzmik@free.fr>
L:	linux-arm-kernel@lists.infradead.org (moderated for non-subscribers)
T:	git git://github.com/hzhuang1/linux.git
T:	git git://github.com/rjarzmik/linux.git
S:	Maintained
F:	arch/arm/mach-pxa/
F:	drivers/dma/pxa*
F:	drivers/pcmcia/pxa2xx*
F:	drivers/spi/spi-pxa2xx*
F:	drivers/usb/gadget/udc/pxa2*
F:	include/sound/pxa2xx-lib.h
F:	sound/arm/pxa*
F:	sound/soc/pxa/

PXA3xx NAND FLASH DRIVER
M:	Ezequiel Garcia <ezequiel.garcia@free-electrons.com>
L:	linux-mtd@lists.infradead.org
S:	Maintained
F:	drivers/mtd/nand/pxa3xx_nand.c

MMP SUPPORT
M:	Eric Miao <eric.y.miao@gmail.com>
M:	Haojian Zhuang <haojian.zhuang@gmail.com>
L:	linux-arm-kernel@lists.infradead.org (moderated for non-subscribers)
T:	git git://github.com/hzhuang1/linux.git
T:	git git://git.linaro.org/people/ycmiao/pxa-linux.git
S:	Maintained
F:	arch/arm/mach-mmp/

PXA MMCI DRIVER
S:	Orphan

PXA RTC DRIVER
M:	Robert Jarzmik <robert.jarzmik@free.fr>
L:	rtc-linux@googlegroups.com
S:	Maintained

QAT DRIVER
M:	Tadeusz Struk <tadeusz.struk@intel.com>
L:	qat-linux@intel.com
S:	Supported
F:	drivers/crypto/qat/

QIB DRIVER
M:	Mike Marciniszyn <infinipath@intel.com>
L:	linux-rdma@vger.kernel.org
S:	Supported
F:	drivers/infiniband/hw/qib/

QLOGIC QLA1280 SCSI DRIVER
M:	Michael Reed <mdr@sgi.com>
L:	linux-scsi@vger.kernel.org
S:	Maintained
F:	drivers/scsi/qla1280.[ch]

QLOGIC QLA2XXX FC-SCSI DRIVER
M:	qla2xxx-upstream@qlogic.com
L:	linux-scsi@vger.kernel.org
S:	Supported
F:	Documentation/scsi/LICENSE.qla2xxx
F:	drivers/scsi/qla2xxx/

QLOGIC QLA4XXX iSCSI DRIVER
M:	QLogic-Storage-Upstream@qlogic.com
L:	linux-scsi@vger.kernel.org
S:	Supported
F:	Documentation/scsi/LICENSE.qla4xxx
F:	drivers/scsi/qla4xxx/

QLOGIC QLA3XXX NETWORK DRIVER
M:	Jitendra Kalsaria <jitendra.kalsaria@qlogic.com>
M:	Ron Mercer <ron.mercer@qlogic.com>
M:	linux-driver@qlogic.com
L:	netdev@vger.kernel.org
S:	Supported
F:	Documentation/networking/LICENSE.qla3xxx
F:	drivers/net/ethernet/qlogic/qla3xxx.*

QLOGIC QLCNIC (1/10)Gb ETHERNET DRIVER
M:	Dept-GELinuxNICDev@qlogic.com
L:	netdev@vger.kernel.org
S:	Supported
F:	drivers/net/ethernet/qlogic/qlcnic/

QLOGIC QLGE 10Gb ETHERNET DRIVER
M:	Harish Patil <harish.patil@qlogic.com>
M:	Sudarsana Kalluru <sudarsana.kalluru@qlogic.com>
M:	Dept-GELinuxNICDev@qlogic.com
M:	linux-driver@qlogic.com
L:	netdev@vger.kernel.org
S:	Supported
F:	drivers/net/ethernet/qlogic/qlge/

QLOGIC QL4xxx ETHERNET DRIVER
M:	Yuval Mintz <Yuval.Mintz@qlogic.com>
M:	Ariel Elior <Ariel.Elior@qlogic.com>
M:	everest-linux-l2@qlogic.com
L:	netdev@vger.kernel.org
S:	Supported
F:	drivers/net/ethernet/qlogic/qed/
F:	include/linux/qed/
F:	drivers/net/ethernet/qlogic/qede/

QNX4 FILESYSTEM
M:	Anders Larsen <al@alarsen.net>
W:	http://www.alarsen.net/linux/qnx4fs/
S:	Maintained
F:	fs/qnx4/
F:	include/uapi/linux/qnx4_fs.h
F:	include/uapi/linux/qnxtypes.h

QT1010 MEDIA DRIVER
M:	Antti Palosaari <crope@iki.fi>
L:	linux-media@vger.kernel.org
W:	http://linuxtv.org/
W:	http://palosaari.fi/linux/
Q:	http://patchwork.linuxtv.org/project/linux-media/list/
T:	git git://linuxtv.org/anttip/media_tree.git
S:	Maintained
F:	drivers/media/tuners/qt1010*

QUALCOMM ATHEROS ATH9K WIRELESS DRIVER
M:	QCA ath9k Development <ath9k-devel@qca.qualcomm.com>
L:	linux-wireless@vger.kernel.org
L:	ath9k-devel@lists.ath9k.org
W:	http://wireless.kernel.org/en/users/Drivers/ath9k
S:	Supported
F:	drivers/net/wireless/ath/ath9k/

QUALCOMM ATHEROS ATH10K WIRELESS DRIVER
M:	Kalle Valo <kvalo@qca.qualcomm.com>
L:	ath10k@lists.infradead.org
W:	http://wireless.kernel.org/en/users/Drivers/ath10k
T:	git git://github.com/kvalo/ath.git
S:	Supported
F:	drivers/net/wireless/ath/ath10k/

QUALCOMM HEXAGON ARCHITECTURE
M:	Richard Kuo <rkuo@codeaurora.org>
L:	linux-hexagon@vger.kernel.org
S:	Supported
F:	arch/hexagon/

QUALCOMM WCN36XX WIRELESS DRIVER
M:	Eugene Krasnikov <k.eugene.e@gmail.com>
L:	wcn36xx@lists.infradead.org
W:	http://wireless.kernel.org/en/users/Drivers/wcn36xx
T:	git git://github.com/KrasnikovEugene/wcn36xx.git
S:	Supported
F:	drivers/net/wireless/ath/wcn36xx/

RADOS BLOCK DEVICE (RBD)
M:	Ilya Dryomov <idryomov@gmail.com>
M:	Sage Weil <sage@redhat.com>
M:	Alex Elder <elder@kernel.org>
L:	ceph-devel@vger.kernel.org
W:	http://ceph.com/
T:	git git://git.kernel.org/pub/scm/linux/kernel/git/sage/ceph-client.git
T:	git git://github.com/ceph/ceph-client.git
S:	Supported
F:	Documentation/ABI/testing/sysfs-bus-rbd
F:	drivers/block/rbd.c
F:	drivers/block/rbd_types.h

RADEON FRAMEBUFFER DISPLAY DRIVER
M:	Benjamin Herrenschmidt <benh@kernel.crashing.org>
L:	linux-fbdev@vger.kernel.org
S:	Maintained
F:	drivers/video/fbdev/aty/radeon*
F:	include/uapi/linux/radeonfb.h

RADIOSHARK RADIO DRIVER
M:	Hans de Goede <hdegoede@redhat.com>
L:	linux-media@vger.kernel.org
T:	git git://linuxtv.org/media_tree.git
S:	Maintained
F:	drivers/media/radio/radio-shark.c

RADIOSHARK2 RADIO DRIVER
M:	Hans de Goede <hdegoede@redhat.com>
L:	linux-media@vger.kernel.org
T:	git git://linuxtv.org/media_tree.git
S:	Maintained
F:	drivers/media/radio/radio-shark2.c
F:	drivers/media/radio/radio-tea5777.c

RAGE128 FRAMEBUFFER DISPLAY DRIVER
M:	Paul Mackerras <paulus@samba.org>
L:	linux-fbdev@vger.kernel.org
S:	Maintained
F:	drivers/video/fbdev/aty/aty128fb.c

RALINK RT2X00 WIRELESS LAN DRIVER
P:	rt2x00 project
M:	Stanislaw Gruszka <sgruszka@redhat.com>
M:	Helmut Schaa <helmut.schaa@googlemail.com>
L:	linux-wireless@vger.kernel.org
S:	Maintained
F:	drivers/net/wireless/rt2x00/

RAMDISK RAM BLOCK DEVICE DRIVER
M:	Jens Axboe <axboe@kernel.dk>
S:	Maintained
F:	Documentation/blockdev/ramdisk.txt
F:	drivers/block/brd.c

RANDOM NUMBER DRIVER
M:	"Theodore Ts'o" <tytso@mit.edu>
S:	Maintained
F:	drivers/char/random.c

RAPIDIO SUBSYSTEM
M:	Matt Porter <mporter@kernel.crashing.org>
M:	Alexandre Bounine <alexandre.bounine@idt.com>
S:	Maintained
F:	drivers/rapidio/

RAYLINK/WEBGEAR 802.11 WIRELESS LAN DRIVER
L:	linux-wireless@vger.kernel.org
S:	Orphan
F:	drivers/net/wireless/ray*

RCUTORTURE MODULE
M:	Josh Triplett <josh@joshtriplett.org>
M:	"Paul E. McKenney" <paulmck@linux.vnet.ibm.com>
L:	linux-kernel@vger.kernel.org
S:	Supported
T:	git git://git.kernel.org/pub/scm/linux/kernel/git/paulmck/linux-rcu.git
F:	Documentation/RCU/torture.txt
F:	kernel/rcu/rcutorture.c

RCUTORTURE TEST FRAMEWORK
M:	"Paul E. McKenney" <paulmck@linux.vnet.ibm.com>
M:	Josh Triplett <josh@joshtriplett.org>
R:	Steven Rostedt <rostedt@goodmis.org>
R:	Mathieu Desnoyers <mathieu.desnoyers@efficios.com>
R:	Lai Jiangshan <jiangshanlai@gmail.com>
L:	linux-kernel@vger.kernel.org
S:	Supported
T:	git git://git.kernel.org/pub/scm/linux/kernel/git/paulmck/linux-rcu.git
F:	tools/testing/selftests/rcutorture

RDC R-321X SoC
M:	Florian Fainelli <florian@openwrt.org>
S:	Maintained

RDC R6040 FAST ETHERNET DRIVER
M:	Florian Fainelli <florian@openwrt.org>
L:	netdev@vger.kernel.org
S:	Maintained
F:	drivers/net/ethernet/rdc/r6040.c

RDS - RELIABLE DATAGRAM SOCKETS
M:	Chien Yen <chien.yen@oracle.com>
L:	rds-devel@oss.oracle.com (moderated for non-subscribers)
S:	Supported
F:	net/rds/

READ-COPY UPDATE (RCU)
M:	"Paul E. McKenney" <paulmck@linux.vnet.ibm.com>
M:	Josh Triplett <josh@joshtriplett.org>
R:	Steven Rostedt <rostedt@goodmis.org>
R:	Mathieu Desnoyers <mathieu.desnoyers@efficios.com>
R:	Lai Jiangshan <jiangshanlai@gmail.com>
L:	linux-kernel@vger.kernel.org
W:	http://www.rdrop.com/users/paulmck/RCU/
S:	Supported
T:	git git://git.kernel.org/pub/scm/linux/kernel/git/paulmck/linux-rcu.git
F:	Documentation/RCU/
X:	Documentation/RCU/torture.txt
F:	include/linux/rcu*
X:	include/linux/srcu.h
F:	kernel/rcu/
X:	kernel/torture.c

REAL TIME CLOCK (RTC) SUBSYSTEM
M:	Alessandro Zummo <a.zummo@towertech.it>
M:	Alexandre Belloni <alexandre.belloni@free-electrons.com>
L:	rtc-linux@googlegroups.com
Q:	http://patchwork.ozlabs.org/project/rtc-linux/list/
T:	git git://git.kernel.org/pub/scm/linux/kernel/git/abelloni/linux.git
S:	Maintained
F:	Documentation/rtc.txt
F:	drivers/rtc/
F:	include/linux/rtc.h
F:	include/uapi/linux/rtc.h

REALTEK AUDIO CODECS
M:	Bard Liao <bardliao@realtek.com>
M:	Oder Chiou <oder_chiou@realtek.com>
S:	Maintained
F:	sound/soc/codecs/rt*
F:	include/sound/rt*.h

REISERFS FILE SYSTEM
L:	reiserfs-devel@vger.kernel.org
S:	Supported
F:	fs/reiserfs/

REGISTER MAP ABSTRACTION
M:	Mark Brown <broonie@kernel.org>
L:	linux-kernel@vger.kernel.org
T:	git git://git.kernel.org/pub/scm/linux/kernel/git/broonie/regmap.git
S:	Supported
F:	drivers/base/regmap/
F:	include/linux/regmap.h

REMOTE PROCESSOR (REMOTEPROC) SUBSYSTEM
M:	Ohad Ben-Cohen <ohad@wizery.com>
T:	git git://git.kernel.org/pub/scm/linux/kernel/git/ohad/remoteproc.git
S:	Maintained
F:	drivers/remoteproc/
F:	Documentation/remoteproc.txt
F:	include/linux/remoteproc.h

REMOTE PROCESSOR MESSAGING (RPMSG) SUBSYSTEM
M:	Ohad Ben-Cohen <ohad@wizery.com>
T:	git git://git.kernel.org/pub/scm/linux/kernel/git/ohad/rpmsg.git
S:	Maintained
F:	drivers/rpmsg/
F:	Documentation/rpmsg.txt
F:	include/linux/rpmsg.h

RESET CONTROLLER FRAMEWORK
M:	Philipp Zabel <p.zabel@pengutronix.de>
S:	Maintained
F:	drivers/reset/
F:	Documentation/devicetree/bindings/reset/
F:	include/dt-bindings/reset/
F:	include/linux/reset.h
F:	include/linux/reset-controller.h

RFKILL
M:	Johannes Berg <johannes@sipsolutions.net>
L:	linux-wireless@vger.kernel.org
W:	http://wireless.kernel.org/
T:	git git://git.kernel.org/pub/scm/linux/kernel/git/jberg/mac80211.git
T:	git git://git.kernel.org/pub/scm/linux/kernel/git/jberg/mac80211-next.git
S:	Maintained
F:	Documentation/rfkill.txt
F:	net/rfkill/

RHASHTABLE
M:	Thomas Graf <tgraf@suug.ch>
L:	netdev@vger.kernel.org
S:	Maintained
F:	lib/rhashtable.c
F:	include/linux/rhashtable.h

RICOH SMARTMEDIA/XD DRIVER
M:	Maxim Levitsky <maximlevitsky@gmail.com>
S:	Maintained
F:	drivers/mtd/nand/r852.c
F:	drivers/mtd/nand/r852.h

RICOH R5C592 MEMORYSTICK DRIVER
M:	Maxim Levitsky <maximlevitsky@gmail.com>
S:	Maintained
F:	drivers/memstick/host/r592.*

ROCCAT DRIVERS
M:	Stefan Achatz <erazor_de@users.sourceforge.net>
W:	http://sourceforge.net/projects/roccat/
S:	Maintained
F:	drivers/hid/hid-roccat*
F:	include/linux/hid-roccat*
F:	Documentation/ABI/*/sysfs-driver-hid-roccat*

ROCKER DRIVER
M:	Jiri Pirko <jiri@resnulli.us>
M:	Scott Feldman <sfeldma@gmail.com>
L:	netdev@vger.kernel.org
S:	Supported
F:	drivers/net/ethernet/rocker/

ROCKETPORT DRIVER
P:	Comtrol Corp.
W:	http://www.comtrol.com
S:	Maintained
F:	Documentation/serial/rocket.txt
F:	drivers/tty/rocket*

ROCKETPORT EXPRESS/INFINITY DRIVER
M:	Kevin Cernekee <cernekee@gmail.com>
L:	linux-serial@vger.kernel.org
S:	Odd Fixes
F:	drivers/tty/serial/rp2.*

ROSE NETWORK LAYER
M:	Ralf Baechle <ralf@linux-mips.org>
L:	linux-hams@vger.kernel.org
W:	http://www.linux-ax25.org/
S:	Maintained
F:	include/net/rose.h
F:	include/uapi/linux/rose.h
F:	net/rose/

RTL2830 MEDIA DRIVER
M:	Antti Palosaari <crope@iki.fi>
L:	linux-media@vger.kernel.org
W:	http://linuxtv.org/
W:	http://palosaari.fi/linux/
Q:	http://patchwork.linuxtv.org/project/linux-media/list/
T:	git git://linuxtv.org/anttip/media_tree.git
S:	Maintained
F:	drivers/media/dvb-frontends/rtl2830*

RTL2832 MEDIA DRIVER
M:	Antti Palosaari <crope@iki.fi>
L:	linux-media@vger.kernel.org
W:	http://linuxtv.org/
W:	http://palosaari.fi/linux/
Q:	http://patchwork.linuxtv.org/project/linux-media/list/
T:	git git://linuxtv.org/anttip/media_tree.git
S:	Maintained
F:	drivers/media/dvb-frontends/rtl2832*

RTL2832_SDR MEDIA DRIVER
M:	Antti Palosaari <crope@iki.fi>
L:	linux-media@vger.kernel.org
W:	http://linuxtv.org/
W:	http://palosaari.fi/linux/
Q:	http://patchwork.linuxtv.org/project/linux-media/list/
T:	git git://linuxtv.org/anttip/media_tree.git
S:	Maintained
F:	drivers/media/dvb-frontends/rtl2832_sdr*

RTL8180 WIRELESS DRIVER
L:	linux-wireless@vger.kernel.org
W:	http://wireless.kernel.org/
T:	git git://git.kernel.org/pub/scm/linux/kernel/git/linville/wireless-testing.git
S:	Orphan
F:	drivers/net/wireless/rtl818x/rtl8180/

RTL8187 WIRELESS DRIVER
M:	Herton Ronaldo Krzesinski <herton@canonical.com>
M:	Hin-Tak Leung <htl10@users.sourceforge.net>
M:	Larry Finger <Larry.Finger@lwfinger.net>
L:	linux-wireless@vger.kernel.org
W:	http://wireless.kernel.org/
T:	git git://git.kernel.org/pub/scm/linux/kernel/git/linville/wireless-testing.git
S:	Maintained
F:	drivers/net/wireless/rtl818x/rtl8187/

RTL8192CE WIRELESS DRIVER
M:	Larry Finger <Larry.Finger@lwfinger.net>
M:	Chaoming Li <chaoming_li@realsil.com.cn>
L:	linux-wireless@vger.kernel.org
W:	http://wireless.kernel.org/
T:	git git://git.kernel.org/pub/scm/linux/kernel/git/linville/wireless-testing.git
S:	Maintained
F:	drivers/net/wireless/rtlwifi/
F:	drivers/net/wireless/rtlwifi/rtl8192ce/

RTL8XXXU WIRELESS DRIVER (rtl8xxxu)
M:	Jes Sorensen <Jes.Sorensen@redhat.com>
L:	linux-wireless@vger.kernel.org
T:	git git://git.kernel.org/pub/scm/linux/kernel/git/jes/linux.git rtl8723au-mac80211
S:	Maintained
F:	drivers/net/wireless/realtek/rtl8xxxu/

S3 SAVAGE FRAMEBUFFER DRIVER
M:	Antonino Daplas <adaplas@gmail.com>
L:	linux-fbdev@vger.kernel.org
S:	Maintained
F:	drivers/video/fbdev/savage/

S390
M:	Martin Schwidefsky <schwidefsky@de.ibm.com>
M:	Heiko Carstens <heiko.carstens@de.ibm.com>
L:	linux-s390@vger.kernel.org
W:	http://www.ibm.com/developerworks/linux/linux390/
S:	Supported
F:	arch/s390/
F:	drivers/s390/
F:	Documentation/s390/
F:	Documentation/DocBook/s390*

S390 COMMON I/O LAYER
M:	Sebastian Ott <sebott@linux.vnet.ibm.com>
M:	Peter Oberparleiter <oberpar@linux.vnet.ibm.com>
L:	linux-s390@vger.kernel.org
W:	http://www.ibm.com/developerworks/linux/linux390/
S:	Supported
F:	drivers/s390/cio/

S390 DASD DRIVER
M:	Stefan Weinhuber <wein@de.ibm.com>
M:	Stefan Haberland <stefan.haberland@de.ibm.com>
L:	linux-s390@vger.kernel.org
W:	http://www.ibm.com/developerworks/linux/linux390/
S:	Supported
F:	drivers/s390/block/dasd*
F:	block/partitions/ibm.c

S390 NETWORK DRIVERS
M:	Ursula Braun <ursula.braun@de.ibm.com>
L:	linux-s390@vger.kernel.org
W:	http://www.ibm.com/developerworks/linux/linux390/
S:	Supported
F:	drivers/s390/net/

S390 PCI SUBSYSTEM
M:	Sebastian Ott <sebott@linux.vnet.ibm.com>
M:	Gerald Schaefer <gerald.schaefer@de.ibm.com>
L:	linux-s390@vger.kernel.org
W:	http://www.ibm.com/developerworks/linux/linux390/
S:	Supported
F:	arch/s390/pci/
F:	drivers/pci/hotplug/s390_pci_hpc.c

S390 ZCRYPT DRIVER
M:	Ingo Tuchscherer <ingo.tuchscherer@de.ibm.com>
L:	linux-s390@vger.kernel.org
W:	http://www.ibm.com/developerworks/linux/linux390/
S:	Supported
F:	drivers/s390/crypto/

S390 ZFCP DRIVER
M:	Steffen Maier <maier@linux.vnet.ibm.com>
L:	linux-s390@vger.kernel.org
W:	http://www.ibm.com/developerworks/linux/linux390/
S:	Supported
F:	drivers/s390/scsi/zfcp_*

S390 IUCV NETWORK LAYER
M:	Ursula Braun <ursula.braun@de.ibm.com>
L:	linux-s390@vger.kernel.org
W:	http://www.ibm.com/developerworks/linux/linux390/
S:	Supported
F:	drivers/s390/net/*iucv*
F:	include/net/iucv/
F:	net/iucv/

S390 IOMMU (PCI)
M:	Gerald Schaefer <gerald.schaefer@de.ibm.com>
L:	linux-s390@vger.kernel.org
W:	http://www.ibm.com/developerworks/linux/linux390/
S:	Supported
F:	drivers/iommu/s390-iommu.c

S3C24XX SD/MMC Driver
M:	Ben Dooks <ben-linux@fluff.org>
L:	linux-arm-kernel@lists.infradead.org (moderated for non-subscribers)
S:	Supported
F:	drivers/mmc/host/s3cmci.*

SAA6588 RDS RECEIVER DRIVER
M:	Hans Verkuil <hverkuil@xs4all.nl>
L:	linux-media@vger.kernel.org
T:	git git://linuxtv.org/media_tree.git
W:	http://linuxtv.org
S:	Odd Fixes
F:	drivers/media/i2c/saa6588*

SAA7134 VIDEO4LINUX DRIVER
M:	Mauro Carvalho Chehab <mchehab@osg.samsung.com>
L:	linux-media@vger.kernel.org
W:	http://linuxtv.org
T:	git git://linuxtv.org/media_tree.git
S:	Odd fixes
F:	Documentation/video4linux/*.saa7134
F:	drivers/media/pci/saa7134/

SAA7146 VIDEO4LINUX-2 DRIVER
M:	Hans Verkuil <hverkuil@xs4all.nl>
L:	linux-media@vger.kernel.org
T:	git git://linuxtv.org/media_tree.git
S:	Maintained
F:	drivers/media/common/saa7146/
F:	drivers/media/pci/saa7146/
F:	include/media/saa7146*

SAMSUNG LAPTOP DRIVER
M:	Corentin Chary <corentin.chary@gmail.com>
L:	platform-driver-x86@vger.kernel.org
S:	Maintained
F:	drivers/platform/x86/samsung-laptop.c

SAMSUNG AUDIO (ASoC) DRIVERS
M:	Sangbeom Kim <sbkim73@samsung.com>
L:	alsa-devel@alsa-project.org (moderated for non-subscribers)
S:	Supported
F:	sound/soc/samsung/

SAMSUNG FRAMEBUFFER DRIVER
M:	Jingoo Han <jingoohan1@gmail.com>
L:	linux-fbdev@vger.kernel.org
S:	Maintained
F:	drivers/video/fbdev/s3c-fb.c

SAMSUNG MULTIFUNCTION PMIC DEVICE DRIVERS
M:	Sangbeom Kim <sbkim73@samsung.com>
M:	Krzysztof Kozlowski <k.kozlowski@samsung.com>
L:	linux-kernel@vger.kernel.org
L:	linux-samsung-soc@vger.kernel.org
S:	Supported
F:	drivers/mfd/sec*.c
F:	drivers/regulator/s2m*.c
F:	drivers/regulator/s5m*.c
F:	drivers/clk/clk-s2mps11.c
F:	drivers/rtc/rtc-s5m.c
F:	include/linux/mfd/samsung/
F:	Documentation/devicetree/bindings/regulator/s5m8767-regulator.txt
F:	Documentation/devicetree/bindings/mfd/s2mp*.txt

SAMSUNG S5P/EXYNOS4 SOC SERIES CAMERA SUBSYSTEM DRIVERS
M:	Kyungmin Park <kyungmin.park@samsung.com>
M:	Sylwester Nawrocki <s.nawrocki@samsung.com>
L:	linux-media@vger.kernel.org
Q:	https://patchwork.linuxtv.org/project/linux-media/list/
S:	Supported
F:	drivers/media/platform/exynos4-is/

SAMSUNG S3C24XX/S3C64XX SOC SERIES CAMIF DRIVER
M:	Sylwester Nawrocki <sylvester.nawrocki@gmail.com>
L:	linux-media@vger.kernel.org
L:	linux-samsung-soc@vger.kernel.org (moderated for non-subscribers)
S:	Maintained
F:	drivers/media/platform/s3c-camif/
F:	include/media/s3c_camif.h

SAMSUNG S5C73M3 CAMERA DRIVER
M:	Kyungmin Park <kyungmin.park@samsung.com>
M:	Andrzej Hajda <a.hajda@samsung.com>
L:	linux-media@vger.kernel.org
S:	Supported
F:	drivers/media/i2c/s5c73m3/*

SAMSUNG S5K5BAF CAMERA DRIVER
M:	Kyungmin Park <kyungmin.park@samsung.com>
M:	Andrzej Hajda <a.hajda@samsung.com>
L:	linux-media@vger.kernel.org
S:	Supported
F:	drivers/media/i2c/s5k5baf.c

SAMSUNG S3FWRN5 NFC DRIVER
M:	Robert Baldyga <r.baldyga@samsung.com>
L:	linux-nfc@lists.01.org (moderated for non-subscribers)
S:	Supported
F:	drivers/nfc/s3fwrn5

SAMSUNG SOC CLOCK DRIVERS
M:	Sylwester Nawrocki <s.nawrocki@samsung.com>
M:	Tomasz Figa <tomasz.figa@gmail.com>
S:	Supported
L:	linux-samsung-soc@vger.kernel.org (moderated for non-subscribers)
F:	drivers/clk/samsung/

SAMSUNG SXGBE DRIVERS
M:	Byungho An <bh74.an@samsung.com>
M:	Girish K S <ks.giri@samsung.com>
M:	Vipul Pandya <vipul.pandya@samsung.com>
S:	Supported
L:	netdev@vger.kernel.org
F:	drivers/net/ethernet/samsung/sxgbe/

SAMSUNG THERMAL DRIVER
M:	Lukasz Majewski <l.majewski@samsung.com>
L:	linux-pm@vger.kernel.org
L:	linux-samsung-soc@vger.kernel.org
S:	Supported
T:	https://github.com/lmajewski/linux-samsung-thermal.git
F:	drivers/thermal/samsung/

SAMSUNG USB2 PHY DRIVER
M:	Kamil Debski <k.debski@samsung.com>
L:	linux-kernel@vger.kernel.org
S:	Supported
F:	Documentation/devicetree/bindings/phy/samsung-phy.txt
F:	Documentation/phy/samsung-usb2.txt
F:	drivers/phy/phy-exynos4210-usb2.c
F:	drivers/phy/phy-exynos4x12-usb2.c
F:	drivers/phy/phy-exynos5250-usb2.c
F:	drivers/phy/phy-s5pv210-usb2.c
F:	drivers/phy/phy-samsung-usb2.c
F:	drivers/phy/phy-samsung-usb2.h

SERIAL DRIVERS
M:	Greg Kroah-Hartman <gregkh@linuxfoundation.org>
L:	linux-serial@vger.kernel.org
S:	Maintained
F:	drivers/tty/serial/

SYNOPSYS DESIGNWARE DMAC DRIVER
M:	Viresh Kumar <vireshk@kernel.org>
M:	Andy Shevchenko <andriy.shevchenko@linux.intel.com>
S:	Maintained
F:	include/linux/dma/dw.h
F:	include/linux/platform_data/dma-dw.h
F:	drivers/dma/dw/

SYNOPSYS DESIGNWARE ETHERNET QOS 4.10a driver
M: Lars Persson <lars.persson@axis.com>
L: netdev@vger.kernel.org
S: Supported
F: Documentation/devicetree/bindings/net/snps,dwc-qos-ethernet.txt
F: drivers/net/ethernet/synopsys/dwc_eth_qos.c

SYNOPSYS DESIGNWARE I2C DRIVER
M:	Andy Shevchenko <andriy.shevchenko@linux.intel.com>
M:	Jarkko Nikula <jarkko.nikula@linux.intel.com>
M:	Mika Westerberg <mika.westerberg@linux.intel.com>
L:	linux-i2c@vger.kernel.org
S:	Maintained
F:	drivers/i2c/busses/i2c-designware-*
F:	include/linux/platform_data/i2c-designware.h

SYNOPSYS DESIGNWARE MMC/SD/SDIO DRIVER
M:	Seungwon Jeon <tgih.jun@samsung.com>
M:	Jaehoon Chung <jh80.chung@samsung.com>
L:	linux-mmc@vger.kernel.org
S:	Maintained
F:	include/linux/mmc/dw_mmc.h
F:	drivers/mmc/host/dw_mmc*

SYSTEM TRACE MODULE CLASS
M:	Alexander Shishkin <alexander.shishkin@linux.intel.com>
S:	Maintained
F:	Documentation/trace/stm.txt
F:	drivers/hwtracing/stm/
F:	include/linux/stm.h
F:	include/uapi/linux/stm.h

THUNDERBOLT DRIVER
M:	Andreas Noever <andreas.noever@gmail.com>
S:	Maintained
F:	drivers/thunderbolt/

TIMEKEEPING, CLOCKSOURCE CORE, NTP
M:	John Stultz <john.stultz@linaro.org>
M:	Thomas Gleixner <tglx@linutronix.de>
L:	linux-kernel@vger.kernel.org
T:	git git://git.kernel.org/pub/scm/linux/kernel/git/tip/tip.git timers/core
S:	Supported
F:	include/linux/clocksource.h
F:	include/linux/time.h
F:	include/linux/timex.h
F:	include/uapi/linux/time.h
F:	include/uapi/linux/timex.h
F:	kernel/time/clocksource.c
F:	kernel/time/time*.c
F:	kernel/time/ntp.c
F:	tools/testing/selftests/timers/

SC1200 WDT DRIVER
M:	Zwane Mwaikambo <zwanem@gmail.com>
S:	Maintained
F:	drivers/watchdog/sc1200wdt.c

SCHEDULER
M:	Ingo Molnar <mingo@redhat.com>
M:	Peter Zijlstra <peterz@infradead.org>
L:	linux-kernel@vger.kernel.org
T:	git git://git.kernel.org/pub/scm/linux/kernel/git/tip/tip.git sched/core
S:	Maintained
F:	kernel/sched/
F:	include/linux/sched.h
F:	include/uapi/linux/sched.h
F:	include/linux/wait.h

SCORE ARCHITECTURE
M:	Chen Liqin <liqin.linux@gmail.com>
M:	Lennox Wu <lennox.wu@gmail.com>
W:	http://www.sunplus.com
S:	Supported
F:	arch/score/

SYSTEM CONTROL & POWER INTERFACE (SCPI) Message Protocol drivers
M:	Sudeep Holla <sudeep.holla@arm.com>
L:	linux-arm-kernel@lists.infradead.org
S:	Maintained
F:	Documentation/devicetree/bindings/arm/arm,scpi.txt
F:	drivers/clk/clk-scpi.c
F:	drivers/cpufreq/scpi-cpufreq.c
F:	drivers/firmware/arm_scpi.c
F:	include/linux/scpi_protocol.h

SCSI CDROM DRIVER
M:	Jens Axboe <axboe@kernel.dk>
L:	linux-scsi@vger.kernel.org
W:	http://www.kernel.dk
S:	Maintained
F:	drivers/scsi/sr*

SCSI RDMA PROTOCOL (SRP) INITIATOR
M:	Bart Van Assche <bart.vanassche@sandisk.com>
L:	linux-rdma@vger.kernel.org
S:	Supported
W:	http://www.openfabrics.org
Q:	http://patchwork.kernel.org/project/linux-rdma/list/
T:	git git://git.kernel.org/pub/scm/linux/kernel/git/dad/srp-initiator.git
F:	drivers/infiniband/ulp/srp/
F:	include/scsi/srp.h

SCSI SG DRIVER
M:	Doug Gilbert <dgilbert@interlog.com>
L:	linux-scsi@vger.kernel.org
W:	http://sg.danny.cz/sg
S:	Maintained
F:	Documentation/scsi/scsi-generic.txt
F:	drivers/scsi/sg.c
F:	include/scsi/sg.h

SCSI SUBSYSTEM
M:	"James E.J. Bottomley" <JBottomley@odin.com>
T:	git git://git.kernel.org/pub/scm/linux/kernel/git/jejb/scsi.git
M:	"Martin K. Petersen" <martin.petersen@oracle.com>
T:	git git://git.kernel.org/pub/scm/linux/kernel/git/mkp/scsi.git
L:	linux-scsi@vger.kernel.org
S:	Maintained
F:	drivers/scsi/
F:	include/scsi/

SCSI TAPE DRIVER
M:	Kai Mäkisara <Kai.Makisara@kolumbus.fi>
L:	linux-scsi@vger.kernel.org
S:	Maintained
F:	Documentation/scsi/st.txt
F:	drivers/scsi/st.*
F:	drivers/scsi/st_*.h

SCTP PROTOCOL
M:	Vlad Yasevich <vyasevich@gmail.com>
M:	Neil Horman <nhorman@tuxdriver.com>
L:	linux-sctp@vger.kernel.org
W:	http://lksctp.sourceforge.net
S:	Maintained
F:	Documentation/networking/sctp.txt
F:	include/linux/sctp.h
F:	include/uapi/linux/sctp.h
F:	include/net/sctp/
F:	net/sctp/

SCx200 CPU SUPPORT
M:	Jim Cromie <jim.cromie@gmail.com>
S:	Odd Fixes
F:	Documentation/i2c/busses/scx200_acb
F:	arch/x86/platform/scx200/
F:	drivers/watchdog/scx200_wdt.c
F:	drivers/i2c/busses/scx200*
F:	drivers/mtd/maps/scx200_docflash.c
F:	include/linux/scx200.h

SCx200 GPIO DRIVER
M:	Jim Cromie <jim.cromie@gmail.com>
S:	Maintained
F:	drivers/char/scx200_gpio.c
F:	include/linux/scx200_gpio.h

SCx200 HRT CLOCKSOURCE DRIVER
M:	Jim Cromie <jim.cromie@gmail.com>
S:	Maintained
F:	drivers/clocksource/scx200_hrt.c

SDRICOH_CS MMC/SD HOST CONTROLLER INTERFACE DRIVER
M:	Sascha Sommer <saschasommer@freenet.de>
L:	sdricohcs-devel@lists.sourceforge.net (subscribers-only)
S:	Maintained
F:	drivers/mmc/host/sdricoh_cs.c

SECURE DIGITAL HOST CONTROLLER INTERFACE (SDHCI) DRIVER
L:	linux-mmc@vger.kernel.org
S:	Orphan
F:	drivers/mmc/host/sdhci.*
F:	drivers/mmc/host/sdhci-pltfm.[ch]

SECURE COMPUTING
M:	Kees Cook <keescook@chromium.org>
R:	Andy Lutomirski <luto@amacapital.net>
R:	Will Drewry <wad@chromium.org>
T:	git git://git.kernel.org/pub/scm/linux/kernel/git/kees/linux.git seccomp
S:	Supported
F:	kernel/seccomp.c
F:	include/uapi/linux/seccomp.h
F:	include/linux/seccomp.h
F:	tools/testing/selftests/seccomp/*
K:	\bsecure_computing
K:	\bTIF_SECCOMP\b

SECURE DIGITAL HOST CONTROLLER INTERFACE (SDHCI) SAMSUNG DRIVER
M:	Ben Dooks <ben-linux@fluff.org>
M:	Jaehoon Chung <jh80.chung@samsung.com>
L:	linux-mmc@vger.kernel.org
S:	Maintained
F:	drivers/mmc/host/sdhci-s3c*

SECURE DIGITAL HOST CONTROLLER INTERFACE (SDHCI) ST SPEAR DRIVER
M:	Viresh Kumar <vireshk@kernel.org>
L:	spear-devel@list.st.com
L:	linux-mmc@vger.kernel.org
S:	Maintained
F:	drivers/mmc/host/sdhci-spear.c

SECURITY SUBSYSTEM
M:	James Morris <james.l.morris@oracle.com>
M:	"Serge E. Hallyn" <serge@hallyn.com>
L:	linux-security-module@vger.kernel.org (suggested Cc:)
T:	git git://git.kernel.org/pub/scm/linux/kernel/git/jmorris/linux-security.git
W:	http://kernsec.org/
S:	Supported
F:	security/

SECURITY CONTACT
M:	Security Officers <security@kernel.org>
S:	Supported

SELINUX SECURITY MODULE
M:	Paul Moore <paul@paul-moore.com>
M:	Stephen Smalley <sds@tycho.nsa.gov>
M:	Eric Paris <eparis@parisplace.org>
L:	selinux@tycho.nsa.gov (moderated for non-subscribers)
W:	http://selinuxproject.org
T:	git git://git.infradead.org/users/pcmoore/selinux
S:	Supported
F:	include/linux/selinux*
F:	security/selinux/
F:	scripts/selinux/

APPARMOR SECURITY MODULE
M:	John Johansen <john.johansen@canonical.com>
L:	apparmor@lists.ubuntu.com (subscribers-only, general discussion)
W:	apparmor.wiki.kernel.org
T:	git git://git.kernel.org/pub/scm/linux/kernel/git/jj/apparmor-dev.git
S:	Supported
F:	security/apparmor/

YAMA SECURITY MODULE
M:	Kees Cook <keescook@chromium.org>
T:	git git://git.kernel.org/pub/scm/linux/kernel/git/kees/linux.git yama/tip
S:	Supported
F:	security/yama/

SENSABLE PHANTOM
M:	Jiri Slaby <jirislaby@gmail.com>
S:	Maintained
F:	drivers/misc/phantom.c
F:	include/uapi/linux/phantom.h

SERVER ENGINES 10Gbps iSCSI - BladeEngine 2 DRIVER
M:	Jayamohan Kallickal <jayamohan.kallickal@avagotech.com>
M:	Ketan Mukadam <ketan.mukadam@avagotech.com>
M:	John Soni Jose <sony.john@avagotech.com>
L:	linux-scsi@vger.kernel.org
W:	http://www.avagotech.com
S:	Supported
F:	drivers/scsi/be2iscsi/

Emulex 10Gbps NIC BE2, BE3-R, Lancer, Skyhawk-R DRIVER
M:	Sathya Perla <sathya.perla@avagotech.com>
M:	Ajit Khaparde <ajit.khaparde@avagotech.com>
M:	Padmanabh Ratnakar <padmanabh.ratnakar@avagotech.com>
M:	Sriharsha Basavapatna <sriharsha.basavapatna@avagotech.com>
L:	netdev@vger.kernel.org
W:	http://www.emulex.com
S:	Supported
F:	drivers/net/ethernet/emulex/benet/

EMULEX ONECONNECT ROCE DRIVER
M:	Selvin Xavier <selvin.xavier@avagotech.com>
M:	Devesh Sharma <devesh.sharma@avagotech.com>
M:	Mitesh Ahuja <mitesh.ahuja@avagotech.com>
L:	linux-rdma@vger.kernel.org
W:	http://www.emulex.com
S:	Supported
F:	drivers/infiniband/hw/ocrdma/

SFC NETWORK DRIVER
M:	Solarflare linux maintainers <linux-net-drivers@solarflare.com>
M:	Shradha Shah <sshah@solarflare.com>
L:	netdev@vger.kernel.org
S:	Supported
F:	drivers/net/ethernet/sfc/

SGI GRU DRIVER
M:	Dimitri Sivanich <sivanich@sgi.com>
S:	Maintained
F:	drivers/misc/sgi-gru/

SGI SN-IA64 (Altix) SERIAL CONSOLE DRIVER
M:	Pat Gefre <pfg@sgi.com>
L:	linux-ia64@vger.kernel.org
S:	Supported
F:	Documentation/ia64/serial.txt
F:	drivers/tty/serial/ioc?_serial.c
F:	include/linux/ioc?.h

SGI XP/XPC/XPNET DRIVER
M:	Cliff Whickman <cpw@sgi.com>
M:	Robin Holt <robinmholt@gmail.com>
S:	Maintained
F:	drivers/misc/sgi-xp/

SI2157 MEDIA DRIVER
M:	Antti Palosaari <crope@iki.fi>
L:	linux-media@vger.kernel.org
W:	http://linuxtv.org/
W:	http://palosaari.fi/linux/
Q:	http://patchwork.linuxtv.org/project/linux-media/list/
T:	git git://linuxtv.org/anttip/media_tree.git
S:	Maintained
F:	drivers/media/tuners/si2157*

SI2168 MEDIA DRIVER
M:	Antti Palosaari <crope@iki.fi>
L:	linux-media@vger.kernel.org
W:	http://linuxtv.org/
W:	http://palosaari.fi/linux/
Q:	http://patchwork.linuxtv.org/project/linux-media/list/
T:	git git://linuxtv.org/anttip/media_tree.git
S:	Maintained
F:	drivers/media/dvb-frontends/si2168*

SI470X FM RADIO RECEIVER I2C DRIVER
M:	Hans Verkuil <hverkuil@xs4all.nl>
L:	linux-media@vger.kernel.org
T:	git git://linuxtv.org/media_tree.git
W:	http://linuxtv.org
S:	Odd Fixes
F:	drivers/media/radio/si470x/radio-si470x-i2c.c

SI470X FM RADIO RECEIVER USB DRIVER
M:	Hans Verkuil <hverkuil@xs4all.nl>
L:	linux-media@vger.kernel.org
T:	git git://linuxtv.org/media_tree.git
W:	http://linuxtv.org
S:	Maintained
F:	drivers/media/radio/si470x/radio-si470x-common.c
F:	drivers/media/radio/si470x/radio-si470x.h
F:	drivers/media/radio/si470x/radio-si470x-usb.c

SI4713 FM RADIO TRANSMITTER I2C DRIVER
M:	Eduardo Valentin <edubezval@gmail.com>
L:	linux-media@vger.kernel.org
T:	git git://linuxtv.org/media_tree.git
W:	http://linuxtv.org
S:	Odd Fixes
F:	drivers/media/radio/si4713/si4713.?

SI4713 FM RADIO TRANSMITTER PLATFORM DRIVER
M:	Eduardo Valentin <edubezval@gmail.com>
L:	linux-media@vger.kernel.org
T:	git git://linuxtv.org/media_tree.git
W:	http://linuxtv.org
S:	Odd Fixes
F:	drivers/media/radio/si4713/radio-platform-si4713.c

SI4713 FM RADIO TRANSMITTER USB DRIVER
M:	Hans Verkuil <hverkuil@xs4all.nl>
L:	linux-media@vger.kernel.org
T:	git git://linuxtv.org/media_tree.git
W:	http://linuxtv.org
S:	Maintained
F:	drivers/media/radio/si4713/radio-usb-si4713.c

SIANO DVB DRIVER
M:	Mauro Carvalho Chehab <mchehab@osg.samsung.com>
L:	linux-media@vger.kernel.org
W:	http://linuxtv.org
T:	git git://linuxtv.org/media_tree.git
S:	Odd fixes
F:	drivers/media/common/siano/
F:	drivers/media/usb/siano/
F:	drivers/media/usb/siano/
F:	drivers/media/mmc/siano/

SIMPLEFB FB DRIVER
M:	Hans de Goede <hdegoede@redhat.com>
L:	linux-fbdev@vger.kernel.org
S:	Maintained
F:	Documentation/devicetree/bindings/display/simple-framebuffer.txt
F:	drivers/video/fbdev/simplefb.c
F:	include/linux/platform_data/simplefb.h

SH_VEU V4L2 MEM2MEM DRIVER
L:	linux-media@vger.kernel.org
S:	Orphan
F:	drivers/media/platform/sh_veu.c

SH_VOU V4L2 OUTPUT DRIVER
L:	linux-media@vger.kernel.org
S:	Orphan
F:	drivers/media/platform/sh_vou.c
F:	include/media/sh_vou.h

SIMPLE FIRMWARE INTERFACE (SFI)
M:	Len Brown <lenb@kernel.org>
L:	sfi-devel@simplefirmware.org
W:	http://simplefirmware.org/
T:	git git://git.kernel.org/pub/scm/linux/kernel/git/lenb/linux-sfi-2.6.git
S:	Supported
F:	arch/x86/platform/sfi/
F:	drivers/sfi/
F:	include/linux/sfi*.h

SIMTEC EB110ATX (Chalice CATS)
P:	Ben Dooks
P:	Vincent Sanders <vince@simtec.co.uk>
M:	Simtec Linux Team <linux@simtec.co.uk>
W:	http://www.simtec.co.uk/products/EB110ATX/
S:	Supported

SIMTEC EB2410ITX (BAST)
P:	Ben Dooks
P:	Vincent Sanders <vince@simtec.co.uk>
M:	Simtec Linux Team <linux@simtec.co.uk>
W:	http://www.simtec.co.uk/products/EB2410ITX/
S:	Supported
F:	arch/arm/mach-s3c24xx/mach-bast.c
F:	arch/arm/mach-s3c24xx/bast-ide.c
F:	arch/arm/mach-s3c24xx/bast-irq.c

TI DAVINCI MACHINE SUPPORT
M:	Sekhar Nori <nsekhar@ti.com>
M:	Kevin Hilman <khilman@deeprootsystems.com>
T:	git git://gitorious.org/linux-davinci/linux-davinci.git
Q:	http://patchwork.kernel.org/project/linux-davinci/list/
S:	Supported
F:	arch/arm/mach-davinci/
F:	drivers/i2c/busses/i2c-davinci.c

TI DAVINCI SERIES MEDIA DRIVER
M:	"Lad, Prabhakar" <prabhakar.csengg@gmail.com>
L:	linux-media@vger.kernel.org
W:	http://linuxtv.org/
Q:	http://patchwork.linuxtv.org/project/linux-media/list/
T:	git git://linuxtv.org/mhadli/v4l-dvb-davinci_devices.git
S:	Maintained
F:	drivers/media/platform/davinci/
F:	include/media/davinci/

TI AM437X VPFE DRIVER
M:	"Lad, Prabhakar" <prabhakar.csengg@gmail.com>
L:	linux-media@vger.kernel.org
W:	http://linuxtv.org/
Q:	http://patchwork.linuxtv.org/project/linux-media/list/
T:	git git://linuxtv.org/mhadli/v4l-dvb-davinci_devices.git
S:	Maintained
F:	drivers/media/platform/am437x/

OV2659 OMNIVISION SENSOR DRIVER
M:	"Lad, Prabhakar" <prabhakar.csengg@gmail.com>
L:	linux-media@vger.kernel.org
W:	http://linuxtv.org/
Q:	http://patchwork.linuxtv.org/project/linux-media/list/
T:	git git://linuxtv.org/mhadli/v4l-dvb-davinci_devices.git
S:	Maintained
F:	drivers/media/i2c/ov2659.c
F:	include/media/ov2659.h

SILICON MOTION SM712 FRAME BUFFER DRIVER
M:	Sudip Mukherjee <sudipm.mukherjee@gmail.com>
M:	Teddy Wang <teddy.wang@siliconmotion.com>
M:	Sudip Mukherjee <sudip@vectorindia.org>
L:	linux-fbdev@vger.kernel.org
S:	Maintained
F:	drivers/video/fbdev/sm712*
F:	Documentation/fb/sm712fb.txt

SIS 190 ETHERNET DRIVER
M:	Francois Romieu <romieu@fr.zoreil.com>
L:	netdev@vger.kernel.org
S:	Maintained
F:	drivers/net/ethernet/sis/sis190.c

SIS 900/7016 FAST ETHERNET DRIVER
M:	Daniele Venzano <venza@brownhat.org>
W:	http://www.brownhat.org/sis900.html
L:	netdev@vger.kernel.org
S:	Maintained
F:	drivers/net/ethernet/sis/sis900.*

SIS FRAMEBUFFER DRIVER
M:	Thomas Winischhofer <thomas@winischhofer.net>
W:	http://www.winischhofer.net/linuxsisvga.shtml
S:	Maintained
F:	Documentation/fb/sisfb.txt
F:	drivers/video/fbdev/sis/
F:	include/video/sisfb.h

SIS USB2VGA DRIVER
M:	Thomas Winischhofer <thomas@winischhofer.net>
W:	http://www.winischhofer.at/linuxsisusbvga.shtml
S:	Maintained
F:	drivers/usb/misc/sisusbvga/

SLAB ALLOCATOR
M:	Christoph Lameter <cl@linux.com>
M:	Pekka Enberg <penberg@kernel.org>
M:	David Rientjes <rientjes@google.com>
M:	Joonsoo Kim <iamjoonsoo.kim@lge.com>
M:	Andrew Morton <akpm@linux-foundation.org>
L:	linux-mm@kvack.org
S:	Maintained
F:	include/linux/sl?b*.h
F:	mm/sl?b*

SLEEPABLE READ-COPY UPDATE (SRCU)
M:	Lai Jiangshan <jiangshanlai@gmail.com>
M:	"Paul E. McKenney" <paulmck@linux.vnet.ibm.com>
M:	Josh Triplett <josh@joshtriplett.org>
R:	Steven Rostedt <rostedt@goodmis.org>
R:	Mathieu Desnoyers <mathieu.desnoyers@efficios.com>
L:	linux-kernel@vger.kernel.org
W:	http://www.rdrop.com/users/paulmck/RCU/
S:	Supported
T:	git git://git.kernel.org/pub/scm/linux/kernel/git/paulmck/linux-rcu.git
F:	include/linux/srcu.h
F:	kernel/rcu/srcu.c

SMACK SECURITY MODULE
M:	Casey Schaufler <casey@schaufler-ca.com>
L:	linux-security-module@vger.kernel.org
W:	http://schaufler-ca.com
T:	git git://git.gitorious.org/smack-next/kernel.git
S:	Maintained
F:	Documentation/security/Smack.txt
F:	security/smack/

DRIVERS FOR ADAPTIVE VOLTAGE SCALING (AVS)
M:	Kevin Hilman <khilman@kernel.org>
M:	Nishanth Menon <nm@ti.com>
S:	Maintained
F:	drivers/power/avs/
F:	include/linux/power/smartreflex.h
L:	linux-pm@vger.kernel.org

SMC91x ETHERNET DRIVER
M:	Nicolas Pitre <nico@fluxnic.net>
S:	Odd Fixes
F:	drivers/net/ethernet/smsc/smc91x.*

SMIA AND SMIA++ IMAGE SENSOR DRIVER
M:	Sakari Ailus <sakari.ailus@iki.fi>
L:	linux-media@vger.kernel.org
S:	Maintained
F:	drivers/media/i2c/smiapp/
F:	include/media/smiapp.h
F:	drivers/media/i2c/smiapp-pll.c
F:	drivers/media/i2c/smiapp-pll.h
F:	include/uapi/linux/smiapp.h
F:	Documentation/devicetree/bindings/media/i2c/nokia,smia.txt

SMM665 HARDWARE MONITOR DRIVER
M:	Guenter Roeck <linux@roeck-us.net>
L:	lm-sensors@lm-sensors.org
S:	Maintained
F:	Documentation/hwmon/smm665
F:	drivers/hwmon/smm665.c

SMSC EMC2103 HARDWARE MONITOR DRIVER
M:	Steve Glendinning <steve.glendinning@shawell.net>
L:	lm-sensors@lm-sensors.org
S:	Maintained
F:	Documentation/hwmon/emc2103
F:	drivers/hwmon/emc2103.c

SMSC SCH5627 HARDWARE MONITOR DRIVER
M:	Hans de Goede <hdegoede@redhat.com>
L:	lm-sensors@lm-sensors.org
S:	Supported
F:	Documentation/hwmon/sch5627
F:	drivers/hwmon/sch5627.c

SMSC47B397 HARDWARE MONITOR DRIVER
M:	Jean Delvare <jdelvare@suse.com>
L:	lm-sensors@lm-sensors.org
S:	Maintained
F:	Documentation/hwmon/smsc47b397
F:	drivers/hwmon/smsc47b397.c

SMSC911x ETHERNET DRIVER
M:	Steve Glendinning <steve.glendinning@shawell.net>
L:	netdev@vger.kernel.org
S:	Maintained
F:	include/linux/smsc911x.h
F:	drivers/net/ethernet/smsc/smsc911x.*

SMSC9420 PCI ETHERNET DRIVER
M:	Steve Glendinning <steve.glendinning@shawell.net>
L:	netdev@vger.kernel.org
S:	Maintained
F:	drivers/net/ethernet/smsc/smsc9420.*

SMSC UFX6000 and UFX7000 USB to VGA DRIVER
M:	Steve Glendinning <steve.glendinning@shawell.net>
L:	linux-fbdev@vger.kernel.org
S:	Maintained
F:	drivers/video/fbdev/smscufx.c

SOC-CAMERA V4L2 SUBSYSTEM
M:	Guennadi Liakhovetski <g.liakhovetski@gmx.de>
L:	linux-media@vger.kernel.org
T:	git git://linuxtv.org/media_tree.git
S:	Maintained
F:	include/media/soc*
F:	drivers/media/i2c/soc_camera/
F:	drivers/media/platform/soc_camera/

SOEKRIS NET48XX LED SUPPORT
M:	Chris Boot <bootc@bootc.net>
S:	Maintained
F:	drivers/leds/leds-net48xx.c

SOFTLOGIC 6x10 MPEG CODEC
M:	Bluecherry Maintainers <maintainers@bluecherrydvr.com>
M:	Andrey Utkin <andrey.utkin@corp.bluecherry.net>
M:	Andrey Utkin <andrey.krieger.utkin@gmail.com>
M:	Ismael Luceno <ismael@iodev.co.uk>
L:	linux-media@vger.kernel.org
S:	Supported
F:	drivers/media/pci/solo6x10/

SOFTWARE RAID (Multiple Disks) SUPPORT
M:	Neil Brown <neilb@suse.com>
L:	linux-raid@vger.kernel.org
S:	Supported
F:	drivers/md/
F:	include/linux/raid/
F:	include/uapi/linux/raid/

SONIC NETWORK DRIVER
M:	Thomas Bogendoerfer <tsbogend@alpha.franken.de>
L:	netdev@vger.kernel.org
S:	Maintained
F:	drivers/net/ethernet/natsemi/sonic.*

SONICS SILICON BACKPLANE DRIVER (SSB)
M:	Michael Buesch <m@bues.ch>
L:	netdev@vger.kernel.org
S:	Maintained
F:	drivers/ssb/
F:	include/linux/ssb/

SONY VAIO CONTROL DEVICE DRIVER
M:	Mattia Dongili <malattia@linux.it>
L:	platform-driver-x86@vger.kernel.org
W:	http://www.linux.it/~malattia/wiki/index.php/Sony_drivers
S:	Maintained
F:	Documentation/laptops/sony-laptop.txt
F:	drivers/char/sonypi.c
F:	drivers/platform/x86/sony-laptop.c
F:	include/linux/sony-laptop.h

SONY MEMORYSTICK CARD SUPPORT
M:	Alex Dubov <oakad@yahoo.com>
W:	http://tifmxx.berlios.de/
S:	Maintained
F:	drivers/memstick/host/tifm_ms.c

SONY MEMORYSTICK STANDARD SUPPORT
M:	Maxim Levitsky <maximlevitsky@gmail.com>
S:	Maintained
F:	drivers/memstick/core/ms_block.*

SOUND
M:	Jaroslav Kysela <perex@perex.cz>
M:	Takashi Iwai <tiwai@suse.com>
L:	alsa-devel@alsa-project.org (moderated for non-subscribers)
W:	http://www.alsa-project.org/
T:	git git://git.kernel.org/pub/scm/linux/kernel/git/tiwai/sound.git
T:	git git://git.alsa-project.org/alsa-kernel.git
Q:	http://patchwork.kernel.org/project/alsa-devel/list/
S:	Maintained
F:	Documentation/sound/
F:	include/sound/
F:	include/uapi/sound/
F:	sound/

SOUND - COMPRESSED AUDIO
M:	Vinod Koul <vinod.koul@intel.com>
L:	alsa-devel@alsa-project.org (moderated for non-subscribers)
T:	git git://git.kernel.org/pub/scm/linux/kernel/git/tiwai/sound.git
S:	Supported
F:	Documentation/sound/alsa/compress_offload.txt
F:	include/sound/compress_driver.h
F:	include/uapi/sound/compress_*
F:	sound/core/compress_offload.c
F:	sound/soc/soc-compress.c

SOUND - SOC LAYER / DYNAMIC AUDIO POWER MANAGEMENT (ASoC)
M:	Liam Girdwood <lgirdwood@gmail.com>
M:	Mark Brown <broonie@kernel.org>
T:	git git://git.kernel.org/pub/scm/linux/kernel/git/broonie/sound.git
L:	alsa-devel@alsa-project.org (moderated for non-subscribers)
W:	http://alsa-project.org/main/index.php/ASoC
S:	Supported
F:	Documentation/sound/alsa/soc/
F:	sound/soc/
F:	include/sound/soc*

SOUND - DMAENGINE HELPERS
M:	Lars-Peter Clausen <lars@metafoo.de>
S:	Supported
F:	include/sound/dmaengine_pcm.h
F:	sound/core/pcm_dmaengine.c
F:	sound/soc/soc-generic-dmaengine-pcm.c

SP2 MEDIA DRIVER
M:	Olli Salonen <olli.salonen@iki.fi>
L:	linux-media@vger.kernel.org
W:	http://linuxtv.org/
Q:	http://patchwork.linuxtv.org/project/linux-media/list/
S:	Maintained
F:	drivers/media/dvb-frontends/sp2*

SPARC + UltraSPARC (sparc/sparc64)
M:	"David S. Miller" <davem@davemloft.net>
L:	sparclinux@vger.kernel.org
Q:	http://patchwork.ozlabs.org/project/sparclinux/list/
T:	git git://git.kernel.org/pub/scm/linux/kernel/git/davem/sparc.git
T:	git git://git.kernel.org/pub/scm/linux/kernel/git/davem/sparc-next.git
S:	Maintained
F:	arch/sparc/
F:	drivers/sbus/

SPARC SERIAL DRIVERS
M:	"David S. Miller" <davem@davemloft.net>
L:	sparclinux@vger.kernel.org
T:	git git://git.kernel.org/pub/scm/linux/kernel/git/davem/sparc.git
T:	git git://git.kernel.org/pub/scm/linux/kernel/git/davem/sparc-next.git
S:	Maintained
F:	include/linux/sunserialcore.h
F:	drivers/tty/serial/suncore.c
F:	drivers/tty/serial/sunhv.c
F:	drivers/tty/serial/sunsab.c
F:	drivers/tty/serial/sunsab.h
F:	drivers/tty/serial/sunsu.c
F:	drivers/tty/serial/sunzilog.c
F:	drivers/tty/serial/sunzilog.h

SPARSE CHECKER
M:	"Christopher Li" <sparse@chrisli.org>
L:	linux-sparse@vger.kernel.org
W:	https://sparse.wiki.kernel.org/
T:	git git://git.kernel.org/pub/scm/devel/sparse/sparse.git
T:	git git://git.kernel.org/pub/scm/devel/sparse/chrisl/sparse.git
S:	Maintained
F:	include/linux/compiler.h

SPEAR PLATFORM SUPPORT
M:	Viresh Kumar <vireshk@kernel.org>
M:	Shiraz Hashim <shiraz.linux.kernel@gmail.com>
L:	spear-devel@list.st.com
L:	linux-arm-kernel@lists.infradead.org (moderated for non-subscribers)
W:	http://www.st.com/spear
S:	Maintained
F:	arch/arm/mach-spear/

SPEAR CLOCK FRAMEWORK SUPPORT
M:	Viresh Kumar <vireshk@kernel.org>
L:	spear-devel@list.st.com
L:	linux-arm-kernel@lists.infradead.org (moderated for non-subscribers)
W:	http://www.st.com/spear
S:	Maintained
F:	drivers/clk/spear/

SPI SUBSYSTEM
M:	Mark Brown <broonie@kernel.org>
L:	linux-spi@vger.kernel.org
T:	git git://git.kernel.org/pub/scm/linux/kernel/git/broonie/spi.git
Q:	http://patchwork.kernel.org/project/spi-devel-general/list/
S:	Maintained
F:	Documentation/spi/
F:	drivers/spi/
F:	include/linux/spi/
F:	include/uapi/linux/spi/

SPIDERNET NETWORK DRIVER for CELL
M:	Ishizaki Kou <kou.ishizaki@toshiba.co.jp>
L:	netdev@vger.kernel.org
S:	Supported
F:	Documentation/networking/spider_net.txt
F:	drivers/net/ethernet/toshiba/spider_net*

SPU FILE SYSTEM
M:	Jeremy Kerr <jk@ozlabs.org>
L:	linuxppc-dev@lists.ozlabs.org
W:	http://www.ibm.com/developerworks/power/cell/
S:	Supported
F:	Documentation/filesystems/spufs.txt
F:	arch/powerpc/platforms/cell/spufs/

SQUASHFS FILE SYSTEM
M:	Phillip Lougher <phillip@squashfs.org.uk>
L:	squashfs-devel@lists.sourceforge.net (subscribers-only)
W:	http://squashfs.org.uk
S:	Maintained
F:	Documentation/filesystems/squashfs.txt
F:	fs/squashfs/

SRM (Alpha) environment access
M:	Jan-Benedict Glaw <jbglaw@lug-owl.de>
S:	Maintained
F:	arch/alpha/kernel/srm_env.c

STABLE BRANCH
M:	Greg Kroah-Hartman <gregkh@linuxfoundation.org>
L:	stable@vger.kernel.org
S:	Supported
F:	Documentation/stable_kernel_rules.txt

STAGING SUBSYSTEM
M:	Greg Kroah-Hartman <gregkh@linuxfoundation.org>
T:	git git://git.kernel.org/pub/scm/linux/kernel/git/gregkh/staging.git
L:	devel@driverdev.osuosl.org
S:	Supported
F:	drivers/staging/

STAGING - COMEDI
M:	Ian Abbott <abbotti@mev.co.uk>
M:	H Hartley Sweeten <hsweeten@visionengravers.com>
S:	Odd Fixes
F:	drivers/staging/comedi/

STAGING - FLARION FT1000 DRIVERS
M:	Marek Belisko <marek.belisko@gmail.com>
S:	Odd Fixes
F:	drivers/staging/ft1000/

STAGING - INDUSTRIAL IO
M:	Jonathan Cameron <jic23@kernel.org>
L:	linux-iio@vger.kernel.org
S:	Odd Fixes
F:	drivers/staging/iio/

STAGING - LIRC (LINUX INFRARED REMOTE CONTROL) DRIVERS
M:	Jarod Wilson <jarod@wilsonet.com>
W:	http://www.lirc.org/
S:	Odd Fixes
F:	drivers/staging/media/lirc/

STAGING - LUSTRE PARALLEL FILESYSTEM
M:	Oleg Drokin <oleg.drokin@intel.com>
M:	Andreas Dilger <andreas.dilger@intel.com>
L:	lustre-devel@lists.lustre.org (moderated for non-subscribers)
W:	http://wiki.lustre.org/
S:	Maintained
F:	drivers/staging/lustre

STAGING - NVIDIA COMPLIANT EMBEDDED CONTROLLER INTERFACE (nvec)
M:	Marc Dietrich <marvin24@gmx.de>
L:	ac100@lists.launchpad.net (moderated for non-subscribers)
L:	linux-tegra@vger.kernel.org
S:	Maintained
F:	drivers/staging/nvec/

STAGING - OLPC SECONDARY DISPLAY CONTROLLER (DCON)
M:	Jens Frederich <jfrederich@gmail.com>
M:	Daniel Drake <dsd@laptop.org>
M:	Jon Nettleton <jon.nettleton@gmail.com>
W:	http://wiki.laptop.org/go/DCON
S:	Maintained
F:	drivers/staging/olpc_dcon/

STAGING - PARALLEL LCD/KEYPAD PANEL DRIVER
M:	Willy Tarreau <willy@meta-x.org>
S:	Odd Fixes
F:	drivers/staging/panel/

STAGING - REALTEK RTL8712U DRIVERS
M:	Larry Finger <Larry.Finger@lwfinger.net>
M:	Florian Schilhabel <florian.c.schilhabel@googlemail.com>.
S:	Odd Fixes
F:	drivers/staging/rtl8712/

STAGING - REALTEK RTL8723U WIRELESS DRIVER
M:	Larry Finger <Larry.Finger@lwfinger.net>
M:	Jes Sorensen <Jes.Sorensen@redhat.com>
L:	linux-wireless@vger.kernel.org
S:	Maintained
F:	drivers/staging/rtl8723au/

STAGING - SILICON MOTION SM750 FRAME BUFFER DRIVER
M:	Sudip Mukherjee <sudipm.mukherjee@gmail.com>
M:	Teddy Wang <teddy.wang@siliconmotion.com>
M:	Sudip Mukherjee <sudip@vectorindia.org>
L:	linux-fbdev@vger.kernel.org
S:	Maintained
F:	drivers/staging/sm750fb/

STAGING - SLICOSS
M:	Lior Dotan <liodot@gmail.com>
M:	Christopher Harrer <charrer@alacritech.com>
S:	Odd Fixes
F:	drivers/staging/slicoss/

STAGING - SPEAKUP CONSOLE SPEECH DRIVER
M:	William Hubbs <w.d.hubbs@gmail.com>
M:	Chris Brannon <chris@the-brannons.com>
M:	Kirk Reiser <kirk@reisers.ca>
M:	Samuel Thibault <samuel.thibault@ens-lyon.org>
L:	speakup@linux-speakup.org
W:	http://www.linux-speakup.org/
S:	Odd Fixes
F:	drivers/staging/speakup/

STAGING - VIA VT665X DRIVERS
M:	Forest Bond <forest@alittletooquiet.net>
S:	Odd Fixes
F:	drivers/staging/vt665?/

STAGING - WILC1000 WIFI DRIVER
M:	Johnny Kim <johnny.kim@atmel.com>
M:	Austin Shin <austin.shin@atmel.com>
M:	Chris Park <chris.park@atmel.com>
M:	Tony Cho <tony.cho@atmel.com>
M:	Glen Lee <glen.lee@atmel.com>
M:	Leo Kim <leo.kim@atmel.com>
L:	linux-wireless@vger.kernel.org
S:	Supported
F:	drivers/staging/wilc1000/

STAGING - XGI Z7,Z9,Z11 PCI DISPLAY DRIVER
M:	Arnaud Patard <arnaud.patard@rtp-net.org>
S:	Odd Fixes
F:	drivers/staging/xgifb/

HFI1 DRIVER
M:	Mike Marciniszyn <infinipath@intel.com>
L:	linux-rdma@vger.kernel.org
S:	Supported
F:	drivers/staging/rdma/hfi1

STARFIRE/DURALAN NETWORK DRIVER
M:	Ion Badulescu <ionut@badula.org>
S:	Odd Fixes
F:	drivers/net/ethernet/adaptec/starfire*

SUN3/3X
M:	Sam Creasey <sammy@sammy.net>
W:	http://sammy.net/sun3/
S:	Maintained
F:	arch/m68k/kernel/*sun3*
F:	arch/m68k/sun3*/
F:	arch/m68k/include/asm/sun3*
F:	drivers/net/ethernet/i825xx/sun3*

SUN4I LOW RES ADC ATTACHED TABLET KEYS DRIVER
M:	Hans de Goede <hdegoede@redhat.com>
L:	linux-input@vger.kernel.org
S:	Maintained
F:	Documentation/devicetree/bindings/input/sun4i-lradc-keys.txt
F:	drivers/input/keyboard/sun4i-lradc-keys.c

SUNDANCE NETWORK DRIVER
M:	Denis Kirjanov <kda@linux-powerpc.org>
L:	netdev@vger.kernel.org
S:	Maintained
F:	drivers/net/ethernet/dlink/sundance.c

SUPERH
L:	linux-sh@vger.kernel.org
Q:	http://patchwork.kernel.org/project/linux-sh/list/
S:	Orphan
F:	Documentation/sh/
F:	arch/sh/
F:	drivers/sh/

SUSPEND TO RAM
M:	"Rafael J. Wysocki" <rjw@rjwysocki.net>
M:	Len Brown <len.brown@intel.com>
M:	Pavel Machek <pavel@ucw.cz>
L:	linux-pm@vger.kernel.org
S:	Supported
F:	Documentation/power/
F:	arch/x86/kernel/acpi/
F:	drivers/base/power/
F:	kernel/power/
F:	include/linux/suspend.h
F:	include/linux/freezer.h
F:	include/linux/pm.h

SVGA HANDLING
M:	Martin Mares <mj@ucw.cz>
L:	linux-video@atrey.karlin.mff.cuni.cz
S:	Maintained
F:	Documentation/svga.txt
F:	arch/x86/boot/video*

SWIOTLB SUBSYSTEM
M:	Konrad Rzeszutek Wilk <konrad.wilk@oracle.com>
L:	linux-kernel@vger.kernel.org
S:	Supported
F:	lib/swiotlb.c
F:	arch/*/kernel/pci-swiotlb.c
F:	include/linux/swiotlb.h

SWITCHDEV
M:	Jiri Pirko <jiri@resnulli.us>
L:	netdev@vger.kernel.org
S:	Supported
F:	net/switchdev/
F:	include/net/switchdev.h

SYNOPSYS ARC ARCHITECTURE
M:	Vineet Gupta <vgupta@synopsys.com>
L:	linux-snps-arc@lists.infradead.org
S:	Supported
F:	arch/arc/
F:	Documentation/devicetree/bindings/arc/*
F:	Documentation/devicetree/bindings/interrupt-controller/snps,arc*
F:	drivers/tty/serial/arc_uart.c
T:	git git://git.kernel.org/pub/scm/linux/kernel/git/vgupta/arc.git

SYNOPSYS ARC SDP platform support
M:	Alexey Brodkin <abrodkin@synopsys.com>
S:	Supported
F:	arch/arc/plat-axs10x
F:	arch/arc/boot/dts/ax*
F:	Documentation/devicetree/bindings/arc/axs10*

SYSTEM CONFIGURATION (SYSCON)
M:	Lee Jones <lee.jones@linaro.org>
M:	Arnd Bergmann <arnd@arndb.de>
T:	git git://git.kernel.org/pub/scm/linux/kernel/git/lee/mfd.git
S:	Supported
F:	drivers/mfd/syscon.c

SYSV FILESYSTEM
M:	Christoph Hellwig <hch@infradead.org>
S:	Maintained
F:	Documentation/filesystems/sysv-fs.txt
F:	fs/sysv/
F:	include/linux/sysv_fs.h

TARGET SUBSYSTEM
M:	"Nicholas A. Bellinger" <nab@linux-iscsi.org>
L:	linux-scsi@vger.kernel.org
L:	target-devel@vger.kernel.org
W:	http://www.linux-iscsi.org
W:	http://groups.google.com/group/linux-iscsi-target-dev
T:	git git://git.kernel.org/pub/scm/linux/kernel/git/nab/target-pending.git master
S:	Supported
F:	drivers/target/
F:	include/target/
F:	Documentation/target/

TASKSTATS STATISTICS INTERFACE
M:	Balbir Singh <bsingharora@gmail.com>
S:	Maintained
F:	Documentation/accounting/taskstats*
F:	include/linux/taskstats*
F:	kernel/taskstats.c

TC CLASSIFIER
M:	Jamal Hadi Salim <jhs@mojatatu.com>
L:	netdev@vger.kernel.org
S:	Maintained
F:	include/net/pkt_cls.h
F:	include/uapi/linux/pkt_cls.h
F:	net/sched/

TCP LOW PRIORITY MODULE
M:	"Wong Hoi Sing, Edison" <hswong3i@gmail.com>
M:	"Hung Hing Lun, Mike" <hlhung3i@gmail.com>
W:	http://tcp-lp-mod.sourceforge.net/
S:	Maintained
F:	net/ipv4/tcp_lp.c

TDA10071 MEDIA DRIVER
M:	Antti Palosaari <crope@iki.fi>
L:	linux-media@vger.kernel.org
W:	http://linuxtv.org/
W:	http://palosaari.fi/linux/
Q:	http://patchwork.linuxtv.org/project/linux-media/list/
T:	git git://linuxtv.org/anttip/media_tree.git
S:	Maintained
F:	drivers/media/dvb-frontends/tda10071*

TDA18212 MEDIA DRIVER
M:	Antti Palosaari <crope@iki.fi>
L:	linux-media@vger.kernel.org
W:	http://linuxtv.org/
W:	http://palosaari.fi/linux/
Q:	http://patchwork.linuxtv.org/project/linux-media/list/
T:	git git://linuxtv.org/anttip/media_tree.git
S:	Maintained
F:	drivers/media/tuners/tda18212*

TDA18218 MEDIA DRIVER
M:	Antti Palosaari <crope@iki.fi>
L:	linux-media@vger.kernel.org
W:	http://linuxtv.org/
W:	http://palosaari.fi/linux/
Q:	http://patchwork.linuxtv.org/project/linux-media/list/
T:	git git://linuxtv.org/anttip/media_tree.git
S:	Maintained
F:	drivers/media/tuners/tda18218*

TDA18271 MEDIA DRIVER
M:	Michael Krufky <mkrufky@linuxtv.org>
L:	linux-media@vger.kernel.org
W:	http://linuxtv.org/
W:	http://github.com/mkrufky
Q:	http://patchwork.linuxtv.org/project/linux-media/list/
T:	git git://linuxtv.org/mkrufky/tuners.git
S:	Maintained
F:	drivers/media/tuners/tda18271*

TDA827x MEDIA DRIVER
M:	Michael Krufky <mkrufky@linuxtv.org>
L:	linux-media@vger.kernel.org
W:	http://linuxtv.org/
W:	http://github.com/mkrufky
Q:	http://patchwork.linuxtv.org/project/linux-media/list/
T:	git git://linuxtv.org/mkrufky/tuners.git
S:	Maintained
F:	drivers/media/tuners/tda8290.*

TDA8290 MEDIA DRIVER
M:	Michael Krufky <mkrufky@linuxtv.org>
L:	linux-media@vger.kernel.org
W:	http://linuxtv.org/
W:	http://github.com/mkrufky
Q:	http://patchwork.linuxtv.org/project/linux-media/list/
T:	git git://linuxtv.org/mkrufky/tuners.git
S:	Maintained
F:	drivers/media/tuners/tda8290.*

TDA9840 MEDIA DRIVER
M:	Hans Verkuil <hverkuil@xs4all.nl>
L:	linux-media@vger.kernel.org
T:	git git://linuxtv.org/media_tree.git
W:	http://linuxtv.org
S:	Maintained
F:	drivers/media/i2c/tda9840*

TEA5761 TUNER DRIVER
M:	Mauro Carvalho Chehab <mchehab@osg.samsung.com>
L:	linux-media@vger.kernel.org
W:	http://linuxtv.org
T:	git git://linuxtv.org/media_tree.git
S:	Odd fixes
F:	drivers/media/tuners/tea5761.*

TEA5767 TUNER DRIVER
M:	Mauro Carvalho Chehab <mchehab@osg.samsung.com>
L:	linux-media@vger.kernel.org
W:	http://linuxtv.org
T:	git git://linuxtv.org/media_tree.git
S:	Maintained
F:	drivers/media/tuners/tea5767.*

TEA6415C MEDIA DRIVER
M:	Hans Verkuil <hverkuil@xs4all.nl>
L:	linux-media@vger.kernel.org
T:	git git://linuxtv.org/media_tree.git
W:	http://linuxtv.org
S:	Maintained
F:	drivers/media/i2c/tea6415c*

TEA6420 MEDIA DRIVER
M:	Hans Verkuil <hverkuil@xs4all.nl>
L:	linux-media@vger.kernel.org
T:	git git://linuxtv.org/media_tree.git
W:	http://linuxtv.org
S:	Maintained
F:	drivers/media/i2c/tea6420*

TEAM DRIVER
M:	Jiri Pirko <jiri@resnulli.us>
L:	netdev@vger.kernel.org
S:	Supported
F:	drivers/net/team/
F:	include/linux/if_team.h
F:	include/uapi/linux/if_team.h

TECHNOLOGIC SYSTEMS TS-5500 PLATFORM SUPPORT
M:	"Savoir-faire Linux Inc." <kernel@savoirfairelinux.com>
S:	Maintained
F:	arch/x86/platform/ts5500/

TECHNOTREND USB IR RECEIVER
M:	Sean Young <sean@mess.org>
L:	linux-media@vger.kernel.org
S:	Maintained
F:	drivers/media/rc/ttusbir.c

TEGRA ARCHITECTURE SUPPORT
M:	Stephen Warren <swarren@wwwdotorg.org>
M:	Thierry Reding <thierry.reding@gmail.com>
M:	Alexandre Courbot <gnurou@gmail.com>
L:	linux-tegra@vger.kernel.org
Q:	http://patchwork.ozlabs.org/project/linux-tegra/list/
T:	git git://git.kernel.org/pub/scm/linux/kernel/git/tegra/linux.git
S:	Supported
N:	[^a-z]tegra

TEGRA CLOCK DRIVER
M:	Peter De Schrijver <pdeschrijver@nvidia.com>
M:	Prashant Gaikwad <pgaikwad@nvidia.com>
S:	Supported
F:	drivers/clk/tegra/

TEGRA DMA DRIVER
M:	Laxman Dewangan <ldewangan@nvidia.com>
S:	Supported
F:	drivers/dma/tegra20-apb-dma.c

TEGRA I2C DRIVER
M:	Laxman Dewangan <ldewangan@nvidia.com>
S:	Supported
F:	drivers/i2c/busses/i2c-tegra.c

TEGRA IOMMU DRIVERS
M:	Hiroshi Doyu <hdoyu@nvidia.com>
S:	Supported
F:	drivers/iommu/tegra*

TEGRA KBC DRIVER
M:	Rakesh Iyer <riyer@nvidia.com>
M:	Laxman Dewangan <ldewangan@nvidia.com>
S:	Supported
F:	drivers/input/keyboard/tegra-kbc.c

TEGRA PWM DRIVER
M:	Thierry Reding <thierry.reding@gmail.com>
S:	Supported
F:	drivers/pwm/pwm-tegra.c

TEGRA SERIAL DRIVER
M:	Laxman Dewangan <ldewangan@nvidia.com>
S:	Supported
F:	drivers/tty/serial/serial-tegra.c

TEGRA SPI DRIVER
M:	Laxman Dewangan <ldewangan@nvidia.com>
S:	Supported
F:	drivers/spi/spi-tegra*

TEHUTI ETHERNET DRIVER
M:	Andy Gospodarek <andy@greyhouse.net>
L:	netdev@vger.kernel.org
S:	Supported
F:	drivers/net/ethernet/tehuti/*

Telecom Clock Driver for MCPL0010
M:	Mark Gross <mark.gross@intel.com>
S:	Supported
F:	drivers/char/tlclk.c

TENSILICA XTENSA PORT (xtensa)
M:	Chris Zankel <chris@zankel.net>
M:	Max Filippov <jcmvbkbc@gmail.com>
L:	linux-xtensa@linux-xtensa.org
S:	Maintained
F:	arch/xtensa/
F:	drivers/irqchip/irq-xtensa-*

THANKO'S RAREMONO AM/FM/SW RADIO RECEIVER USB DRIVER
M:	Hans Verkuil <hverkuil@xs4all.nl>
L:	linux-media@vger.kernel.org
T:	git git://linuxtv.org/media_tree.git
W:	http://linuxtv.org
S:	Maintained
F:	drivers/media/radio/radio-raremono.c

THERMAL
M:	Zhang Rui <rui.zhang@intel.com>
M:	Eduardo Valentin <edubezval@gmail.com>
L:	linux-pm@vger.kernel.org
T:	git git://git.kernel.org/pub/scm/linux/kernel/git/rzhang/linux.git
T:	git git://git.kernel.org/pub/scm/linux/kernel/git/evalenti/linux-soc-thermal.git
Q:	https://patchwork.kernel.org/project/linux-pm/list/
S:	Supported
F:	drivers/thermal/
F:	include/linux/thermal.h
F:	include/uapi/linux/thermal.h
F:	include/linux/cpu_cooling.h
F:	Documentation/devicetree/bindings/thermal/

THERMAL/CPU_COOLING
M:	Amit Daniel Kachhap <amit.kachhap@gmail.com>
M:	Viresh Kumar <viresh.kumar@linaro.org>
M:	Javi Merino <javi.merino@arm.com>
L:	linux-pm@vger.kernel.org
S:	Supported
F:	Documentation/thermal/cpu-cooling-api.txt
F:	drivers/thermal/cpu_cooling.c
F:	include/linux/cpu_cooling.h

THINGM BLINK(1) USB RGB LED DRIVER
M:	Vivien Didelot <vivien.didelot@savoirfairelinux.com>
S:	Maintained
F:	drivers/hid/hid-thingm.c

THINKPAD ACPI EXTRAS DRIVER
M:	Henrique de Moraes Holschuh <ibm-acpi@hmh.eng.br>
L:	ibm-acpi-devel@lists.sourceforge.net
L:	platform-driver-x86@vger.kernel.org
W:	http://ibm-acpi.sourceforge.net
W:	http://thinkwiki.org/wiki/Ibm-acpi
T:	git git://repo.or.cz/linux-2.6/linux-acpi-2.6/ibm-acpi-2.6.git
S:	Maintained
F:	drivers/platform/x86/thinkpad_acpi.c

TI BANDGAP AND THERMAL DRIVER
M:	Eduardo Valentin <edubezval@gmail.com>
L:	linux-pm@vger.kernel.org
L:	linux-omap@vger.kernel.org
S:	Maintained
F:	drivers/thermal/ti-soc-thermal/

TI CDCE706 CLOCK DRIVER
M:	Max Filippov <jcmvbkbc@gmail.com>
S:	Maintained
F:	drivers/clk/clk-cdce706.c

TI CLOCK DRIVER
M:	Tero Kristo <t-kristo@ti.com>
L:	linux-omap@vger.kernel.org
S:	Maintained
F:	drivers/clk/ti/
F:	include/linux/clk/ti.h

TI FLASH MEDIA INTERFACE DRIVER
M:	Alex Dubov <oakad@yahoo.com>
S:	Maintained
F:	drivers/misc/tifm*
F:	drivers/mmc/host/tifm_sd.c
F:	include/linux/tifm.h

TI KEYSTONE MULTICORE NAVIGATOR DRIVERS
M:	Santosh Shilimkar <ssantosh@kernel.org>
L:	linux-kernel@vger.kernel.org
L:	linux-arm-kernel@lists.infradead.org (moderated for non-subscribers)
S:	Maintained
F:	drivers/soc/ti/*
T:	git git://git.kernel.org/pub/scm/linux/kernel/git/ssantosh/linux-keystone.git


TI LM49xxx FAMILY ASoC CODEC DRIVERS
M:	M R Swami Reddy <mr.swami.reddy@ti.com>
M:	Vishwas A Deshpande <vishwas.a.deshpande@ti.com>
L:	alsa-devel@alsa-project.org (moderated for non-subscribers)
S:	Maintained
F:	sound/soc/codecs/lm49453*
F:	sound/soc/codecs/isabelle*

TI LP855x BACKLIGHT DRIVER
M:	Milo Kim <milo.kim@ti.com>
S:	Maintained
F:	Documentation/backlight/lp855x-driver.txt
F:	drivers/video/backlight/lp855x_bl.c
F:	include/linux/platform_data/lp855x.h

TI LP8727 CHARGER DRIVER
M:	Milo Kim <milo.kim@ti.com>
S:	Maintained
F:	drivers/power/lp8727_charger.c
F:	include/linux/platform_data/lp8727.h

TI LP8788 MFD DRIVER
M:	Milo Kim <milo.kim@ti.com>
S:	Maintained
F:	drivers/iio/adc/lp8788_adc.c
F:	drivers/leds/leds-lp8788.c
F:	drivers/mfd/lp8788*.c
F:	drivers/power/lp8788-charger.c
F:	drivers/regulator/lp8788-*.c
F:	include/linux/mfd/lp8788*.h

TI NETCP ETHERNET DRIVER
M:	Wingman Kwok <w-kwok2@ti.com>
M:	Murali Karicheri <m-karicheri2@ti.com>
L:	netdev@vger.kernel.org
S:	Maintained
F:	drivers/net/ethernet/ti/netcp*

TI TAS571X FAMILY ASoC CODEC DRIVER
M:	Kevin Cernekee <cernekee@chromium.org>
L:	alsa-devel@alsa-project.org (moderated for non-subscribers)
S:	Odd Fixes
F:	sound/soc/codecs/tas571x*

TI TWL4030 SERIES SOC CODEC DRIVER
M:	Peter Ujfalusi <peter.ujfalusi@ti.com>
L:	alsa-devel@alsa-project.org (moderated for non-subscribers)
S:	Maintained
F:	sound/soc/codecs/twl4030*

TI WILINK WIRELESS DRIVERS
L:	linux-wireless@vger.kernel.org
W:	http://wireless.kernel.org/en/users/Drivers/wl12xx
W:	http://wireless.kernel.org/en/users/Drivers/wl1251
T:	git git://git.kernel.org/pub/scm/linux/kernel/git/luca/wl12xx.git
S:	Orphan
F:	drivers/net/wireless/ti/
F:	include/linux/wl12xx.h

TIPC NETWORK LAYER
M:	Jon Maloy <jon.maloy@ericsson.com>
M:	Ying Xue <ying.xue@windriver.com>
L:	netdev@vger.kernel.org (core kernel code)
L:	tipc-discussion@lists.sourceforge.net (user apps, general discussion)
W:	http://tipc.sourceforge.net/
S:	Maintained
F:	include/uapi/linux/tipc*.h
F:	net/tipc/

TILE ARCHITECTURE
M:	Chris Metcalf <cmetcalf@ezchip.com>
W:	http://www.ezchip.com/scm/
S:	Supported
F:	arch/tile/
F:	drivers/char/tile-srom.c
F:	drivers/edac/tile_edac.c
F:	drivers/net/ethernet/tile/
F:	drivers/rtc/rtc-tile.c
F:	drivers/tty/hvc/hvc_tile.c
F:	drivers/tty/serial/tilegx.c
F:	drivers/usb/host/*-tilegx.c
F:	include/linux/usb/tilegx.h

TLAN NETWORK DRIVER
M:	Samuel Chessman <chessman@tux.org>
L:	tlan-devel@lists.sourceforge.net (subscribers-only)
W:	http://sourceforge.net/projects/tlan/
S:	Maintained
F:	Documentation/networking/tlan.txt
F:	drivers/net/ethernet/ti/tlan.*

TOMOYO SECURITY MODULE
M:	Kentaro Takeda <takedakn@nttdata.co.jp>
M:	Tetsuo Handa <penguin-kernel@I-love.SAKURA.ne.jp>
L:	tomoyo-dev-en@lists.sourceforge.jp (subscribers-only, for developers in English)
L:	tomoyo-users-en@lists.sourceforge.jp (subscribers-only, for users in English)
L:	tomoyo-dev@lists.sourceforge.jp (subscribers-only, for developers in Japanese)
L:	tomoyo-users@lists.sourceforge.jp (subscribers-only, for users in Japanese)
W:	http://tomoyo.sourceforge.jp/
T:	quilt http://svn.sourceforge.jp/svnroot/tomoyo/trunk/2.5.x/tomoyo-lsm/patches/
S:	Maintained
F:	security/tomoyo/

TOPSTAR LAPTOP EXTRAS DRIVER
M:	Herton Ronaldo Krzesinski <herton@canonical.com>
L:	platform-driver-x86@vger.kernel.org
S:	Maintained
F:	drivers/platform/x86/topstar-laptop.c

TOSHIBA ACPI EXTRAS DRIVER
M:	Azael Avalos <coproscefalo@gmail.com>
L:	platform-driver-x86@vger.kernel.org
S:	Maintained
F:	drivers/platform/x86/toshiba_acpi.c

TOSHIBA BLUETOOTH DRIVER
M:	Azael Avalos <coproscefalo@gmail.com>
L:	platform-driver-x86@vger.kernel.org
S:	Maintained
F:	drivers/platform/x86/toshiba_bluetooth.c

TOSHIBA HDD ACTIVE PROTECTION SENSOR DRIVER
M:	Azael Avalos <coproscefalo@gmail.com>
L:	platform-driver-x86@vger.kernel.org
S:	Maintained
F:	drivers/platform/x86/toshiba_haps.c

TOSHIBA WMI HOTKEYS DRIVER
M:	Azael Avalos <coproscefalo@gmail.com>
L:	platform-driver-x86@vger.kernel.org
S:	Maintained
F:	drivers/platform/x86/toshiba-wmi.c

TOSHIBA SMM DRIVER
M:	Jonathan Buzzard <jonathan@buzzard.org.uk>
W:	http://www.buzzard.org.uk/toshiba/
S:	Maintained
F:	drivers/char/toshiba.c
F:	include/linux/toshiba.h
F:	include/uapi/linux/toshiba.h

TOSHIBA TC358743 DRIVER
M:	Mats Randgaard <matrandg@cisco.com>
L:	linux-media@vger.kernel.org
S:	Maintained
F:	drivers/media/i2c/tc358743*
F:	include/media/tc358743.h

TMIO MMC DRIVER
M:	Ian Molton <ian@mnementh.co.uk>
L:	linux-mmc@vger.kernel.org
S:	Maintained
F:	drivers/mmc/host/tmio_mmc*
F:	drivers/mmc/host/sh_mobile_sdhi.c
F:	include/linux/mmc/tmio.h
F:	include/linux/mmc/sh_mobile_sdhi.h

TMP401 HARDWARE MONITOR DRIVER
M:	Guenter Roeck <linux@roeck-us.net>
L:	lm-sensors@lm-sensors.org
S:	Maintained
F:	Documentation/hwmon/tmp401
F:	drivers/hwmon/tmp401.c

TMPFS (SHMEM FILESYSTEM)
M:	Hugh Dickins <hughd@google.com>
L:	linux-mm@kvack.org
S:	Maintained
F:	include/linux/shmem_fs.h
F:	mm/shmem.c

TM6000 VIDEO4LINUX DRIVER
M:	Mauro Carvalho Chehab <mchehab@osg.samsung.com>
L:	linux-media@vger.kernel.org
W:	http://linuxtv.org
T:	git git://linuxtv.org/media_tree.git
S:	Odd fixes
F:	drivers/media/usb/tm6000/

TW68 VIDEO4LINUX DRIVER
M:	Hans Verkuil <hverkuil@xs4all.nl>
L:	linux-media@vger.kernel.org
T:	git git://linuxtv.org/media_tree.git
W:	http://linuxtv.org
S:	Odd Fixes
F:	drivers/media/pci/tw68/

TPM DEVICE DRIVER
M:	Peter Huewe <peterhuewe@gmx.de>
M:	Marcel Selhorst <tpmdd@selhorst.net>
M:	Jarkko Sakkinen <jarkko.sakkinen@linux.intel.com>
R:	Jason Gunthorpe <jgunthorpe@obsidianresearch.com>
W:	http://tpmdd.sourceforge.net
L:	tpmdd-devel@lists.sourceforge.net (moderated for non-subscribers)
Q:	git git://github.com/PeterHuewe/linux-tpmdd.git
T:	https://github.com/PeterHuewe/linux-tpmdd
S:	Maintained
F:	drivers/char/tpm/

TPM IBM_VTPM DEVICE DRIVER
M:	Ashley Lai <ashleydlai@gmail.com>
W:	http://tpmdd.sourceforge.net
L:	tpmdd-devel@lists.sourceforge.net (moderated for non-subscribers)
S:	Maintained
F:	drivers/char/tpm/tpm_ibmvtpm*

TRACING
M:	Steven Rostedt <rostedt@goodmis.org>
M:	Ingo Molnar <mingo@redhat.com>
T:	git git://git.kernel.org/pub/scm/linux/kernel/git/tip/tip.git perf/core
S:	Maintained
F:	Documentation/trace/ftrace.txt
F:	arch/*/*/*/ftrace.h
F:	arch/*/kernel/ftrace.c
F:	include/*/ftrace.h
F:	include/linux/trace*.h
F:	include/trace/
F:	kernel/trace/
F:	tools/testing/selftests/ftrace/

TRIVIAL PATCHES
M:	Jiri Kosina <trivial@kernel.org>
T:	git git://git.kernel.org/pub/scm/linux/kernel/git/jikos/trivial.git
S:	Maintained
K:	^Subject:.*(?i)trivial

TTY LAYER
M:	Greg Kroah-Hartman <gregkh@linuxfoundation.org>
M:	Jiri Slaby <jslaby@suse.com>
S:	Supported
T:	git git://git.kernel.org/pub/scm/linux/kernel/git/gregkh/tty.git
F:	Documentation/serial/
F:	drivers/tty/
F:	drivers/tty/serial/serial_core.c
F:	include/linux/serial_core.h
F:	include/linux/serial.h
F:	include/linux/tty.h
F:	include/uapi/linux/serial_core.h
F:	include/uapi/linux/serial.h
F:	include/uapi/linux/tty.h

TUA9001 MEDIA DRIVER
M:	Antti Palosaari <crope@iki.fi>
L:	linux-media@vger.kernel.org
W:	http://linuxtv.org/
W:	http://palosaari.fi/linux/
Q:	http://patchwork.linuxtv.org/project/linux-media/list/
T:	git git://linuxtv.org/anttip/media_tree.git
S:	Maintained
F:	drivers/media/tuners/tua9001*

TULIP NETWORK DRIVERS
M:	Grant Grundler <grundler@parisc-linux.org>
L:	netdev@vger.kernel.org
S:	Maintained
F:	drivers/net/ethernet/dec/tulip/

TUN/TAP driver
M:	Maxim Krasnyansky <maxk@qti.qualcomm.com>
W:	http://vtun.sourceforge.net/tun
S:	Maintained
F:	Documentation/networking/tuntap.txt
F:	arch/um/os-Linux/drivers/

TURBOCHANNEL SUBSYSTEM
M:	"Maciej W. Rozycki" <macro@linux-mips.org>
M:	Ralf Baechle <ralf@linux-mips.org>
L:	linux-mips@linux-mips.org
Q:	http://patchwork.linux-mips.org/project/linux-mips/list/
S:	Maintained
F:	drivers/tc/
F:	include/linux/tc.h

U14-34F SCSI DRIVER
M:	Dario Ballabio <ballabio_dario@emc.com>
L:	linux-scsi@vger.kernel.org
S:	Maintained
F:	drivers/scsi/u14-34f.c

UBI FILE SYSTEM (UBIFS)
M:	Artem Bityutskiy <dedekind1@gmail.com>
M:	Adrian Hunter <adrian.hunter@intel.com>
L:	linux-mtd@lists.infradead.org
T:	git git://git.infradead.org/ubifs-2.6.git
W:	http://www.linux-mtd.infradead.org/doc/ubifs.html
S:	Maintained
F:	Documentation/filesystems/ubifs.txt
F:	fs/ubifs/

UCLINUX (M68KNOMMU AND COLDFIRE)
M:	Greg Ungerer <gerg@uclinux.org>
W:	http://www.uclinux.org/
L:	linux-m68k@lists.linux-m68k.org
L:	uclinux-dev@uclinux.org  (subscribers-only)
T:	git git://git.kernel.org/pub/scm/linux/kernel/git/gerg/m68knommu.git
S:	Maintained
F:	arch/m68k/coldfire/
F:	arch/m68k/68*/
F:	arch/m68k/*/*_no.*
F:	arch/m68k/include/asm/*_no.*

UDF FILESYSTEM
M:	Jan Kara <jack@suse.com>
S:	Maintained
F:	Documentation/filesystems/udf.txt
F:	fs/udf/

UFS FILESYSTEM
M:	Evgeniy Dushistov <dushistov@mail.ru>
S:	Maintained
F:	Documentation/filesystems/ufs.txt
F:	fs/ufs/

UHID USERSPACE HID IO DRIVER:
M:	David Herrmann <dh.herrmann@googlemail.com>
L:	linux-input@vger.kernel.org
S:	Maintained
F:	drivers/hid/uhid.c
F:	include/uapi/linux/uhid.h

ULTRA-WIDEBAND (UWB) SUBSYSTEM:
L:	linux-usb@vger.kernel.org
S:	Orphan
F:	drivers/uwb/
F:	include/linux/uwb.h
F:	include/linux/uwb/

UNICORE32 ARCHITECTURE:
M:	Guan Xuetao <gxt@mprc.pku.edu.cn>
W:	http://mprc.pku.edu.cn/~guanxuetao/linux
S:	Maintained
T:	git git://github.com/gxt/linux.git
F:	arch/unicore32/

UNIFDEF
M:	Tony Finch <dot@dotat.at>
W:	http://dotat.at/prog/unifdef
S:	Maintained
F:	scripts/unifdef.c

UNIFORM CDROM DRIVER
M:	Jens Axboe <axboe@kernel.dk>
W:	http://www.kernel.dk
S:	Maintained
F:	Documentation/cdrom/
F:	drivers/cdrom/cdrom.c
F:	include/linux/cdrom.h
F:	include/uapi/linux/cdrom.h

UNISYS S-PAR DRIVERS
M:	Benjamin Romer <benjamin.romer@unisys.com>
M:	David Kershner <david.kershner@unisys.com>
L:	sparmaintainer@unisys.com (Unisys internal)
S:	Supported
F:	drivers/staging/unisys/

UNIVERSAL FLASH STORAGE HOST CONTROLLER DRIVER
M:	Vinayak Holikatti <vinholikatti@gmail.com>
L:	linux-scsi@vger.kernel.org
S:	Supported
F:	Documentation/scsi/ufs.txt
F:	drivers/scsi/ufs/

UNSORTED BLOCK IMAGES (UBI)
M:	Artem Bityutskiy <dedekind1@gmail.com>
M:	Richard Weinberger <richard@nod.at>
W:	http://www.linux-mtd.infradead.org/
L:	linux-mtd@lists.infradead.org
T:	git git://git.infradead.org/ubifs-2.6.git
S:	Supported
F:	drivers/mtd/ubi/
F:	include/linux/mtd/ubi.h
F:	include/uapi/mtd/ubi-user.h

USB ACM DRIVER
M:	Oliver Neukum <oliver@neukum.org>
L:	linux-usb@vger.kernel.org
S:	Maintained
F:	Documentation/usb/acm.txt
F:	drivers/usb/class/cdc-acm.*

USB AR5523 WIRELESS DRIVER
M:	Pontus Fuchs <pontus.fuchs@gmail.com>
L:	linux-wireless@vger.kernel.org
S:	Maintained
F:	drivers/net/wireless/ath/ar5523/

USB ATTACHED SCSI
M:	Hans de Goede <hdegoede@redhat.com>
M:	Gerd Hoffmann <kraxel@redhat.com>
L:	linux-usb@vger.kernel.org
L:	linux-scsi@vger.kernel.org
S:	Maintained
F:	drivers/usb/storage/uas.c

USB CDC ETHERNET DRIVER
M:	Oliver Neukum <oliver@neukum.org>
L:	linux-usb@vger.kernel.org
S:	Maintained
F:	drivers/net/usb/cdc_*.c
F:	include/uapi/linux/usb/cdc.h

USB CHAOSKEY DRIVER
M:	Keith Packard <keithp@keithp.com>
L:	linux-usb@vger.kernel.org
S:	Maintained
F:	drivers/usb/misc/chaoskey.c

USB CYPRESS C67X00 DRIVER
M:	Peter Korsgaard <jacmet@sunsite.dk>
L:	linux-usb@vger.kernel.org
S:	Maintained
F:	drivers/usb/c67x00/

USB DAVICOM DM9601 DRIVER
M:	Peter Korsgaard <jacmet@sunsite.dk>
L:	netdev@vger.kernel.org
W:	http://www.linux-usb.org/usbnet
S:	Maintained
F:	drivers/net/usb/dm9601.c

USB DIAMOND RIO500 DRIVER
M:	Cesar Miquel <miquel@df.uba.ar>
L:	rio500-users@lists.sourceforge.net
W:	http://rio500.sourceforge.net
S:	Maintained
F:	drivers/usb/misc/rio500*

USB EHCI DRIVER
M:	Alan Stern <stern@rowland.harvard.edu>
L:	linux-usb@vger.kernel.org
S:	Maintained
F:	Documentation/usb/ehci.txt
F:	drivers/usb/host/ehci*

USB GADGET/PERIPHERAL SUBSYSTEM
M:	Felipe Balbi <balbi@ti.com>
L:	linux-usb@vger.kernel.org
W:	http://www.linux-usb.org/gadget
T:	git git://git.kernel.org/pub/scm/linux/kernel/git/balbi/usb.git
S:	Maintained
F:	drivers/usb/gadget/
F:	include/linux/usb/gadget*

USB HID/HIDBP DRIVERS (USB KEYBOARDS, MICE, REMOTE CONTROLS, ...)
M:	Jiri Kosina <jikos@kernel.org>
L:	linux-usb@vger.kernel.org
T:	git git://git.kernel.org/pub/scm/linux/kernel/git/jikos/hid.git
S:	Maintained
F:	Documentation/hid/hiddev.txt
F:	drivers/hid/usbhid/

USB ISP116X DRIVER
M:	Olav Kongas <ok@artecdesign.ee>
L:	linux-usb@vger.kernel.org
S:	Maintained
F:	drivers/usb/host/isp116x*
F:	include/linux/usb/isp116x.h

USB MASS STORAGE DRIVER
M:	Matthew Dharm <mdharm-usb@one-eyed-alien.net>
L:	linux-usb@vger.kernel.org
L:	usb-storage@lists.one-eyed-alien.net
S:	Maintained
W:	http://www.one-eyed-alien.net/~mdharm/linux-usb/
F:	drivers/usb/storage/

USB MIDI DRIVER
M:	Clemens Ladisch <clemens@ladisch.de>
L:	alsa-devel@alsa-project.org (moderated for non-subscribers)
T:	git git://git.alsa-project.org/alsa-kernel.git
S:	Maintained
F:	sound/usb/midi.*

USB NETWORKING DRIVERS
L:	linux-usb@vger.kernel.org
S:	Odd Fixes
F:	drivers/net/usb/

USB OHCI DRIVER
M:	Alan Stern <stern@rowland.harvard.edu>
L:	linux-usb@vger.kernel.org
S:	Maintained
F:	Documentation/usb/ohci.txt
F:	drivers/usb/host/ohci*

USB OTG FSM (Finite State Machine)
M:	Peter Chen <Peter.Chen@freescale.com>
T:	git git://git.kernel.org/pub/scm/linux/kernel/git/peter.chen/usb.git
L:	linux-usb@vger.kernel.org
S:	Maintained
F:	drivers/usb/common/usb-otg-fsm.c

USB OVER IP DRIVER
M:	Valentina Manea <valentina.manea.m@gmail.com>
M:	Shuah Khan <shuah.kh@samsung.com>
L:	linux-usb@vger.kernel.org
S:	Maintained
F:	drivers/usb/usbip/
F:	tools/usb/usbip/

USB PEGASUS DRIVER
M:	Petko Manolov <petkan@nucleusys.com>
L:	linux-usb@vger.kernel.org
L:	netdev@vger.kernel.org
T:	git git://github.com/petkan/pegasus.git
W:	https://github.com/petkan/pegasus
S:	Maintained
F:	drivers/net/usb/pegasus.*

USB PHY LAYER
M:	Felipe Balbi <balbi@ti.com>
L:	linux-usb@vger.kernel.org
T:	git git://git.kernel.org/pub/scm/linux/kernel/git/balbi/usb.git
S:	Maintained
F:	drivers/usb/phy/

USB PRINTER DRIVER (usblp)
M:	Pete Zaitcev <zaitcev@redhat.com>
L:	linux-usb@vger.kernel.org
S:	Supported
F:	drivers/usb/class/usblp.c

USB RTL8150 DRIVER
M:	Petko Manolov <petkan@nucleusys.com>
L:	linux-usb@vger.kernel.org
L:	netdev@vger.kernel.org
T:	git git://github.com/petkan/rtl8150.git
W:	https://github.com/petkan/rtl8150
S:	Maintained
F:	drivers/net/usb/rtl8150.c

USB SERIAL SUBSYSTEM
M:	Johan Hovold <johan@kernel.org>
L:	linux-usb@vger.kernel.org
S:	Maintained
F:	Documentation/usb/usb-serial.txt
F:	drivers/usb/serial/
F:	include/linux/usb/serial.h

USB SMSC75XX ETHERNET DRIVER
M:	Steve Glendinning <steve.glendinning@shawell.net>
L:	netdev@vger.kernel.org
S:	Maintained
F:	drivers/net/usb/smsc75xx.*

USB SMSC95XX ETHERNET DRIVER
M:	Steve Glendinning <steve.glendinning@shawell.net>
L:	netdev@vger.kernel.org
S:	Maintained
F:	drivers/net/usb/smsc95xx.*

USB SUBSYSTEM
M:	Greg Kroah-Hartman <gregkh@linuxfoundation.org>
L:	linux-usb@vger.kernel.org
W:	http://www.linux-usb.org
T:	git git://git.kernel.org/pub/scm/linux/kernel/git/gregkh/usb.git
S:	Supported
F:	Documentation/usb/
F:	drivers/usb/
F:	include/linux/usb.h
F:	include/linux/usb/

USB UHCI DRIVER
M:	Alan Stern <stern@rowland.harvard.edu>
L:	linux-usb@vger.kernel.org
S:	Maintained
F:	drivers/usb/host/uhci*

USB "USBNET" DRIVER FRAMEWORK
M:	Oliver Neukum <oneukum@suse.com>
L:	netdev@vger.kernel.org
W:	http://www.linux-usb.org/usbnet
S:	Maintained
F:	drivers/net/usb/usbnet.c
F:	include/linux/usb/usbnet.h

USB VIDEO CLASS
M:	Laurent Pinchart <laurent.pinchart@ideasonboard.com>
L:	linux-uvc-devel@lists.sourceforge.net (subscribers-only)
L:	linux-media@vger.kernel.org
T:	git git://linuxtv.org/media_tree.git
W:	http://www.ideasonboard.org/uvc/
S:	Maintained
F:	drivers/media/usb/uvc/
F:	include/uapi/linux/uvcvideo.h

USB VISION DRIVER
M:	Hans Verkuil <hverkuil@xs4all.nl>
L:	linux-media@vger.kernel.org
T:	git git://linuxtv.org/media_tree.git
W:	http://linuxtv.org
S:	Odd Fixes
F:	drivers/media/usb/usbvision/

USB WEBCAM GADGET
M:	Laurent Pinchart <laurent.pinchart@ideasonboard.com>
L:	linux-usb@vger.kernel.org
S:	Maintained
F:	drivers/usb/gadget/function/*uvc*
F:	drivers/usb/gadget/legacy/webcam.c

USB WIRELESS RNDIS DRIVER (rndis_wlan)
M:	Jussi Kivilinna <jussi.kivilinna@iki.fi>
L:	linux-wireless@vger.kernel.org
S:	Maintained
F:	drivers/net/wireless/rndis_wlan.c

USB XHCI DRIVER
M:	Mathias Nyman <mathias.nyman@intel.com>
L:	linux-usb@vger.kernel.org
S:	Supported
F:	drivers/usb/host/xhci*
F:	drivers/usb/host/pci-quirks*

USB ZD1201 DRIVER
L:	linux-wireless@vger.kernel.org
W:	http://linux-lc100020.sourceforge.net
S:	Orphan
F:	drivers/net/wireless/zd1201.*

USB ZR364XX DRIVER
M:	Antoine Jacquet <royale@zerezo.com>
L:	linux-usb@vger.kernel.org
L:	linux-media@vger.kernel.org
T:	git git://linuxtv.org/media_tree.git
W:	http://royale.zerezo.com/zr364xx/
S:	Maintained
F:	Documentation/video4linux/zr364xx.txt
F:	drivers/media/usb/zr364xx/

ULPI BUS
M:	Heikki Krogerus <heikki.krogerus@linux.intel.com>
L:	linux-usb@vger.kernel.org
S:	Maintained
F:	drivers/usb/common/ulpi.c
F:	include/linux/ulpi/

USER-MODE LINUX (UML)
M:	Jeff Dike <jdike@addtoit.com>
M:	Richard Weinberger <richard@nod.at>
L:	user-mode-linux-devel@lists.sourceforge.net
L:	user-mode-linux-user@lists.sourceforge.net
W:	http://user-mode-linux.sourceforge.net
S:	Maintained
F:	Documentation/virtual/uml/
F:	arch/um/
F:	arch/x86/um/
F:	fs/hostfs/
F:	fs/hppfs/

USERSPACE I/O (UIO)
M:	"Hans J. Koch" <hjk@hansjkoch.de>
M:	Greg Kroah-Hartman <gregkh@linuxfoundation.org>
S:	Maintained
T:	git git://git.kernel.org/pub/scm/linux/kernel/git/gregkh/char-misc.git
F:	Documentation/DocBook/uio-howto.tmpl
F:	drivers/uio/
F:	include/linux/uio*.h

UTIL-LINUX PACKAGE
M:	Karel Zak <kzak@redhat.com>
L:	util-linux@vger.kernel.org
W:	http://en.wikipedia.org/wiki/Util-linux
T:	git git://git.kernel.org/pub/scm/utils/util-linux/util-linux.git
S:	Maintained

UVESAFB DRIVER
M:	Michal Januszewski <spock@gentoo.org>
L:	linux-fbdev@vger.kernel.org
W:	http://dev.gentoo.org/~spock/projects/uvesafb/
S:	Maintained
F:	Documentation/fb/uvesafb.txt
F:	drivers/video/fbdev/uvesafb.*

VF610 NAND DRIVER
M:	Stefan Agner <stefan@agner.ch>
L:	linux-mtd@lists.infradead.org
S:	Supported
F:	drivers/mtd/nand/vf610_nfc.c

VFAT/FAT/MSDOS FILESYSTEM
M:	OGAWA Hirofumi <hirofumi@mail.parknet.co.jp>
S:	Maintained
F:	Documentation/filesystems/vfat.txt
F:	fs/fat/

VFIO DRIVER
M:	Alex Williamson <alex.williamson@redhat.com>
L:	kvm@vger.kernel.org
S:	Maintained
F:	Documentation/vfio.txt
F:	drivers/vfio/
F:	include/linux/vfio.h
F:	include/uapi/linux/vfio.h

VFIO PLATFORM DRIVER
M:	Baptiste Reynal <b.reynal@virtualopensystems.com>
L:	kvm@vger.kernel.org
S:	Maintained
F:	drivers/vfio/platform/

VIDEOBUF2 FRAMEWORK
M:	Pawel Osciak <pawel@osciak.com>
M:	Marek Szyprowski <m.szyprowski@samsung.com>
M:	Kyungmin Park <kyungmin.park@samsung.com>
L:	linux-media@vger.kernel.org
S:	Maintained
F:	drivers/media/v4l2-core/videobuf2-*
F:	include/media/videobuf2-*

VIRTUAL SERIO DEVICE DRIVER
M:	Stephen Chandler Paul <thatslyude@gmail.com>
S:	Maintained
F:	drivers/input/serio/userio.c
F:	include/uapi/linux/userio.h

VIRTIO CONSOLE DRIVER
M:	Amit Shah <amit.shah@redhat.com>
L:	virtualization@lists.linux-foundation.org
S:	Maintained
F:	drivers/char/virtio_console.c
F:	include/linux/virtio_console.h
F:	include/uapi/linux/virtio_console.h

VIRTIO CORE, NET AND BLOCK DRIVERS
M:	"Michael S. Tsirkin" <mst@redhat.com>
L:	virtualization@lists.linux-foundation.org
S:	Maintained
F:	drivers/virtio/
F:	tools/virtio/
F:	drivers/net/virtio_net.c
F:	drivers/block/virtio_blk.c
F:	include/linux/virtio_*.h
F:	include/uapi/linux/virtio_*.h

VIRTIO DRIVERS FOR S390
M:	Christian Borntraeger <borntraeger@de.ibm.com>
M:	Cornelia Huck <cornelia.huck@de.ibm.com>
L:	linux-s390@vger.kernel.org
L:	virtualization@lists.linux-foundation.org
L:	kvm@vger.kernel.org
S:	Supported
F:	drivers/s390/virtio/

VIRTIO GPU DRIVER
M:	David Airlie <airlied@linux.ie>
M:	Gerd Hoffmann <kraxel@redhat.com>
L:	dri-devel@lists.freedesktop.org
L:	virtualization@lists.linux-foundation.org
S:	Maintained
F:	drivers/gpu/drm/virtio/
F:	include/uapi/linux/virtio_gpu.h

VIRTIO HOST (VHOST)
M:	"Michael S. Tsirkin" <mst@redhat.com>
L:	kvm@vger.kernel.org
L:	virtualization@lists.linux-foundation.org
L:	netdev@vger.kernel.org
S:	Maintained
F:	drivers/vhost/
F:	include/uapi/linux/vhost.h

VIRTIO INPUT DRIVER
M:	Gerd Hoffmann <kraxel@redhat.com>
S:	Maintained
F:	drivers/virtio/virtio_input.c
F:	include/uapi/linux/virtio_input.h

VIA RHINE NETWORK DRIVER
S:	Orphan
F:	drivers/net/ethernet/via/via-rhine.c

VIA SD/MMC CARD CONTROLLER DRIVER
M:	Bruce Chang <brucechang@via.com.tw>
M:	Harald Welte <HaraldWelte@viatech.com>
S:	Maintained
F:	drivers/mmc/host/via-sdmmc.c

VIA UNICHROME(PRO)/CHROME9 FRAMEBUFFER DRIVER
M:	Florian Tobias Schandinat <FlorianSchandinat@gmx.de>
L:	linux-fbdev@vger.kernel.org
S:	Maintained
F:	include/linux/via-core.h
F:	include/linux/via-gpio.h
F:	include/linux/via_i2c.h
F:	drivers/video/fbdev/via/

VIA VELOCITY NETWORK DRIVER
M:	Francois Romieu <romieu@fr.zoreil.com>
L:	netdev@vger.kernel.org
S:	Maintained
F:	drivers/net/ethernet/via/via-velocity.*

VIRT LIB
M:	Alex Williamson <alex.williamson@redhat.com>
M:	Paolo Bonzini <pbonzini@redhat.com>
L:	kvm@vger.kernel.org
S:	Supported
F:	virt/lib/

VIVID VIRTUAL VIDEO DRIVER
M:	Hans Verkuil <hverkuil@xs4all.nl>
L:	linux-media@vger.kernel.org
T:	git git://linuxtv.org/media_tree.git
W:	http://linuxtv.org
S:	Maintained
F:	drivers/media/platform/vivid/*

VLAN (802.1Q)
M:	Patrick McHardy <kaber@trash.net>
L:	netdev@vger.kernel.org
S:	Maintained
F:	drivers/net/macvlan.c
F:	include/linux/if_*vlan.h
F:	net/8021q/

VLYNQ BUS
M:	Florian Fainelli <florian@openwrt.org>
L:	openwrt-devel@lists.openwrt.org (subscribers-only)
S:	Maintained
F:	drivers/vlynq/vlynq.c
F:	include/linux/vlynq.h

VME SUBSYSTEM
M:	Martyn Welch <martyn@welchs.me.uk>
M:	Manohar Vanga <manohar.vanga@gmail.com>
M:	Greg Kroah-Hartman <gregkh@linuxfoundation.org>
L:	devel@driverdev.osuosl.org
S:	Maintained
T:	git git://git.kernel.org/pub/scm/linux/kernel/git/gregkh/driver-core.git
F:	Documentation/vme_api.txt
F:	drivers/staging/vme/
F:	drivers/vme/
F:	include/linux/vme*

VMWARE HYPERVISOR INTERFACE
M:	Alok Kataria <akataria@vmware.com>
L:	virtualization@lists.linux-foundation.org
S:	Supported
F:	arch/x86/kernel/cpu/vmware.c

VMWARE BALLOON DRIVER
M:	Xavier Deguillard <xdeguillard@vmware.com>
M:	Philip Moltmann <moltmann@vmware.com>
M:	"VMware, Inc." <pv-drivers@vmware.com>
L:	linux-kernel@vger.kernel.org
S:	Maintained
F:	drivers/misc/vmw_balloon.c

VMWARE VMMOUSE SUBDRIVER
M:	"VMware Graphics" <linux-graphics-maintainer@vmware.com>
M:	"VMware, Inc." <pv-drivers@vmware.com>
L:	linux-input@vger.kernel.org
S:	Maintained
F:	drivers/input/mouse/vmmouse.c
F:	drivers/input/mouse/vmmouse.h

VMWARE VMXNET3 ETHERNET DRIVER
M:	Shrikrishna Khare <skhare@vmware.com>
M:	"VMware, Inc." <pv-drivers@vmware.com>
L:	netdev@vger.kernel.org
S:	Maintained
F:	drivers/net/vmxnet3/

VMware PVSCSI driver
M:	Arvind Kumar <arvindkumar@vmware.com>
M:	VMware PV-Drivers <pv-drivers@vmware.com>
L:	linux-scsi@vger.kernel.org
S:	Maintained
F:	drivers/scsi/vmw_pvscsi.c
F:	drivers/scsi/vmw_pvscsi.h

VOLTAGE AND CURRENT REGULATOR FRAMEWORK
M:	Liam Girdwood <lgirdwood@gmail.com>
M:	Mark Brown <broonie@kernel.org>
L:	linux-kernel@vger.kernel.org
W:	http://www.slimlogic.co.uk/?p=48
T:	git git://git.kernel.org/pub/scm/linux/kernel/git/broonie/regulator.git
S:	Supported
F:	drivers/regulator/
F:	include/linux/regulator/

VRF
M:	David Ahern <dsa@cumulusnetworks.com>
M:	Shrijeet Mukherjee <shm@cumulusnetworks.com>
L:	netdev@vger.kernel.org
S:	Maintained
F:	drivers/net/vrf.c
F:	Documentation/networking/vrf.txt

VT1211 HARDWARE MONITOR DRIVER
M:	Juerg Haefliger <juergh@gmail.com>
L:	lm-sensors@lm-sensors.org
S:	Maintained
F:	Documentation/hwmon/vt1211
F:	drivers/hwmon/vt1211.c

VT8231 HARDWARE MONITOR DRIVER
M:	Roger Lucas <vt8231@hiddenengine.co.uk>
L:	lm-sensors@lm-sensors.org
S:	Maintained
F:	drivers/hwmon/vt8231.c

VUB300 USB to SDIO/SD/MMC bridge chip
M:	Tony Olech <tony.olech@elandigitalsystems.com>
L:	linux-mmc@vger.kernel.org
L:	linux-usb@vger.kernel.org
S:	Supported
F:	drivers/mmc/host/vub300.c

W1 DALLAS'S 1-WIRE BUS
M:	Evgeniy Polyakov <zbr@ioremap.net>
S:	Maintained
F:	Documentation/w1/
F:	drivers/w1/

W83791D HARDWARE MONITORING DRIVER
M:	Marc Hulsman <m.hulsman@tudelft.nl>
L:	lm-sensors@lm-sensors.org
S:	Maintained
F:	Documentation/hwmon/w83791d
F:	drivers/hwmon/w83791d.c

W83793 HARDWARE MONITORING DRIVER
M:	Rudolf Marek <r.marek@assembler.cz>
L:	lm-sensors@lm-sensors.org
S:	Maintained
F:	Documentation/hwmon/w83793
F:	drivers/hwmon/w83793.c

W83795 HARDWARE MONITORING DRIVER
M:	Jean Delvare <jdelvare@suse.com>
L:	lm-sensors@lm-sensors.org
S:	Maintained
F:	drivers/hwmon/w83795.c

W83L51xD SD/MMC CARD INTERFACE DRIVER
M:	Pierre Ossman <pierre@ossman.eu>
S:	Maintained
F:	drivers/mmc/host/wbsd.*

WACOM PROTOCOL 4 SERIAL TABLETS
M:	Julian Squires <julian@cipht.net>
M:	Hans de Goede <hdegoede@redhat.com>
L:	linux-input@vger.kernel.org
S:	Maintained
F:	drivers/input/tablet/wacom_serial4.c

WATCHDOG DEVICE DRIVERS
M:	Wim Van Sebroeck <wim@iguana.be>
L:	linux-watchdog@vger.kernel.org
W:	http://www.linux-watchdog.org/
T:	git git://www.linux-watchdog.org/linux-watchdog.git
S:	Maintained
F:	Documentation/watchdog/
F:	drivers/watchdog/
F:	include/linux/watchdog.h
F:	include/uapi/linux/watchdog.h

WD7000 SCSI DRIVER
M:	Miroslav Zagorac <zaga@fly.cc.fer.hr>
L:	linux-scsi@vger.kernel.org
S:	Maintained
F:	drivers/scsi/wd7000.c

WIIMOTE HID DRIVER
M:	David Herrmann <dh.herrmann@googlemail.com>
L:	linux-input@vger.kernel.org
S:	Maintained
F:	drivers/hid/hid-wiimote*

WINBOND CIR DRIVER
M:	David Härdeman <david@hardeman.nu>
S:	Maintained
F:	drivers/media/rc/winbond-cir.c

WIMAX STACK
M:	Inaky Perez-Gonzalez <inaky.perez-gonzalez@intel.com>
M:	linux-wimax@intel.com
L:	wimax@linuxwimax.org (subscribers-only)
S:	Supported
W:	http://linuxwimax.org
F:	Documentation/wimax/README.wimax
F:	include/linux/wimax/debug.h
F:	include/net/wimax.h
F:	include/uapi/linux/wimax.h
F:	net/wimax/

WISTRON LAPTOP BUTTON DRIVER
M:	Miloslav Trmac <mitr@volny.cz>
S:	Maintained
F:	drivers/input/misc/wistron_btns.c

WL3501 WIRELESS PCMCIA CARD DRIVER
M:	Arnaldo Carvalho de Melo <acme@ghostprotocols.net>
L:	linux-wireless@vger.kernel.org
W:	http://oops.ghostprotocols.net:81/blog
S:	Maintained
F:	drivers/net/wireless/wl3501*

WOLFSON MICROELECTRONICS DRIVERS
L:	patches@opensource.wolfsonmicro.com
T:	git https://github.com/CirrusLogic/linux-drivers.git
W:	https://github.com/CirrusLogic/linux-drivers/wiki
S:	Supported
F:	Documentation/hwmon/wm83??
F:	Documentation/devicetree/bindings/extcon/extcon-arizona.txt
F:	Documentation/devicetree/bindings/regulator/arizona-regulator.txt
F:	Documentation/devicetree/bindings/mfd/arizona.txt
F:	arch/arm/mach-s3c64xx/mach-crag6410*
F:	drivers/clk/clk-wm83*.c
F:	drivers/extcon/extcon-arizona.c
F:	drivers/leds/leds-wm83*.c
F:	drivers/gpio/gpio-*wm*.c
F:	drivers/gpio/gpio-arizona.c
F:	drivers/hwmon/wm83??-hwmon.c
F:	drivers/input/misc/wm831x-on.c
F:	drivers/input/touchscreen/wm831x-ts.c
F:	drivers/input/touchscreen/wm97*.c
F:	drivers/mfd/arizona*
F:	drivers/mfd/wm*.c
F:	drivers/power/wm83*.c
F:	drivers/rtc/rtc-wm83*.c
F:	drivers/regulator/wm8*.c
F:	drivers/video/backlight/wm83*_bl.c
F:	drivers/watchdog/wm83*_wdt.c
F:	include/linux/mfd/arizona/
F:	include/linux/mfd/wm831x/
F:	include/linux/mfd/wm8350/
F:	include/linux/mfd/wm8400*
F:	include/linux/wm97xx.h
F:	include/sound/wm????.h
F:	sound/soc/codecs/arizona.?
F:	sound/soc/codecs/wm*

WORKQUEUE
M:	Tejun Heo <tj@kernel.org>
R:	Lai Jiangshan <jiangshanlai@gmail.com>
T:	git git://git.kernel.org/pub/scm/linux/kernel/git/tj/wq.git
S:	Maintained
F:	include/linux/workqueue.h
F:	kernel/workqueue.c
F:	Documentation/workqueue.txt

X.25 NETWORK LAYER
M:	Andrew Hendry <andrew.hendry@gmail.com>
L:	linux-x25@vger.kernel.org
S:	Odd Fixes
F:	Documentation/networking/x25*
F:	include/net/x25*
F:	net/x25/

X86 ARCHITECTURE (32-BIT AND 64-BIT)
M:	Thomas Gleixner <tglx@linutronix.de>
M:	Ingo Molnar <mingo@redhat.com>
M:	"H. Peter Anvin" <hpa@zytor.com>
M:	x86@kernel.org
L:	linux-kernel@vger.kernel.org
T:	git git://git.kernel.org/pub/scm/linux/kernel/git/tip/tip.git x86/core
S:	Maintained
F:	Documentation/x86/
F:	arch/x86/

X86 PLATFORM DRIVERS
M:	Darren Hart <dvhart@infradead.org>
L:	platform-driver-x86@vger.kernel.org
T:	git git://git.infradead.org/users/dvhart/linux-platform-drivers-x86.git
S:	Maintained
F:	drivers/platform/x86/
F:	drivers/platform/olpc/

X86 MCE INFRASTRUCTURE
M:	Tony Luck <tony.luck@intel.com>
M:	Borislav Petkov <bp@alien8.de>
L:	linux-edac@vger.kernel.org
S:	Maintained
F:	arch/x86/kernel/cpu/mcheck/*

X86 MICROCODE UPDATE SUPPORT
M:	Borislav Petkov <bp@alien8.de>
S:	Maintained
F:	arch/x86/kernel/cpu/microcode/*

X86 VDSO
M:	Andy Lutomirski <luto@amacapital.net>
L:	linux-kernel@vger.kernel.org
T:	git git://git.kernel.org/pub/scm/linux/kernel/git/tip/tip.git x86/vdso
S:	Maintained
F:	arch/x86/entry/vdso/

XC2028/3028 TUNER DRIVER
M:	Mauro Carvalho Chehab <mchehab@osg.samsung.com>
L:	linux-media@vger.kernel.org
W:	http://linuxtv.org
T:	git git://linuxtv.org/media_tree.git
S:	Maintained
F:	drivers/media/tuners/tuner-xc2028.*

XEN HYPERVISOR INTERFACE
M:	Konrad Rzeszutek Wilk <konrad.wilk@oracle.com>
M:	Boris Ostrovsky <boris.ostrovsky@oracle.com>
M:	David Vrabel <david.vrabel@citrix.com>
L:	xen-devel@lists.xenproject.org (moderated for non-subscribers)
T:	git git://git.kernel.org/pub/scm/linux/kernel/git/xen/tip.git
S:	Supported
F:	arch/x86/xen/
F:	drivers/*/xen-*front.c
F:	drivers/xen/
F:	arch/x86/include/asm/xen/
F:	include/xen/
F:	include/uapi/xen/

XEN HYPERVISOR ARM
M:	Stefano Stabellini <stefano.stabellini@eu.citrix.com>
L:	xen-devel@lists.xenproject.org (moderated for non-subscribers)
S:	Supported
F:	arch/arm/xen/
F:	arch/arm/include/asm/xen/

XEN HYPERVISOR ARM64
M:	Stefano Stabellini <stefano.stabellini@eu.citrix.com>
L:	xen-devel@lists.xenproject.org (moderated for non-subscribers)
S:	Supported
F:	arch/arm64/xen/
F:	arch/arm64/include/asm/xen/

XEN NETWORK BACKEND DRIVER
M:	Ian Campbell <ian.campbell@citrix.com>
M:	Wei Liu <wei.liu2@citrix.com>
L:	xen-devel@lists.xenproject.org (moderated for non-subscribers)
L:	netdev@vger.kernel.org
S:	Supported
F:	drivers/net/xen-netback/*

XEN PCI SUBSYSTEM
M:	Konrad Rzeszutek Wilk <konrad.wilk@oracle.com>
L:	xen-devel@lists.xenproject.org (moderated for non-subscribers)
S:	Supported
F:	arch/x86/pci/*xen*
F:	drivers/pci/*xen*

XEN BLOCK SUBSYSTEM
M:	Konrad Rzeszutek Wilk <konrad.wilk@oracle.com>
M:	Roger Pau Monné <roger.pau@citrix.com>
L:	xen-devel@lists.xenproject.org (moderated for non-subscribers)
S:	Supported
F:	drivers/block/xen-blkback/*
F:	drivers/block/xen*

XEN PVSCSI DRIVERS
M:	Juergen Gross <jgross@suse.com>
L:	xen-devel@lists.xenproject.org (moderated for non-subscribers)
L:	linux-scsi@vger.kernel.org
S:	Supported
F:	drivers/scsi/xen-scsifront.c
F:	drivers/xen/xen-scsiback.c
F:	include/xen/interface/io/vscsiif.h

XEN SWIOTLB SUBSYSTEM
M:	Konrad Rzeszutek Wilk <konrad.wilk@oracle.com>
L:	xen-devel@lists.xenproject.org (moderated for non-subscribers)
S:	Supported
F:	arch/x86/xen/*swiotlb*
F:	drivers/xen/*swiotlb*

XFS FILESYSTEM
P:	Silicon Graphics Inc
M:	Dave Chinner <david@fromorbit.com>
M:	xfs@oss.sgi.com
L:	xfs@oss.sgi.com
W:	http://oss.sgi.com/projects/xfs
T:	git git://oss.sgi.com/xfs/xfs.git
S:	Supported
F:	Documentation/filesystems/xfs.txt
F:	fs/xfs/

XILINX AXI ETHERNET DRIVER
M:	Anirudha Sarangi <anirudh@xilinx.com>
M:	John Linn <John.Linn@xilinx.com>
S:	Maintained
F:	drivers/net/ethernet/xilinx/xilinx_axienet*

XILINX UARTLITE SERIAL DRIVER
M:	Peter Korsgaard <jacmet@sunsite.dk>
L:	linux-serial@vger.kernel.org
S:	Maintained
F:	drivers/tty/serial/uartlite.c

XILINX VIDEO IP CORES
M:	Hyun Kwon <hyun.kwon@xilinx.com>
M:	Laurent Pinchart <laurent.pinchart@ideasonboard.com>
L:	linux-media@vger.kernel.org
T:	git git://linuxtv.org/media_tree.git
S:	Supported
F:	Documentation/devicetree/bindings/media/xilinx/
F:	drivers/media/platform/xilinx/
F:	include/uapi/linux/xilinx-v4l2-controls.h

XILLYBUS DRIVER
M:	Eli Billauer <eli.billauer@gmail.com>
L:	linux-kernel@vger.kernel.org
S:	Supported
F:	drivers/char/xillybus/

XTENSA XTFPGA PLATFORM SUPPORT
M:	Max Filippov <jcmvbkbc@gmail.com>
L:	linux-xtensa@linux-xtensa.org
S:	Maintained
F:	drivers/spi/spi-xtensa-xtfpga.c
F:	sound/soc/xtensa/xtfpga-i2s.c

YAM DRIVER FOR AX.25
M:	Jean-Paul Roubelat <jpr@f6fbb.org>
L:	linux-hams@vger.kernel.org
S:	Maintained
F:	drivers/net/hamradio/yam*
F:	include/linux/yam.h

YEALINK PHONE DRIVER
M:	Henk Vergonet <Henk.Vergonet@gmail.com>
L:	usbb2k-api-dev@nongnu.org
S:	Maintained
F:	Documentation/input/yealink.txt
F:	drivers/input/misc/yealink.*

Z8530 DRIVER FOR AX.25
M:	Joerg Reuter <jreuter@yaina.de>
W:	http://yaina.de/jreuter/
W:	http://www.qsl.net/dl1bke/
L:	linux-hams@vger.kernel.org
S:	Maintained
F:	Documentation/networking/z8530drv.txt
F:	drivers/net/hamradio/*scc.c
F:	drivers/net/hamradio/z8530.h

ZBUD COMPRESSED PAGE ALLOCATOR
M:	Seth Jennings <sjennings@variantweb.net>
L:	linux-mm@kvack.org
S:	Maintained
F:	mm/zbud.c
F:	include/linux/zbud.h

ZD1211RW WIRELESS DRIVER
M:	Daniel Drake <dsd@gentoo.org>
M:	Ulrich Kunitz <kune@deine-taler.de>
W:	http://zd1211.ath.cx/wiki/DriverRewrite
L:	linux-wireless@vger.kernel.org
L:	zd1211-devs@lists.sourceforge.net (subscribers-only)
S:	Maintained
F:	drivers/net/wireless/zd1211rw/

ZPOOL COMPRESSED PAGE STORAGE API
M:	Dan Streetman <ddstreet@ieee.org>
L:	linux-mm@kvack.org
S:	Maintained
F:	mm/zpool.c
F:	include/linux/zpool.h

ZR36067 VIDEO FOR LINUX DRIVER
L:	mjpeg-users@lists.sourceforge.net
L:	linux-media@vger.kernel.org
W:	http://mjpeg.sourceforge.net/driver-zoran/
T:	hg http://linuxtv.org/hg/v4l-dvb
S:	Odd Fixes
F:	drivers/media/pci/zoran/

ZRAM COMPRESSED RAM BLOCK DEVICE DRVIER
M:	Minchan Kim <minchan@kernel.org>
M:	Nitin Gupta <ngupta@vflare.org>
R:	Sergey Senozhatsky <sergey.senozhatsky.work@gmail.com>
L:	linux-kernel@vger.kernel.org
S:	Maintained
F:	drivers/block/zram/
F:	Documentation/blockdev/zram.txt

ZS DECSTATION Z85C30 SERIAL DRIVER
M:	"Maciej W. Rozycki" <macro@linux-mips.org>
S:	Maintained
F:	drivers/tty/serial/zs.*

ZSMALLOC COMPRESSED SLAB MEMORY ALLOCATOR
M:	Minchan Kim <minchan@kernel.org>
M:	Nitin Gupta <ngupta@vflare.org>
R:	Sergey Senozhatsky <sergey.senozhatsky.work@gmail.com>
L:	linux-mm@kvack.org
S:	Maintained
F:	mm/zsmalloc.c
F:	include/linux/zsmalloc.h
F:	Documentation/vm/zsmalloc.txt

ZSWAP COMPRESSED SWAP CACHING
M:	Seth Jennings <sjennings@variantweb.net>
L:	linux-mm@kvack.org
S:	Maintained
F:	mm/zswap.c

THE REST
M:	Linus Torvalds <torvalds@linux-foundation.org>
L:	linux-kernel@vger.kernel.org
Q:	http://patchwork.kernel.org/project/LKML/list/
T:	git git://git.kernel.org/pub/scm/linux/kernel/git/torvalds/linux.git
S:	Buried alive in reporters
F:	*
F:	*/<|MERGE_RESOLUTION|>--- conflicted
+++ resolved
@@ -6916,11 +6916,7 @@
 F:	drivers/scsi/megaraid/
 
 MELLANOX ETHERNET DRIVER (mlx4_en)
-<<<<<<< HEAD
 M: 	Eugenia Emantayev <eugenia@mellanox.com>
-=======
-M:	Amir Vadai <amirv@mellanox.com>
->>>>>>> 136dc13b
 L:	netdev@vger.kernel.org
 S:	Supported
 W:	http://www.mellanox.com
