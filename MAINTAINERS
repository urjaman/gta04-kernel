

	List of maintainers and how to submit kernel changes

Please try to follow the guidelines below.  This will make things
easier on the maintainers.  Not all of these guidelines matter for every
trivial patch so apply some common sense.

1.	Always _test_ your changes, however small, on at least 4 or
	5 people, preferably many more.

2.	Try to release a few ALPHA test versions to the net. Announce
	them onto the kernel channel and await results. This is especially
	important for device drivers, because often that's the only way
	you will find things like the fact version 3 firmware needs
	a magic fix you didn't know about, or some clown changed the
	chips on a board and not its name.  (Don't laugh!  Look at the
	SMC etherpower for that.)

3.	Make sure your changes compile correctly in multiple
	configurations. In particular check that changes work both as a
	module and built into the kernel.

4.	When you are happy with a change make it generally available for
	testing and await feedback.

5.	Make a patch available to the relevant maintainer in the list. Use
	'diff -u' to make the patch easy to merge. Be prepared to get your
	changes sent back with seemingly silly requests about formatting
	and variable names.  These aren't as silly as they seem. One
	job the maintainers (and especially Linus) do is to keep things
	looking the same. Sometimes this means that the clever hack in
	your driver to get around a problem actually needs to become a
	generalized kernel feature ready for next time.

	PLEASE check your patch with the automated style checker
	(scripts/checkpatch.pl) to catch trival style violations.
	See Documentation/CodingStyle for guidance here.

	PLEASE CC: the maintainers and mailing lists that are generated
	by scripts/get_maintainer.pl.  The results returned by the
	script will be best if you have git installed and are making
	your changes in a branch derived from Linus' latest git tree.
	See Documentation/SubmittingPatches for details.

	PLEASE try to include any credit lines you want added with the
	patch. It avoids people being missed off by mistake and makes
	it easier to know who wants adding and who doesn't.

	PLEASE document known bugs. If it doesn't work for everything
	or does something very odd once a month document it.

	PLEASE remember that submissions must be made under the terms
	of the OSDL certificate of contribution and should include a
	Signed-off-by: line.  The current version of this "Developer's
	Certificate of Origin" (DCO) is listed in the file
	Documentation/SubmittingPatches.

6.	Make sure you have the right to send any changes you make. If you
	do changes at work you may find your employer owns the patch
	not you.

7.	When sending security related changes or reports to a maintainer
	please Cc: security@kernel.org, especially if the maintainer
	does not respond.

8.	Happy hacking.

Descriptions of section entries:

	P: Person (obsolete)
	M: Mail patches to: FullName <address@domain>
	L: Mailing list that is relevant to this area
	W: Web-page with status/info
	Q: Patchwork web based patch tracking system site
	T: SCM tree type and location.  Type is one of: git, hg, quilt, stgit, topgit.
	S: Status, one of the following:
	   Supported:	Someone is actually paid to look after this.
	   Maintained:	Someone actually looks after it.
	   Odd Fixes:	It has a maintainer but they don't have time to do
			much other than throw the odd patch in. See below..
	   Orphan:	No current maintainer [but maybe you could take the
			role as you write your new code].
	   Obsolete:	Old code. Something tagged obsolete generally means
			it has been replaced by a better system and you
			should be using that.
	F: Files and directories with wildcard patterns.
	   A trailing slash includes all files and subdirectory files.
	   F:	drivers/net/	all files in and below drivers/net
	   F:	drivers/net/*	all files in drivers/net, but not below
	   F:	*/net/*		all files in "any top level directory"/net
	   One pattern per line.  Multiple F: lines acceptable.
	X: Files and directories that are NOT maintained, same rules as F:
	   Files exclusions are tested before file matches.
	   Can be useful for excluding a specific subdirectory, for instance:
	   F:	net/
	   X:	net/ipv6/
	   matches all files in and below net excluding net/ipv6/
	K: Keyword perl extended regex pattern to match content in a
	   patch or file.  For instance:
	   K: of_get_profile
	      matches patches or files that contain "of_get_profile"
	   K: \b(printk|pr_(info|err))\b
	      matches patches or files that contain one or more of the words
	      printk, pr_info or pr_err
	   One regex pattern per line.  Multiple K: lines acceptable.

Note: For the hard of thinking, this list is meant to remain in alphabetical
order. If you could add yourselves to it in alphabetical order that would be
so much easier [Ed]

Maintainers List (try to look for most precise areas first)

		-----------------------------------

3C505 NETWORK DRIVER
M:	Philip Blundell <philb@gnu.org>
L:	netdev@vger.kernel.org
S:	Maintained
F:	drivers/net/ethernet/i825xx/3c505*

3C59X NETWORK DRIVER
M:	Steffen Klassert <klassert@mathematik.tu-chemnitz.de>
L:	netdev@vger.kernel.org
S:	Maintained
F:	Documentation/networking/vortex.txt
F:	drivers/net/ethernet/3com/3c59x.c

3CR990 NETWORK DRIVER
M:	David Dillow <dave@thedillows.org>
L:	netdev@vger.kernel.org
S:	Maintained
F:	drivers/net/ethernet/3com/typhoon*

3WARE SAS/SATA-RAID SCSI DRIVERS (3W-XXXX, 3W-9XXX, 3W-SAS)
M:	Adam Radford <linuxraid@lsi.com>
L:	linux-scsi@vger.kernel.org
W:	http://www.lsi.com
S:	Supported
F:	drivers/scsi/3w-*

53C700 AND 53C700-66 SCSI DRIVER
M:	"James E.J. Bottomley" <James.Bottomley@HansenPartnership.com>
L:	linux-scsi@vger.kernel.org
S:	Maintained
F:	drivers/scsi/53c700*

6PACK NETWORK DRIVER FOR AX.25
M:	Andreas Koensgen <ajk@comnets.uni-bremen.de>
L:	linux-hams@vger.kernel.org
S:	Maintained
F:	drivers/net/hamradio/6pack.c

8169 10/100/1000 GIGABIT ETHERNET DRIVER
M:	Realtek linux nic maintainers <nic_swsd@realtek.com>
M:	Francois Romieu <romieu@fr.zoreil.com>
L:	netdev@vger.kernel.org
S:	Maintained
F:	drivers/net/ethernet/realtek/r8169.c

8250/16?50 (AND CLONE UARTS) SERIAL DRIVER
M:	Greg Kroah-Hartman <gregkh@linuxfoundation.org>
L:	linux-serial@vger.kernel.org
W:	http://serial.sourceforge.net
S:	Maintained
T:	git git://git.kernel.org/pub/scm/linux/kernel/git/gregkh/tty.git
F:	drivers/tty/serial/8250*
F:	include/linux/serial_8250.h

8390 NETWORK DRIVERS [WD80x3/SMC-ELITE, SMC-ULTRA, NE2000, 3C503, etc.]
L:	netdev@vger.kernel.org
S:	Orphan / Obsolete
F:	drivers/net/ethernet/8390/

9P FILE SYSTEM
M:	Eric Van Hensbergen <ericvh@gmail.com>
M:	Ron Minnich <rminnich@sandia.gov>
M:	Latchesar Ionkov <lucho@ionkov.net>
L:	v9fs-developer@lists.sourceforge.net
W:	http://swik.net/v9fs
Q:	http://patchwork.kernel.org/project/v9fs-devel/list/
T:	git git://git.kernel.org/pub/scm/linux/kernel/git/ericvh/v9fs.git
S:	Maintained
F:	Documentation/filesystems/9p.txt
F:	fs/9p/

A8293 MEDIA DRIVER
M:	Antti Palosaari <crope@iki.fi>
L:	linux-media@vger.kernel.org
W:	http://linuxtv.org/
W:	http://palosaari.fi/linux/
Q:	http://patchwork.linuxtv.org/project/linux-media/list/
T:	git git://linuxtv.org/anttip/media_tree.git
S:	Maintained
F:	drivers/media/dvb-frontends/a8293*

AACRAID SCSI RAID DRIVER
M:	Adaptec OEM Raid Solutions <aacraid@adaptec.com>
L:	linux-scsi@vger.kernel.org
W:	http://www.adaptec.com/
S:	Supported
F:	Documentation/scsi/aacraid.txt
F:	drivers/scsi/aacraid/

ABIT UGURU 1,2 HARDWARE MONITOR DRIVER
M:	Hans de Goede <hdegoede@redhat.com>
L:	lm-sensors@lm-sensors.org
S:	Maintained
F:	drivers/hwmon/abituguru.c

ABIT UGURU 3 HARDWARE MONITOR DRIVER
M:	Alistair John Strachan <alistair@devzero.co.uk>
L:	lm-sensors@lm-sensors.org
S:	Maintained
F:	drivers/hwmon/abituguru3.c

ACENIC DRIVER
M:	Jes Sorensen <jes@trained-monkey.org>
L:	linux-acenic@sunsite.dk
S:	Maintained
F:	drivers/net/ethernet/alteon/acenic*

ACER ASPIRE ONE TEMPERATURE AND FAN DRIVER
M:	Peter Feuerer <peter@piie.net>
L:	platform-driver-x86@vger.kernel.org
W:	http://piie.net/?section=acerhdf
S:	Maintained
F:	drivers/platform/x86/acerhdf.c

ACER WMI LAPTOP EXTRAS
M:	"Lee, Chun-Yi" <jlee@suse.com>
L:	platform-driver-x86@vger.kernel.org
S:	Maintained
F:	drivers/platform/x86/acer-wmi.c

ACPI
M:	Len Brown <lenb@kernel.org>
M:	Rafael J. Wysocki <rjw@sisk.pl>
L:	linux-acpi@vger.kernel.org
W:	http://www.lesswatts.org/projects/acpi/
Q:	http://patchwork.kernel.org/project/linux-acpi/list/
T:	git git://git.kernel.org/pub/scm/linux/kernel/git/lenb/linux
S:	Supported
F:	drivers/acpi/
F:	drivers/pnp/pnpacpi/
F:	include/linux/acpi.h
F:	include/acpi/

ACPI FAN DRIVER
M:	Zhang Rui <rui.zhang@intel.com>
L:	linux-acpi@vger.kernel.org
W:	http://www.lesswatts.org/projects/acpi/
S:	Supported
F:	drivers/acpi/fan.c

ACPI THERMAL DRIVER
M:	Zhang Rui <rui.zhang@intel.com>
L:	linux-acpi@vger.kernel.org
W:	http://www.lesswatts.org/projects/acpi/
S:	Supported
F:	drivers/acpi/*thermal*

ACPI VIDEO DRIVER
M:	Zhang Rui <rui.zhang@intel.com>
L:	linux-acpi@vger.kernel.org
W:	http://www.lesswatts.org/projects/acpi/
S:	Supported
F:	drivers/acpi/video.c

ACPI WMI DRIVER
L:	platform-driver-x86@vger.kernel.org
S:	Orphan
F:	drivers/platform/x86/wmi.c

AD1889 ALSA SOUND DRIVER
M:	Thibaut Varene <T-Bone@parisc-linux.org>
W:	http://wiki.parisc-linux.org/AD1889
L:	linux-parisc@vger.kernel.org
S:	Maintained
F:	sound/pci/ad1889.*

AD525X ANALOG DEVICES DIGITAL POTENTIOMETERS DRIVER
M:	Michael Hennerich <michael.hennerich@analog.com>
L:	device-drivers-devel@blackfin.uclinux.org
W:	http://wiki.analog.com/AD5254
S:	Supported
F:	drivers/misc/ad525x_dpot.c

AD5398 CURRENT REGULATOR DRIVER (AD5398/AD5821)
M:	Michael Hennerich <michael.hennerich@analog.com>
L:	device-drivers-devel@blackfin.uclinux.org
W:	http://wiki.analog.com/AD5398
S:	Supported
F:	drivers/regulator/ad5398.c

AD714X CAPACITANCE TOUCH SENSOR DRIVER (AD7142/3/7/8/7A)
M:	Michael Hennerich <michael.hennerich@analog.com>
L:	device-drivers-devel@blackfin.uclinux.org
W:	http://wiki.analog.com/AD7142
S:	Supported
F:	drivers/input/misc/ad714x.c

AD7877 TOUCHSCREEN DRIVER
M:	Michael Hennerich <michael.hennerich@analog.com>
L:	device-drivers-devel@blackfin.uclinux.org
W:	http://wiki.analog.com/AD7877
S:	Supported
F:	drivers/input/touchscreen/ad7877.c

AD7879 TOUCHSCREEN DRIVER (AD7879/AD7889)
M:	Michael Hennerich <michael.hennerich@analog.com>
L:	device-drivers-devel@blackfin.uclinux.org
W:	http://wiki.analog.com/AD7879
S:	Supported
F:	drivers/input/touchscreen/ad7879.c

ADDRESS SPACE LAYOUT RANDOMIZATION (ASLR)
M:	Jiri Kosina <jkosina@suse.cz>
S:	Maintained

ADM1025 HARDWARE MONITOR DRIVER
M:	Jean Delvare <khali@linux-fr.org>
L:	lm-sensors@lm-sensors.org
S:	Maintained
F:	Documentation/hwmon/adm1025
F:	drivers/hwmon/adm1025.c

ADM1029 HARDWARE MONITOR DRIVER
M:	Corentin Labbe <corentin.labbe@geomatys.fr>
L:	lm-sensors@lm-sensors.org
S:	Maintained
F:	drivers/hwmon/adm1029.c

ADM8211 WIRELESS DRIVER
L:	linux-wireless@vger.kernel.org
W:	http://wireless.kernel.org/
S:	Orphan
F:	drivers/net/wireless/adm8211.*

ADP1653 FLASH CONTROLLER DRIVER
M:	Sakari Ailus <sakari.ailus@iki.fi>
L:	linux-media@vger.kernel.org
S:	Maintained
F:	drivers/media/i2c/adp1653.c
F:	include/media/adp1653.h

ADP5520 BACKLIGHT DRIVER WITH IO EXPANDER (ADP5520/ADP5501)
M:	Michael Hennerich <michael.hennerich@analog.com>
L:	device-drivers-devel@blackfin.uclinux.org
W:	http://wiki.analog.com/ADP5520
S:	Supported
F:	drivers/mfd/adp5520.c
F:	drivers/video/backlight/adp5520_bl.c
F:	drivers/leds/leds-adp5520.c
F:	drivers/gpio/gpio-adp5520.c
F:	drivers/input/keyboard/adp5520-keys.c

ADP5588 QWERTY KEYPAD AND IO EXPANDER DRIVER (ADP5588/ADP5587)
M:	Michael Hennerich <michael.hennerich@analog.com>
L:	device-drivers-devel@blackfin.uclinux.org
W:	http://wiki.analog.com/ADP5588
S:	Supported
F:	drivers/input/keyboard/adp5588-keys.c
F:	drivers/gpio/gpio-adp5588.c

ADP8860 BACKLIGHT DRIVER (ADP8860/ADP8861/ADP8863)
M:	Michael Hennerich <michael.hennerich@analog.com>
L:	device-drivers-devel@blackfin.uclinux.org
W:	http://wiki.analog.com/ADP8860
S:	Supported
F:	drivers/video/backlight/adp8860_bl.c

ADS1015 HARDWARE MONITOR DRIVER
M:	Dirk Eibach <eibach@gdsys.de>
L:	lm-sensors@lm-sensors.org
S:	Maintained
F:	Documentation/hwmon/ads1015
F:	drivers/hwmon/ads1015.c
F:	include/linux/i2c/ads1015.h

ADT746X FAN DRIVER
M:	Colin Leroy <colin@colino.net>
S:	Maintained
F:	drivers/macintosh/therm_adt746x.c

ADT7475 HARDWARE MONITOR DRIVER
M:	Jean Delvare <khali@linux-fr.org>
L:	lm-sensors@lm-sensors.org
S:	Maintained
F:	Documentation/hwmon/adt7475
F:	drivers/hwmon/adt7475.c

ADXL34X THREE-AXIS DIGITAL ACCELEROMETER DRIVER (ADXL345/ADXL346)
M:	Michael Hennerich <michael.hennerich@analog.com>
L:	device-drivers-devel@blackfin.uclinux.org
W:	http://wiki.analog.com/ADXL345
S:	Supported
F:	drivers/input/misc/adxl34x.c

ADVANSYS SCSI DRIVER
M:	Matthew Wilcox <matthew@wil.cx>
L:	linux-scsi@vger.kernel.org
S:	Maintained
F:	Documentation/scsi/advansys.txt
F:	drivers/scsi/advansys.c

AEDSP16 DRIVER
M:	Riccardo Facchetti <fizban@tin.it>
S:	Maintained
F:	sound/oss/aedsp16.c

AF9013 MEDIA DRIVER
M:	Antti Palosaari <crope@iki.fi>
L:	linux-media@vger.kernel.org
W:	http://linuxtv.org/
W:	http://palosaari.fi/linux/
Q:	http://patchwork.linuxtv.org/project/linux-media/list/
T:	git git://linuxtv.org/anttip/media_tree.git
S:	Maintained
F:	drivers/media/dvb-frontends/af9013*

AF9033 MEDIA DRIVER
M:	Antti Palosaari <crope@iki.fi>
L:	linux-media@vger.kernel.org
W:	http://linuxtv.org/
W:	http://palosaari.fi/linux/
Q:	http://patchwork.linuxtv.org/project/linux-media/list/
T:	git git://linuxtv.org/anttip/media_tree.git
S:	Maintained
F:	drivers/media/dvb-frontends/af9033*

AFFS FILE SYSTEM
L:	linux-fsdevel@vger.kernel.org
S:	Orphan
F:	Documentation/filesystems/affs.txt
F:	fs/affs/

AFS FILESYSTEM & AF_RXRPC SOCKET DOMAIN
M:	David Howells <dhowells@redhat.com>
L:	linux-afs@lists.infradead.org
S:	Supported
F:	fs/afs/
F:	include/net/af_rxrpc.h
F:	net/rxrpc/af_rxrpc.c

AGPGART DRIVER
M:	David Airlie <airlied@linux.ie>
T:	git git://git.kernel.org/pub/scm/linux/kernel/git/airlied/drm-2.6.git
S:	Maintained
F:	drivers/char/agp/
F:	include/linux/agp*
F:	include/uapi/linux/agp*

AHA152X SCSI DRIVER
M:	"Juergen E. Fischer" <fischer@norbit.de>
L:	linux-scsi@vger.kernel.org
S:	Maintained
F:	drivers/scsi/aha152x*
F:	drivers/scsi/pcmcia/aha152x*

AIC7XXX / AIC79XX SCSI DRIVER
M:	Hannes Reinecke <hare@suse.de>
L:	linux-scsi@vger.kernel.org
S:	Maintained
F:	drivers/scsi/aic7xxx/
F:	drivers/scsi/aic7xxx_old/

AIMSLAB FM RADIO RECEIVER DRIVER
M:	Hans Verkuil <hverkuil@xs4all.nl>
L:	linux-media@vger.kernel.org
T:	git git://linuxtv.org/media_tree.git
W:	http://linuxtv.org
S:	Maintained
F:	drivers/media/radio/radio-aimslab*

AIO
M:	Benjamin LaHaise <bcrl@kvack.org>
L:	linux-aio@kvack.org
S:	Supported
F:	fs/aio.c
F:	include/linux/*aio*.h

ALCATEL SPEEDTOUCH USB DRIVER
M:	Duncan Sands <duncan.sands@free.fr>
L:	linux-usb@vger.kernel.org
W:	http://www.linux-usb.org/SpeedTouch/
S:	Maintained
F:	drivers/usb/atm/speedtch.c
F:	drivers/usb/atm/usbatm.c

ALCHEMY AU1XX0 MMC DRIVER
M:	Manuel Lauss <manuel.lauss@gmail.com>
S:	Maintained
F:	drivers/mmc/host/au1xmmc.c

ALI1563 I2C DRIVER
M:	Rudolf Marek <r.marek@assembler.cz>
L:	linux-i2c@vger.kernel.org
S:	Maintained
F:	Documentation/i2c/busses/i2c-ali1563
F:	drivers/i2c/busses/i2c-ali1563.c

ALPHA PORT
M:	Richard Henderson <rth@twiddle.net>
M:	Ivan Kokshaysky <ink@jurassic.park.msu.ru>
M:	Matt Turner <mattst88@gmail.com>
S:	Odd Fixes
L:	linux-alpha@vger.kernel.org
F:	arch/alpha/

ALTERA UART/JTAG UART SERIAL DRIVERS
M:	Tobias Klauser <tklauser@distanz.ch>
L:	linux-serial@vger.kernel.org
L:	nios2-dev@sopc.et.ntust.edu.tw (moderated for non-subscribers)
S:	Maintained
F:	drivers/tty/serial/altera_uart.c
F:	drivers/tty/serial/altera_jtaguart.c
F:	include/linux/altera_uart.h
F:	include/linux/altera_jtaguart.h

AMD FAM15H PROCESSOR POWER MONITORING DRIVER
M:	Andreas Herrmann <herrmann.der.user@googlemail.com>
L:	lm-sensors@lm-sensors.org
S:	Maintained
F:	Documentation/hwmon/fam15h_power
F:	drivers/hwmon/fam15h_power.c

AMD GEODE CS5536 USB DEVICE CONTROLLER DRIVER
M:	Thomas Dahlmann <dahlmann.thomas@arcor.de>
L:	linux-geode@lists.infradead.org (moderated for non-subscribers)
S:	Supported
F:	drivers/usb/gadget/amd5536udc.*

AMD GEODE PROCESSOR/CHIPSET SUPPORT
P:	Andres Salomon <dilinger@queued.net>
L:	linux-geode@lists.infradead.org (moderated for non-subscribers)
W:	http://www.amd.com/us-en/ConnectivitySolutions/TechnicalResources/0,,50_2334_2452_11363,00.html
S:	Supported
F:	drivers/char/hw_random/geode-rng.c
F:	drivers/crypto/geode*
F:	drivers/video/geode/
F:	arch/x86/include/asm/geode.h

AMD IOMMU (AMD-VI)
M:	Joerg Roedel <joro@8bytes.org>
L:	iommu@lists.linux-foundation.org
T:	git git://git.kernel.org/pub/scm/linux/kernel/git/joro/iommu.git
S:	Maintained
F:	drivers/iommu/amd_iommu*.[ch]
F:	include/linux/amd-iommu.h

AMD MICROCODE UPDATE SUPPORT
M:	Andreas Herrmann <herrmann.der.user@googlemail.com>
L:	amd64-microcode@amd64.org
S:	Maintained
F:	arch/x86/kernel/microcode_amd.c

AMS (Apple Motion Sensor) DRIVER
M:	Michael Hanselmann <linux-kernel@hansmi.ch>
S:	Supported
F:	drivers/macintosh/ams/

AMSO1100 RNIC DRIVER
M:	Tom Tucker <tom@opengridcomputing.com>
M:	Steve Wise <swise@opengridcomputing.com>
L:	linux-rdma@vger.kernel.org
S:	Maintained
F:	drivers/infiniband/hw/amso1100/

ANALOG DEVICES INC AD9389B DRIVER
M:	Hans Verkuil <hans.verkuil@cisco.com>
L:	linux-media@vger.kernel.org
S:	Maintained
F:	drivers/media/i2c/ad9389b*

ANALOG DEVICES INC ADV7604 DRIVER
M:	Hans Verkuil <hans.verkuil@cisco.com>
L:	linux-media@vger.kernel.org
S:	Maintained
F:	drivers/media/i2c/adv7604*

ANALOG DEVICES INC ASOC CODEC DRIVERS
M:	Lars-Peter Clausen <lars@metafoo.de>
L:	device-drivers-devel@blackfin.uclinux.org
L:	alsa-devel@alsa-project.org (moderated for non-subscribers)
W:	http://wiki.analog.com/
S:	Supported
F:	sound/soc/codecs/adau*
F:	sound/soc/codecs/adav*
F:	sound/soc/codecs/ad1*
F:	sound/soc/codecs/ssm*
F:	sound/soc/codecs/sigmadsp.*

ANALOG DEVICES INC ASOC DRIVERS
L:	uclinux-dist-devel@blackfin.uclinux.org
L:	alsa-devel@alsa-project.org (moderated for non-subscribers)
W:	http://blackfin.uclinux.org/
S:	Supported
F:	sound/soc/blackfin/*

AOA (Apple Onboard Audio) ALSA DRIVER
M:	Johannes Berg <johannes@sipsolutions.net>
L:	linuxppc-dev@lists.ozlabs.org
L:	alsa-devel@alsa-project.org (moderated for non-subscribers)
S:	Maintained
F:	sound/aoa/

APM DRIVER
M:	Jiri Kosina <jkosina@suse.cz>
S:	Odd fixes
F:	arch/x86/kernel/apm_32.c
F:	include/linux/apm_bios.h
F:	include/uapi/linux/apm_bios.h
F:	drivers/char/apm-emulation.c

APPLE BCM5974 MULTITOUCH DRIVER
M:	Henrik Rydberg <rydberg@euromail.se>
L:	linux-input@vger.kernel.org
S:	Maintained
F:	drivers/input/mouse/bcm5974.c

APPLE SMC DRIVER
M:	Henrik Rydberg <rydberg@euromail.se>
L:	lm-sensors@lm-sensors.org
S:	Maintained
F:	drivers/hwmon/applesmc.c

APPLETALK NETWORK LAYER
M:	Arnaldo Carvalho de Melo <acme@ghostprotocols.net>
S:	Maintained
F:	drivers/net/appletalk/
F:	net/appletalk/

ARASAN COMPACT FLASH PATA CONTROLLER
M:	Viresh Kumar <viresh.linux@gmail.com>
L:	linux-ide@vger.kernel.org
S:	Maintained
F:	include/linux/pata_arasan_cf_data.h
F:	drivers/ata/pata_arasan_cf.c

ARC FRAMEBUFFER DRIVER
M:	Jaya Kumar <jayalk@intworks.biz>
S:	Maintained
F:	drivers/video/arcfb.c
F:	drivers/video/fb_defio.c

ARM MFM AND FLOPPY DRIVERS
M:	Ian Molton <spyro@f2s.com>
S:	Maintained
F:	arch/arm/lib/floppydma.S
F:	arch/arm/include/asm/floppy.h

ARM PMU PROFILING AND DEBUGGING
M:	Will Deacon <will.deacon@arm.com>
S:	Maintained
F:	arch/arm/kernel/perf_event*
F:	arch/arm/oprofile/common.c
F:	arch/arm/include/asm/pmu.h
F:	arch/arm/kernel/hw_breakpoint.c
F:	arch/arm/include/asm/hw_breakpoint.h

ARM PORT
M:	Russell King <linux@arm.linux.org.uk>
L:	linux-arm-kernel@lists.infradead.org (moderated for non-subscribers)
W:	http://www.arm.linux.org.uk/
S:	Maintained
F:	arch/arm/

ARM SUB-ARCHITECTURES
L:	linux-arm-kernel@lists.infradead.org (moderated for non-subscribers)
S:	Maintained
F:	arch/arm/mach-*/
F:	arch/arm/plat-*/
T:	git git://git.kernel.org/pub/scm/linux/kernel/git/arm/arm-soc.git

ARM PRIMECELL AACI PL041 DRIVER
M:	Russell King <linux@arm.linux.org.uk>
S:	Maintained
F:	sound/arm/aaci.*

ARM PRIMECELL CLCD PL110 DRIVER
M:	Russell King <linux@arm.linux.org.uk>
S:	Maintained
F:	drivers/video/amba-clcd.*

ARM PRIMECELL KMI PL050 DRIVER
M:	Russell King <linux@arm.linux.org.uk>
S:	Maintained
F:	drivers/input/serio/ambakmi.*
F:	include/linux/amba/kmi.h

ARM PRIMECELL MMCI PL180/1 DRIVER
S:	Orphan
F:	drivers/mmc/host/mmci.*

ARM PRIMECELL BUS SUPPORT
M:	Russell King <linux@arm.linux.org.uk>
S:	Maintained
F:	drivers/amba/
F:	include/linux/amba/bus.h

ARM/ADS SPHERE MACHINE SUPPORT
M:	Lennert Buytenhek <kernel@wantstofly.org>
L:	linux-arm-kernel@lists.infradead.org (moderated for non-subscribers)
S:	Maintained

ARM/AFEB9260 MACHINE SUPPORT
M:	Sergey Lapin <slapin@ossfans.org>
L:	linux-arm-kernel@lists.infradead.org (moderated for non-subscribers)
S:	Maintained

ARM/AJECO 1ARM MACHINE SUPPORT
M:	Lennert Buytenhek <kernel@wantstofly.org>
L:	linux-arm-kernel@lists.infradead.org (moderated for non-subscribers)
S:	Maintained

ARM/Allwinner A1X SoC support
M:	Maxime Ripard <maxime.ripard@free-electrons.com>
L:	linux-arm-kernel@lists.infradead.org (moderated for non-subscribers)
S:	Maintained
F:	arch/arm/mach-sunxi/

ARM/ATMEL AT91RM9200 AND AT91SAM ARM ARCHITECTURES
M:	Andrew Victor <linux@maxim.org.za>
M:	Nicolas Ferre <nicolas.ferre@atmel.com>
M:	Jean-Christophe Plagniol-Villard <plagnioj@jcrosoft.com>
L:	linux-arm-kernel@lists.infradead.org (moderated for non-subscribers)
W:	http://maxim.org.za/at91_26.html
W:	http://www.linux4sam.org
S:	Supported
F:	arch/arm/mach-at91/

ARM/CALXEDA HIGHBANK ARCHITECTURE
M:	Rob Herring <rob.herring@calxeda.com>
L:	linux-arm-kernel@lists.infradead.org (moderated for non-subscribers)
S:	Maintained
F:	arch/arm/mach-highbank/

ARM/CAVIUM NETWORKS CNS3XXX MACHINE SUPPORT
M:	Anton Vorontsov <avorontsov@mvista.com>
S:	Maintained
F:	arch/arm/mach-cns3xxx/
T:	git git://git.infradead.org/users/cbou/linux-cns3xxx.git

ARM/CIRRUS LOGIC CLPS711X ARM ARCHITECTURE
M:	Alexander Shiyan <shc_work@mail.ru>
L:	linux-arm-kernel@lists.infradead.org (moderated for non-subscribers)
S:	Odd Fixes
F:	arch/arm/mach-clps711x/

ARM/CIRRUS LOGIC EP93XX ARM ARCHITECTURE
M:	Hartley Sweeten <hsweeten@visionengravers.com>
M:	Ryan Mallon <rmallon@gmail.com>
L:	linux-arm-kernel@lists.infradead.org (moderated for non-subscribers)
S:	Maintained
F:	arch/arm/mach-ep93xx/
F:	arch/arm/mach-ep93xx/include/mach/

ARM/CIRRUS LOGIC EDB9315A MACHINE SUPPORT
M:	Lennert Buytenhek <kernel@wantstofly.org>
L:	linux-arm-kernel@lists.infradead.org (moderated for non-subscribers)
S:	Maintained

ARM/CLKDEV SUPPORT
M:	Russell King <linux@arm.linux.org.uk>
L:	linux-arm-kernel@lists.infradead.org (moderated for non-subscribers)
S:	Maintained
F:	arch/arm/include/asm/clkdev.h
F:	drivers/clk/clkdev.c

ARM/COMPULAB CM-X270/EM-X270 and CM-X300 MACHINE SUPPORT
M:	Mike Rapoport <mike@compulab.co.il>
L:	linux-arm-kernel@lists.infradead.org (moderated for non-subscribers)
S:	Maintained

ARM/CONTEC MICRO9 MACHINE SUPPORT
M:	Hubert Feurstein <hubert.feurstein@contec.at>
S:	Maintained
F:	arch/arm/mach-ep93xx/micro9.c

ARM/CORGI MACHINE SUPPORT
M:	Richard Purdie <rpurdie@rpsys.net>
S:	Maintained

ARM/CORTINA SYSTEMS GEMINI ARM ARCHITECTURE
M:	Hans Ulli Kroll <ulli.kroll@googlemail.com>
L:	linux-arm-kernel@lists.infradead.org (moderated for non-subscribers)
T:	git git://git.berlios.de/gemini-board
S:	Maintained
F:	arch/arm/mach-gemini/

ARM/CSR SIRFPRIMA2 MACHINE SUPPORT
M:	Barry Song <baohua.song@csr.com>
L:	linux-arm-kernel@lists.infradead.org (moderated for non-subscribers)
S:	Maintained
F:	arch/arm/mach-prima2/
F:	drivers/dma/sirf-dma.c
F:	drivers/i2c/busses/i2c-sirf.c
F:	drivers/pinctrl/pinctrl-sirf.c
F:	drivers/spi/spi-sirf.c

ARM/EBSA110 MACHINE SUPPORT
M:	Russell King <linux@arm.linux.org.uk>
L:	linux-arm-kernel@lists.infradead.org (moderated for non-subscribers)
W:	http://www.arm.linux.org.uk/
S:	Maintained
F:	arch/arm/mach-ebsa110/
F:	drivers/net/ethernet/amd/am79c961a.*

ARM/EZX SMARTPHONES (A780, A910, A1200, E680, ROKR E2 and ROKR E6)
M:	Daniel Ribeiro <drwyrm@gmail.com>
M:	Stefan Schmidt <stefan@openezx.org>
M:	Harald Welte <laforge@openezx.org>
L:	openezx-devel@lists.openezx.org (moderated for non-subscribers)
W:	http://www.openezx.org/
S:	Maintained
T:	topgit git://git.openezx.org/openezx.git
F:	arch/arm/mach-pxa/ezx.c

ARM/FARADAY FA526 PORT
M:	Hans Ulli Kroll <ulli.kroll@googlemail.com>
L:	linux-arm-kernel@lists.infradead.org (moderated for non-subscribers)
S:	Maintained
T:	git git://git.berlios.de/gemini-board
F:	arch/arm/mm/*-fa*

ARM/FOOTBRIDGE ARCHITECTURE
M:	Russell King <linux@arm.linux.org.uk>
L:	linux-arm-kernel@lists.infradead.org (moderated for non-subscribers)
W:	http://www.arm.linux.org.uk/
S:	Maintained
F:	arch/arm/include/asm/hardware/dec21285.h
F:	arch/arm/mach-footbridge/

ARM/FREESCALE IMX / MXC ARM ARCHITECTURE
M:	Sascha Hauer <kernel@pengutronix.de>
L:	linux-arm-kernel@lists.infradead.org (moderated for non-subscribers)
S:	Maintained
T:	git git://git.pengutronix.de/git/imx/linux-2.6.git
F:	arch/arm/mach-imx/
F:	arch/arm/configs/imx*_defconfig

ARM/FREESCALE IMX6
M:	Shawn Guo <shawn.guo@linaro.org>
L:	linux-arm-kernel@lists.infradead.org (moderated for non-subscribers)
S:	Maintained
T:	git git://git.linaro.org/people/shawnguo/linux-2.6.git
F:	arch/arm/mach-imx/*imx6*

ARM/FREESCALE MXS ARM ARCHITECTURE
M:	Shawn Guo <shawn.guo@linaro.org>
L:	linux-arm-kernel@lists.infradead.org (moderated for non-subscribers)
S:	Maintained
T:	git git://git.linaro.org/people/shawnguo/linux-2.6.git
F:	arch/arm/mach-mxs/

ARM/GLOMATION GESBC9312SX MACHINE SUPPORT
M:	Lennert Buytenhek <kernel@wantstofly.org>
L:	linux-arm-kernel@lists.infradead.org (moderated for non-subscribers)
S:	Maintained

ARM/GUMSTIX MACHINE SUPPORT
M:	Steve Sakoman <sakoman@gmail.com>
L:	linux-arm-kernel@lists.infradead.org (moderated for non-subscribers)
S:	Maintained

ARM/H4700 (HP IPAQ HX4700) MACHINE SUPPORT
M:	Philipp Zabel <philipp.zabel@gmail.com>
M:	Paul Parsons <lost.distance@yahoo.com>
L:	linux-arm-kernel@lists.infradead.org (moderated for non-subscribers)
S:	Maintained
F:	arch/arm/mach-pxa/hx4700.c
F:	arch/arm/mach-pxa/include/mach/hx4700.h
F:	sound/soc/pxa/hx4700.c

ARM/HP JORNADA 7XX MACHINE SUPPORT
M:	Kristoffer Ericson <kristoffer.ericson@gmail.com>
W:	www.jlime.com
S:	Maintained
T:	git git://git.kernel.org/pub/scm/linux/kernel/git/kristoffer/linux-hpc.git
F:	arch/arm/mach-sa1100/jornada720.c
F:	arch/arm/mach-sa1100/include/mach/jornada720.h

ARM/IGEP MACHINE SUPPORT
M:	Enric Balletbo i Serra <eballetbo@gmail.com>
M:	Javier Martinez Canillas <javier@dowhile0.org>
L:	linux-omap@vger.kernel.org
L:	linux-arm-kernel@lists.infradead.org (moderated for non-subscribers)
S:	Maintained
F:	arch/arm/mach-omap2/board-igep0020.c

ARM/INCOME PXA270 SUPPORT
M:	Marek Vasut <marek.vasut@gmail.com>
L:	linux-arm-kernel@lists.infradead.org (moderated for non-subscribers)
S:	Maintained
F:	arch/arm/mach-pxa/colibri-pxa270-income.c

ARM/INTEL IOP32X ARM ARCHITECTURE
M:	Lennert Buytenhek <kernel@wantstofly.org>
M:	Dan Williams <djbw@fb.com>
L:	linux-arm-kernel@lists.infradead.org (moderated for non-subscribers)
S:	Maintained

ARM/INTEL IOP33X ARM ARCHITECTURE
M:	Dan Williams <djbw@fb.com>
L:	linux-arm-kernel@lists.infradead.org (moderated for non-subscribers)
S:	Maintained

ARM/INTEL IOP13XX ARM ARCHITECTURE
M:	Lennert Buytenhek <kernel@wantstofly.org>
M:	Dan Williams <djbw@fb.com>
L:	linux-arm-kernel@lists.infradead.org (moderated for non-subscribers)
S:	Maintained

ARM/INTEL IQ81342EX MACHINE SUPPORT
M:	Lennert Buytenhek <kernel@wantstofly.org>
M:	Dan Williams <djbw@fb.com>
L:	linux-arm-kernel@lists.infradead.org (moderated for non-subscribers)
S:	Maintained

ARM/INTEL IXDP2850 MACHINE SUPPORT
M:	Lennert Buytenhek <kernel@wantstofly.org>
L:	linux-arm-kernel@lists.infradead.org (moderated for non-subscribers)
S:	Maintained

ARM/INTEL IXP4XX ARM ARCHITECTURE
M:	Imre Kaloz <kaloz@openwrt.org>
M:	Krzysztof Halasa <khc@pm.waw.pl>
L:	linux-arm-kernel@lists.infradead.org (moderated for non-subscribers)
S:	Maintained
F:	arch/arm/mach-ixp4xx/

ARM/INTEL RESEARCH IMOTE/STARGATE 2 MACHINE SUPPORT
M:	Jonathan Cameron <jic23@cam.ac.uk>
L:	linux-arm-kernel@lists.infradead.org (moderated for non-subscribers)
S:	Maintained
F:	arch/arm/mach-pxa/stargate2.c
F:	drivers/pcmcia/pxa2xx_stargate2.c

ARM/INTEL XSC3 (MANZANO) ARM CORE
M:	Lennert Buytenhek <kernel@wantstofly.org>
M:	Dan Williams <djbw@fb.com>
L:	linux-arm-kernel@lists.infradead.org (moderated for non-subscribers)
S:	Maintained

ARM/IP FABRICS DOUBLE ESPRESSO MACHINE SUPPORT
M:	Lennert Buytenhek <kernel@wantstofly.org>
L:	linux-arm-kernel@lists.infradead.org (moderated for non-subscribers)
S:	Maintained

ARM/LOGICPD PXA270 MACHINE SUPPORT
M:	Lennert Buytenhek <kernel@wantstofly.org>
L:	linux-arm-kernel@lists.infradead.org (moderated for non-subscribers)
S:	Maintained

ARM/MAGICIAN MACHINE SUPPORT
M:	Philipp Zabel <philipp.zabel@gmail.com>
S:	Maintained

ARM/Marvell Armada 370 and Armada XP SOC support
M:	Jason Cooper <jason@lakedaemon.net>
M:	Andrew Lunn <andrew@lunn.ch>
M:	Gregory Clement <gregory.clement@free-electrons.com>
L:	linux-arm-kernel@lists.infradead.org (moderated for non-subscribers)
S:	Maintained
F:	arch/arm/mach-mvebu/

ARM/Marvell Dove/Kirkwood/MV78xx0/Orion SOC support
M:	Jason Cooper <jason@lakedaemon.net>
M:	Andrew Lunn <andrew@lunn.ch>
L:	linux-arm-kernel@lists.infradead.org (moderated for non-subscribers)
S:	Maintained
F:	arch/arm/mach-dove/
F:	arch/arm/mach-kirkwood/
F:	arch/arm/mach-mv78xx0/
F:	arch/arm/mach-orion5x/
F:	arch/arm/plat-orion/

ARM/Orion SoC/Technologic Systems TS-78xx platform support
M:	Alexander Clouter <alex@digriz.org.uk>
L:	linux-arm-kernel@lists.infradead.org (moderated for non-subscribers)
W:	http://www.digriz.org.uk/ts78xx/kernel
S:	Maintained
F:	arch/arm/mach-orion5x/ts78xx-*

ARM/MICREL KS8695 ARCHITECTURE
M:	Greg Ungerer <gerg@uclinux.org>
L:	linux-arm-kernel@lists.infradead.org (moderated for non-subscribers)
F:	arch/arm/mach-ks8695
S:	Odd Fixes

ARM/MIOA701 MACHINE SUPPORT
M:	Robert Jarzmik <robert.jarzmik@free.fr>
L:	linux-arm-kernel@lists.infradead.org (moderated for non-subscribers)
F:	arch/arm/mach-pxa/mioa701.c
S:	Maintained

ARM/NEC MOBILEPRO 900/c MACHINE SUPPORT
M:	Michael Petchkovsky <mkpetch@internode.on.net>
S:	Maintained

ARM/NOMADIK ARCHITECTURE
M:	Alessandro Rubini <rubini@unipv.it>
M:	Linus Walleij <linus.walleij@linaro.org>
M:	STEricsson <STEricsson_nomadik_linux@list.st.com>
L:	linux-arm-kernel@lists.infradead.org (moderated for non-subscribers)
S:	Maintained
F:	arch/arm/mach-nomadik/
F:	arch/arm/plat-nomadik/
F:	drivers/i2c/busses/i2c-nomadik.c
T:	git git://git.kernel.org/pub/scm/linux/kernel/git/linusw/linux-nomadik.git

ARM/OPENMOKO NEO FREERUNNER (GTA02) MACHINE SUPPORT
M:	Nelson Castillo <arhuaco@freaks-unidos.net>
L:	openmoko-kernel@lists.openmoko.org (subscribers-only)
W:	http://wiki.openmoko.org/wiki/Neo_FreeRunner
S:	Supported

ARM/QUALCOMM MSM MACHINE SUPPORT
M:	David Brown <davidb@codeaurora.org>
M:	Daniel Walker <dwalker@fifo99.com>
M:	Bryan Huntsman <bryanh@codeaurora.org>
L:	linux-arm-msm@vger.kernel.org
F:	arch/arm/mach-msm/
F:	drivers/video/msm/
F:	drivers/mmc/host/msm_sdcc.c
F:	drivers/mmc/host/msm_sdcc.h
F:	drivers/tty/serial/msm_serial.h
F:	drivers/tty/serial/msm_serial.c
F:	drivers/*/pm8???-*
F:	include/linux/mfd/pm8xxx/
T:	git git://git.kernel.org/pub/scm/linux/kernel/git/davidb/linux-msm.git
S:	Maintained

ARM/TOSA MACHINE SUPPORT
M:	Dmitry Eremin-Solenikov <dbaryshkov@gmail.com>
M:	Dirk Opfer <dirk@opfer-online.de>
S:	Maintained

ARM/PALMTX,PALMT5,PALMLD,PALMTE2,PALMTC SUPPORT
M:	Marek Vasut <marek.vasut@gmail.com>
L:	linux-arm-kernel@lists.infradead.org
W:	http://hackndev.com
S:	Maintained
F:	arch/arm/mach-pxa/include/mach/palmtx.h
F:	arch/arm/mach-pxa/palmtx.c
F:	arch/arm/mach-pxa/include/mach/palmt5.h
F:	arch/arm/mach-pxa/palmt5.c
F:	arch/arm/mach-pxa/include/mach/palmld.h
F:	arch/arm/mach-pxa/palmld.c
F:	arch/arm/mach-pxa/include/mach/palmte2.h
F:	arch/arm/mach-pxa/palmte2.c
F:	arch/arm/mach-pxa/include/mach/palmtc.h
F:	arch/arm/mach-pxa/palmtc.c

ARM/PALM TREO SUPPORT
M:	Tomas Cech <sleep_walker@suse.cz>
L:	linux-arm-kernel@lists.infradead.org
W:	http://hackndev.com
S:	Maintained
F:	arch/arm/mach-pxa/include/mach/palmtreo.h
F:	arch/arm/mach-pxa/palmtreo.c

ARM/PALMZ72 SUPPORT
M:	Sergey Lapin <slapin@ossfans.org>
L:	linux-arm-kernel@lists.infradead.org
W:	http://hackndev.com
S:	Maintained
F:	arch/arm/mach-pxa/include/mach/palmz72.h
F:	arch/arm/mach-pxa/palmz72.c

ARM/PLEB SUPPORT
M:	Peter Chubb <pleb@gelato.unsw.edu.au>
W:	http://www.disy.cse.unsw.edu.au/Hardware/PLEB
S:	Maintained

ARM/PT DIGITAL BOARD PORT
M:	Stefan Eletzhofer <stefan.eletzhofer@eletztrick.de>
L:	linux-arm-kernel@lists.infradead.org (moderated for non-subscribers)
W:	http://www.arm.linux.org.uk/
S:	Maintained

ARM/RADISYS ENP2611 MACHINE SUPPORT
M:	Lennert Buytenhek <kernel@wantstofly.org>
L:	linux-arm-kernel@lists.infradead.org (moderated for non-subscribers)
S:	Maintained

ARM/RISCPC ARCHITECTURE
M:	Russell King <linux@arm.linux.org.uk>
L:	linux-arm-kernel@lists.infradead.org (moderated for non-subscribers)
W:	http://www.arm.linux.org.uk/
S:	Maintained
F:	arch/arm/include/asm/hardware/entry-macro-iomd.S
F:	arch/arm/include/asm/hardware/ioc.h
F:	arch/arm/include/asm/hardware/iomd.h
F:	arch/arm/include/asm/hardware/memc.h
F:	arch/arm/mach-rpc/
F:	drivers/net/ethernet/8390/etherh.c
F:	drivers/net/ethernet/i825xx/ether1*
F:	drivers/net/ethernet/seeq/ether3*
F:	drivers/scsi/arm/

ARM/SHARK MACHINE SUPPORT
M:	Alexander Schulz <alex@shark-linux.de>
W:	http://www.shark-linux.de/shark.html
S:	Maintained

ARM/SAMSUNG ARM ARCHITECTURES
M:	Ben Dooks <ben-linux@fluff.org>
M:	Kukjin Kim <kgene.kim@samsung.com>
L:	linux-arm-kernel@lists.infradead.org (moderated for non-subscribers)
L:	linux-samsung-soc@vger.kernel.org (moderated for non-subscribers)
W:	http://www.fluff.org/ben/linux/
S:	Maintained
F:	arch/arm/plat-samsung/
F:	arch/arm/plat-s3c24xx/
F:	arch/arm/mach-s3c24*/
F:	arch/arm/mach-s3c64xx/
F:	drivers/*/*s3c2410*
F:	drivers/*/*/*s3c2410*
F:	drivers/spi/spi-s3c*
F:	sound/soc/samsung/*

ARM/S5P EXYNOS ARM ARCHITECTURES
M:	Kukjin Kim <kgene.kim@samsung.com>
L:	linux-arm-kernel@lists.infradead.org (moderated for non-subscribers)
L:	linux-samsung-soc@vger.kernel.org (moderated for non-subscribers)
S:	Maintained
F:	arch/arm/mach-s5p*/
F:	arch/arm/mach-exynos*/

ARM/SAMSUNG MOBILE MACHINE SUPPORT
M:	Kyungmin Park <kyungmin.park@samsung.com>
L:	linux-arm-kernel@lists.infradead.org (moderated for non-subscribers)
S:	Maintained
F:	arch/arm/mach-s5pv210/mach-aquila.c
F:	arch/arm/mach-s5pv210/mach-goni.c
F:	arch/arm/mach-exynos/mach-universal_c210.c
F:	arch/arm/mach-exynos/mach-nuri.c

ARM/SAMSUNG S5P SERIES 2D GRAPHICS ACCELERATION (G2D) SUPPORT
M:	Kyungmin Park <kyungmin.park@samsung.com>
M:	Kamil Debski <k.debski@samsung.com>
L:	linux-arm-kernel@lists.infradead.org
L:	linux-media@vger.kernel.org
S:	Maintained
F:	drivers/media/platform/s5p-g2d/

ARM/SAMSUNG S5P SERIES FIMC SUPPORT
M:	Kyungmin Park <kyungmin.park@samsung.com>
M:	Sylwester Nawrocki <s.nawrocki@samsung.com>
L:	linux-arm-kernel@lists.infradead.org
L:	linux-media@vger.kernel.org
S:	Maintained
F:	arch/arm/plat-samsung/include/plat/*fimc*
F:	drivers/media/platform/s5p-fimc/

ARM/SAMSUNG S5P SERIES Multi Format Codec (MFC) SUPPORT
M:	Kyungmin Park <kyungmin.park@samsung.com>
M:	Kamil Debski <k.debski@samsung.com>
M:	Jeongtae Park <jtp.park@samsung.com>
L:	linux-arm-kernel@lists.infradead.org
L:	linux-media@vger.kernel.org
S:	Maintained
F:	arch/arm/plat-samsung/s5p-dev-mfc.c
F:	drivers/media/platform/s5p-mfc/

ARM/SAMSUNG S5P SERIES TV SUBSYSTEM SUPPORT
M:	Kyungmin Park <kyungmin.park@samsung.com>
M:	Tomasz Stanislawski <t.stanislaws@samsung.com>
L:	linux-arm-kernel@lists.infradead.org
L:	linux-media@vger.kernel.org
S:	Maintained
F:	drivers/media/platform/s5p-tv/

ARM/SHMOBILE ARM ARCHITECTURE
M:	Simon Horman <horms@verge.net.au>
M:	Magnus Damm <magnus.damm@gmail.com>
L:	linux-sh@vger.kernel.org
W:	http://oss.renesas.com
Q:	http://patchwork.kernel.org/project/linux-sh/list/
T:	git git://git.kernel.org/pub/scm/linux/kernel/git/horms/renesas.git next
S:	Supported
F:	arch/arm/mach-shmobile/
F:	drivers/sh/

ARM/SOCFPGA ARCHITECTURE
M:	Dinh Nguyen <dinguyen@altera.com>
S:	Maintained
F:	arch/arm/mach-socfpga/

ARM/SOCFPGA CLOCK FRAMEWORK SUPPORT
M:	Dinh Nguyen <dinguyen@altera.com>
S:	Maintained
F:	drivers/clk/socfpga/

ARM/TECHNOLOGIC SYSTEMS TS7250 MACHINE SUPPORT
M:	Lennert Buytenhek <kernel@wantstofly.org>
L:	linux-arm-kernel@lists.infradead.org (moderated for non-subscribers)
S:	Maintained

ARM/TETON BGA MACHINE SUPPORT
M:	"Mark F. Brown" <mark.brown314@gmail.com>
L:	linux-arm-kernel@lists.infradead.org (moderated for non-subscribers)
S:	Maintained

ARM/THECUS N2100 MACHINE SUPPORT
M:	Lennert Buytenhek <kernel@wantstofly.org>
L:	linux-arm-kernel@lists.infradead.org (moderated for non-subscribers)
S:	Maintained

ARM/NUVOTON W90X900 ARM ARCHITECTURE
M:	Wan ZongShun <mcuos.com@gmail.com>
L:	linux-arm-kernel@lists.infradead.org (moderated for non-subscribers)
W:	http://www.mcuos.com
S:	Maintained
F:	arch/arm/mach-w90x900/
F:	drivers/input/keyboard/w90p910_keypad.c
F:	drivers/input/touchscreen/w90p910_ts.c
F:	drivers/watchdog/nuc900_wdt.c
F:	drivers/net/ethernet/nuvoton/w90p910_ether.c
F:	drivers/mtd/nand/nuc900_nand.c
F:	drivers/rtc/rtc-nuc900.c
F:	drivers/spi/spi-nuc900.c
F:	drivers/usb/host/ehci-w90x900.c
F:	drivers/video/nuc900fb.c

ARM/U300 MACHINE SUPPORT
M:	Linus Walleij <linus.walleij@linaro.org>
L:	linux-arm-kernel@lists.infradead.org (moderated for non-subscribers)
S:	Supported
F:	arch/arm/mach-u300/
F:	drivers/i2c/busses/i2c-stu300.c
F:	drivers/rtc/rtc-coh901331.c
F:	drivers/watchdog/coh901327_wdt.c
F:	drivers/dma/coh901318*
F:	drivers/mfd/ab3100*
F:	drivers/rtc/rtc-ab3100.c
F:	drivers/rtc/rtc-coh901331.c
T:	git git://git.kernel.org/pub/scm/linux/kernel/git/linusw/linux-stericsson.git

ARM/Ux500 ARM ARCHITECTURE
M:	Srinidhi Kasagar <srinidhi.kasagar@stericsson.com>
M:	Linus Walleij <linus.walleij@linaro.org>
L:	linux-arm-kernel@lists.infradead.org (moderated for non-subscribers)
S:	Maintained
F:	arch/arm/mach-ux500/
F:	drivers/clocksource/clksrc-dbx500-prcmu.c
F:	drivers/dma/ste_dma40*
F:	drivers/hwspinlock/u8500_hsem.c
F:	drivers/mfd/abx500*
F:	drivers/mfd/ab8500*
F:	drivers/mfd/dbx500*
F:	drivers/mfd/db8500*
F:	drivers/pinctrl/pinctrl-nomadik*
F:	drivers/rtc/rtc-ab8500.c
F:	drivers/rtc/rtc-pl031.c
T:	git git://git.kernel.org/pub/scm/linux/kernel/git/linusw/linux-stericsson.git

ARM/VFP SUPPORT
M:	Russell King <linux@arm.linux.org.uk>
L:	linux-arm-kernel@lists.infradead.org (moderated for non-subscribers)
W:	http://www.arm.linux.org.uk/
S:	Maintained
F:	arch/arm/vfp/

ARM/VOIPAC PXA270 SUPPORT
M:	Marek Vasut <marek.vasut@gmail.com>
L:	linux-arm-kernel@lists.infradead.org (moderated for non-subscribers)
S:	Maintained
F:	arch/arm/mach-pxa/vpac270.c
F:	arch/arm/mach-pxa/include/mach/vpac270.h

ARM/VT8500 ARM ARCHITECTURE
M:	Tony Prisk <linux@prisktech.co.nz>
L:	linux-arm-kernel@lists.infradead.org (moderated for non-subscribers)
S:	Maintained
F:	arch/arm/mach-vt8500/
F:	drivers/video/vt8500lcdfb.*
F:	drivers/video/wm8505fb*
F:	drivers/video/wmt_ge_rops.*
F:	drivers/tty/serial/vt8500_serial.c
F:	drivers/rtc/rtc-vt8500.c
F:	drivers/mmc/host/wmt-sdmmc.c

ARM/ZIPIT Z2 SUPPORT
M:	Marek Vasut <marek.vasut@gmail.com>
L:	linux-arm-kernel@lists.infradead.org (moderated for non-subscribers)
S:	Maintained
F:	arch/arm/mach-pxa/z2.c
F:	arch/arm/mach-pxa/include/mach/z2.h

ARM64 PORT (AARCH64 ARCHITECTURE)
M:	Catalin Marinas <catalin.marinas@arm.com>
M:	Will Deacon <will.deacon@arm.com>
L:	linux-arm-kernel@lists.infradead.org (moderated for non-subscribers)
S:	Maintained
F:	arch/arm64/
F:	Documentation/arm64/

AS3645A LED FLASH CONTROLLER DRIVER
M:	Laurent Pinchart <laurent.pinchart@ideasonboard.com>
L:	linux-media@vger.kernel.org
T:	git git://linuxtv.org/media_tree.git
S:	Maintained
F:	drivers/media/i2c/as3645a.c
F:	include/media/as3645a.h

ASC7621 HARDWARE MONITOR DRIVER
M:	George Joseph <george.joseph@fairview5.com>
L:	lm-sensors@lm-sensors.org
S:	Maintained
F:	Documentation/hwmon/asc7621
F:	drivers/hwmon/asc7621.c

ASUS NOTEBOOKS AND EEEPC ACPI/WMI EXTRAS DRIVERS
M:	Corentin Chary <corentin.chary@gmail.com>
L:	acpi4asus-user@lists.sourceforge.net
L:	platform-driver-x86@vger.kernel.org
W:	http://acpi4asus.sf.net
S:	Maintained
F:	drivers/platform/x86/asus*.c
F:	drivers/platform/x86/eeepc*.c

ASUS ASB100 HARDWARE MONITOR DRIVER
M:	"Mark M. Hoffman" <mhoffman@lightlink.com>
L:	lm-sensors@lm-sensors.org
S:	Maintained
F:	drivers/hwmon/asb100.c

ASYNCHRONOUS TRANSFERS/TRANSFORMS (IOAT) API
M:	Dan Williams <djbw@fb.com>
W:	http://sourceforge.net/projects/xscaleiop
S:	Maintained
F:	Documentation/crypto/async-tx-api.txt
F:	crypto/async_tx/
F:	drivers/dma/
F:	include/linux/dmaengine.h
F:	include/linux/async_tx.h

AT24 EEPROM DRIVER
M:	Wolfram Sang <w.sang@pengutronix.de>
L:	linux-i2c@vger.kernel.org
S:	Maintained
F:	drivers/misc/eeprom/at24.c
F:	include/linux/i2c/at24.h

ATA OVER ETHERNET (AOE) DRIVER
M:	"Ed L. Cashin" <ecashin@coraid.com>
W:	http://support.coraid.com/support/linux
S:	Supported
F:	Documentation/aoe/
F:	drivers/block/aoe/

ATHEROS ATH GENERIC UTILITIES
M:	"Luis R. Rodriguez" <mcgrof@qca.qualcomm.com>
L:	linux-wireless@vger.kernel.org
S:	Supported
F:	drivers/net/wireless/ath/*

ATHEROS ATH5K WIRELESS DRIVER
M:	Jiri Slaby <jirislaby@gmail.com>
M:	Nick Kossifidis <mickflemm@gmail.com>
M:	"Luis R. Rodriguez" <mcgrof@qca.qualcomm.com>
L:	linux-wireless@vger.kernel.org
L:	ath5k-devel@lists.ath5k.org
W:	http://wireless.kernel.org/en/users/Drivers/ath5k
S:	Maintained
F:	drivers/net/wireless/ath/ath5k/

ATHEROS ATH6KL WIRELESS DRIVER
M:	Kalle Valo <kvalo@qca.qualcomm.com>
L:	linux-wireless@vger.kernel.org
W:	http://wireless.kernel.org/en/users/Drivers/ath6kl
T:	git git://git.kernel.org/pub/scm/linux/kernel/git/kvalo/ath6kl.git
S:	Supported
F:	drivers/net/wireless/ath/ath6kl/

ATHEROS ATH9K WIRELESS DRIVER
M:	"Luis R. Rodriguez" <mcgrof@qca.qualcomm.com>
M:	Jouni Malinen <jouni@qca.qualcomm.com>
M:	Vasanthakumar Thiagarajan <vthiagar@qca.qualcomm.com>
M:	Senthil Balasubramanian <senthilb@qca.qualcomm.com>
L:	linux-wireless@vger.kernel.org
L:	ath9k-devel@lists.ath9k.org
W:	http://wireless.kernel.org/en/users/Drivers/ath9k
S:	Supported
F:	drivers/net/wireless/ath/ath9k/

WILOCITY WIL6210 WIRELESS DRIVER
M:	Vladimir Kondratiev <qca_vkondrat@qca.qualcomm.com>
L:	linux-wireless@vger.kernel.org
L:	wil6210@qca.qualcomm.com
S:	Supported
W:	http://wireless.kernel.org/en/users/Drivers/wil6210
F:	drivers/net/wireless/ath/wil6210/

CARL9170 LINUX COMMUNITY WIRELESS DRIVER
M:	Christian Lamparter <chunkeey@googlemail.com>
L:	linux-wireless@vger.kernel.org
W:	http://wireless.kernel.org/en/users/Drivers/carl9170
S:	Maintained
F:	drivers/net/wireless/ath/carl9170/

ATK0110 HWMON DRIVER
M:	Luca Tettamanti <kronos.it@gmail.com>
L:	lm-sensors@lm-sensors.org
S:	Maintained
F:	drivers/hwmon/asus_atk0110.c

ATI_REMOTE2 DRIVER
M:	Ville Syrjala <syrjala@sci.fi>
S:	Maintained
F:	drivers/input/misc/ati_remote2.c

ATLX ETHERNET DRIVERS
M:	Jay Cliburn <jcliburn@gmail.com>
M:	Chris Snook <chris.snook@gmail.com>
L:	netdev@vger.kernel.org
W:	http://sourceforge.net/projects/atl1
W:	http://atl1.sourceforge.net
S:	Maintained
F:	drivers/net/ethernet/atheros/

ATM
M:	Chas Williams <chas@cmf.nrl.navy.mil>
L:	linux-atm-general@lists.sourceforge.net (moderated for non-subscribers)
L:	netdev@vger.kernel.org
W:	http://linux-atm.sourceforge.net
S:	Maintained
F:	drivers/atm/
F:	include/linux/atm*
F:	include/uapi/linux/atm*

ATMEL AT91 / AT32 MCI DRIVER
M:	Ludovic Desroches <ludovic.desroches@atmel.com>
S:	Maintained
F:	drivers/mmc/host/atmel-mci.c
F:	drivers/mmc/host/atmel-mci-regs.h

ATMEL AT91 / AT32 SERIAL DRIVER
M:	Nicolas Ferre <nicolas.ferre@atmel.com>
S:	Supported
F:	drivers/tty/serial/atmel_serial.c

ATMEL DMA DRIVER
M:	Nicolas Ferre <nicolas.ferre@atmel.com>
L:	linux-arm-kernel@lists.infradead.org (moderated for non-subscribers)
S:	Supported
F:	drivers/dma/at_hdmac.c
F:	drivers/dma/at_hdmac_regs.h
F:	include/linux/platform_data/dma-atmel.h

ATMEL ISI DRIVER
M:	Josh Wu <josh.wu@atmel.com>
L:	linux-media@vger.kernel.org
S:	Supported
F:	drivers/media/platform/soc_camera/atmel-isi.c
F:	include/media/atmel-isi.h

ATMEL LCDFB DRIVER
M:	Nicolas Ferre <nicolas.ferre@atmel.com>
L:	linux-fbdev@vger.kernel.org
S:	Maintained
F:	drivers/video/atmel_lcdfb.c
F:	include/video/atmel_lcdc.h

ATMEL MACB ETHERNET DRIVER
M:	Nicolas Ferre <nicolas.ferre@atmel.com>
S:	Supported
F:	drivers/net/ethernet/cadence/

ATMEL SPI DRIVER
M:	Nicolas Ferre <nicolas.ferre@atmel.com>
S:	Supported
F:	drivers/spi/spi-atmel.*

ATMEL Timer Counter (TC) AND CLOCKSOURCE DRIVERS
M:	Nicolas Ferre <nicolas.ferre@atmel.com>
L:	linux-arm-kernel@lists.infradead.org (moderated for non-subscribers)
S:	Supported
F:	drivers/misc/atmel_tclib.c
F:	drivers/clocksource/tcb_clksrc.c

ATMEL TSADCC DRIVER
M:	Josh Wu <josh.wu@atmel.com>
L:	linux-input@vger.kernel.org
S:	Supported
F:	drivers/input/touchscreen/atmel_tsadcc.c

ATMEL USBA UDC DRIVER
M:	Nicolas Ferre <nicolas.ferre@atmel.com>
L:	linux-arm-kernel@lists.infradead.org (moderated for non-subscribers)
S:	Supported
F:	drivers/usb/gadget/atmel_usba_udc.*

ATMEL WIRELESS DRIVER
M:	Simon Kelley <simon@thekelleys.org.uk>
L:	linux-wireless@vger.kernel.org
W:	http://www.thekelleys.org.uk/atmel
W:	http://atmelwlandriver.sourceforge.net/
S:	Maintained
F:	drivers/net/wireless/atmel*

AUDIT SUBSYSTEM
M:	Al Viro <viro@zeniv.linux.org.uk>
M:	Eric Paris <eparis@redhat.com>
L:	linux-audit@redhat.com (subscribers-only)
W:	http://people.redhat.com/sgrubb/audit/
T:	git git://git.kernel.org/pub/scm/linux/kernel/git/viro/audit-current.git
S:	Maintained
F:	include/linux/audit.h
F:	include/uapi/linux/audit.h
F:	kernel/audit*

AUXILIARY DISPLAY DRIVERS
M:	Miguel Ojeda Sandonis <miguel.ojeda.sandonis@gmail.com>
W:	http://miguelojeda.es/auxdisplay.htm
W:	http://jair.lab.fi.uva.es/~migojed/auxdisplay.htm
S:	Maintained
F:	drivers/auxdisplay/
F:	include/linux/cfag12864b.h

AVR32 ARCHITECTURE
M:	Haavard Skinnemoen <hskinnemoen@gmail.com>
M:	Hans-Christian Egtvedt <egtvedt@samfundet.no>
W:	http://www.atmel.com/products/AVR32/
W:	http://mirror.egtvedt.no/avr32linux.org/
W:	http://avrfreaks.net/
S:	Maintained
F:	arch/avr32/

AVR32/AT32AP MACHINE SUPPORT
M:	Haavard Skinnemoen <hskinnemoen@gmail.com>
M:	Hans-Christian Egtvedt <egtvedt@samfundet.no>
S:	Maintained
F:	arch/avr32/mach-at32ap/

AX.25 NETWORK LAYER
M:	Ralf Baechle <ralf@linux-mips.org>
L:	linux-hams@vger.kernel.org
W:	http://www.linux-ax25.org/
S:	Maintained
F:	include/uapi/linux/ax25.h
F:	include/net/ax25.h
F:	net/ax25/

AZ6007 DVB DRIVER
M:	Mauro Carvalho Chehab <mchehab@redhat.com>
L:	linux-media@vger.kernel.org
W:	http://linuxtv.org
T:	git git://linuxtv.org/media_tree.git
S:	Maintained
F:	drivers/media/usb/dvb-usb-v2/az6007.c

AZTECH FM RADIO RECEIVER DRIVER
M:	Hans Verkuil <hverkuil@xs4all.nl>
L:	linux-media@vger.kernel.org
T:	git git://linuxtv.org/media_tree.git
W:	http://linuxtv.org
S:	Maintained
F:	drivers/media/radio/radio-aztech*

B43 WIRELESS DRIVER
M:	Stefano Brivio <stefano.brivio@polimi.it>
L:	linux-wireless@vger.kernel.org
L:	b43-dev@lists.infradead.org
W:	http://wireless.kernel.org/en/users/Drivers/b43
S:	Maintained
F:	drivers/net/wireless/b43/

B43LEGACY WIRELESS DRIVER
M:	Larry Finger <Larry.Finger@lwfinger.net>
M:	Stefano Brivio <stefano.brivio@polimi.it>
L:	linux-wireless@vger.kernel.org
L:	b43-dev@lists.infradead.org
W:	http://wireless.kernel.org/en/users/Drivers/b43
S:	Maintained
F:	drivers/net/wireless/b43legacy/

BACKLIGHT CLASS/SUBSYSTEM
M:	Richard Purdie <rpurdie@rpsys.net>
S:	Maintained
F:	drivers/video/backlight/
F:	include/linux/backlight.h

BATMAN ADVANCED
M:	Marek Lindner <lindner_marek@yahoo.de>
M:	Simon Wunderlich <siwu@hrz.tu-chemnitz.de>
M:	Antonio Quartulli <ordex@autistici.org>
L:	b.a.t.m.a.n@lists.open-mesh.org
W:	http://www.open-mesh.org/
S:	Maintained
F:	net/batman-adv/

BAYCOM/HDLCDRV DRIVERS FOR AX.25
M:	Thomas Sailer <t.sailer@alumni.ethz.ch>
L:	linux-hams@vger.kernel.org
W:	http://www.baycom.org/~tom/ham/ham.html
S:	Maintained
F:	drivers/net/hamradio/baycom*

BEFS FILE SYSTEM
S:	Orphan
F:	Documentation/filesystems/befs.txt
F:	fs/befs/

BFS FILE SYSTEM
M:	"Tigran A. Aivazian" <tigran@aivazian.fsnet.co.uk>
S:	Maintained
F:	Documentation/filesystems/bfs.txt
F:	fs/bfs/
F:	include/uapi/linux/bfs_fs.h

BLACKFIN ARCHITECTURE
M:	Mike Frysinger <vapier@gentoo.org>
L:	uclinux-dist-devel@blackfin.uclinux.org
W:	http://blackfin.uclinux.org
S:	Supported
F:	arch/blackfin/

BLACKFIN EMAC DRIVER
L:	uclinux-dist-devel@blackfin.uclinux.org
W:	http://blackfin.uclinux.org
S:	Supported
F:	drivers/net/ethernet/adi/

BLACKFIN RTC DRIVER
M:	Mike Frysinger <vapier.adi@gmail.com>
L:	uclinux-dist-devel@blackfin.uclinux.org
W:	http://blackfin.uclinux.org
S:	Supported
F:	drivers/rtc/rtc-bfin.c

BLACKFIN SDH DRIVER
M:	Sonic Zhang <sonic.zhang@analog.com>
L:	uclinux-dist-devel@blackfin.uclinux.org
W:	http://blackfin.uclinux.org
S:	Supported
F:	drivers/mmc/host/bfin_sdh.c

BLACKFIN SERIAL DRIVER
M:	Sonic Zhang <sonic.zhang@analog.com>
L:	uclinux-dist-devel@blackfin.uclinux.org
W:	http://blackfin.uclinux.org
S:	Supported
F:	drivers/tty/serial/bfin_uart.c

BLACKFIN WATCHDOG DRIVER
M:	Mike Frysinger <vapier.adi@gmail.com>
L:	uclinux-dist-devel@blackfin.uclinux.org
W:	http://blackfin.uclinux.org
S:	Supported
F:	drivers/watchdog/bfin_wdt.c

BLACKFIN I2C TWI DRIVER
M:	Sonic Zhang <sonic.zhang@analog.com>
L:	uclinux-dist-devel@blackfin.uclinux.org
W:	http://blackfin.uclinux.org/
S:	Supported
F:	drivers/i2c/busses/i2c-bfin-twi.c

BLACKFIN MEDIA DRIVER
M:	Scott Jiang <scott.jiang.linux@gmail.com>
L:	uclinux-dist-devel@blackfin.uclinux.org
W:	http://blackfin.uclinux.org/
S:	Supported
F:	drivers/media/platform/blackfin/
F:	drivers/media/i2c/adv7183*
F:	drivers/media/i2c/vs6624*

BLINKM RGB LED DRIVER
M:	Jan-Simon Moeller <jansimon.moeller@gmx.de>
S:	Maintained
F:	drivers/leds/leds-blinkm.c

BLOCK LAYER
M:	Jens Axboe <axboe@kernel.dk>
T:	git git://git.kernel.org/pub/scm/linux/kernel/git/axboe/linux-block.git
S:	Maintained
F:	block/

BLOCK2MTD DRIVER
M:	Joern Engel <joern@lazybastard.org>
L:	linux-mtd@lists.infradead.org
S:	Maintained
F:	drivers/mtd/devices/block2mtd.c

BLUETOOTH DRIVERS
M:	Marcel Holtmann <marcel@holtmann.org>
M:	Gustavo Padovan <gustavo@padovan.org>
M:	Johan Hedberg <johan.hedberg@gmail.com>
L:	linux-bluetooth@vger.kernel.org
W:	http://www.bluez.org/
T:	git git://git.kernel.org/pub/scm/linux/kernel/git/bluetooth/bluetooth.git
T:	git git://git.kernel.org/pub/scm/linux/kernel/git/bluetooth/bluetooth-next.git
S:	Maintained
F:	drivers/bluetooth/

BLUETOOTH SUBSYSTEM
M:	Marcel Holtmann <marcel@holtmann.org>
M:	Gustavo Padovan <gustavo@padovan.org>
M:	Johan Hedberg <johan.hedberg@gmail.com>
L:	linux-bluetooth@vger.kernel.org
W:	http://www.bluez.org/
T:	git git://git.kernel.org/pub/scm/linux/kernel/git/bluetooth/bluetooth.git
T:	git git://git.kernel.org/pub/scm/linux/kernel/git/bluetooth/bluetooth-next.git
S:	Maintained
F:	net/bluetooth/
F:	include/net/bluetooth/

BONDING DRIVER
M:	Jay Vosburgh <fubar@us.ibm.com>
M:	Andy Gospodarek <andy@greyhouse.net>
L:	netdev@vger.kernel.org
W:	http://sourceforge.net/projects/bonding/
S:	Supported
F:	drivers/net/bonding/
F:	include/uapi/linux/if_bonding.h

BROADCOM B44 10/100 ETHERNET DRIVER
M:	Gary Zambrano <zambrano@broadcom.com>
L:	netdev@vger.kernel.org
S:	Supported
F:	drivers/net/ethernet/broadcom/b44.*

BROADCOM BNX2 GIGABIT ETHERNET DRIVER
M:	Michael Chan <mchan@broadcom.com>
L:	netdev@vger.kernel.org
S:	Supported
F:	drivers/net/ethernet/broadcom/bnx2.*
F:	drivers/net/ethernet/broadcom/bnx2_*

BROADCOM BNX2X 10 GIGABIT ETHERNET DRIVER
M:	Eilon Greenstein <eilong@broadcom.com>
L:	netdev@vger.kernel.org
S:	Supported
F:	drivers/net/ethernet/broadcom/bnx2x/

BROADCOM BCM2835 ARM ARCHICTURE
M:	Stephen Warren <swarren@wwwdotorg.org>
L:	linux-rpi-kernel@lists.infradead.org (moderated for non-subscribers)
T:	git git://git.kernel.org/pub/scm/linux/kernel/git/swarren/linux-rpi.git
S:	Maintained
F:	arch/arm/mach-bcm2835/
F:	arch/arm/boot/dts/bcm2835*
F:	arch/arm/configs/bcm2835_defconfig
F:	drivers/*/*bcm2835*

BROADCOM TG3 GIGABIT ETHERNET DRIVER
M:	Matt Carlson <mcarlson@broadcom.com>
M:	Michael Chan <mchan@broadcom.com>
L:	netdev@vger.kernel.org
S:	Supported
F:	drivers/net/ethernet/broadcom/tg3.*

BROADCOM BRCM80211 IEEE802.11n WIRELESS DRIVER
M:	Brett Rudley <brudley@broadcom.com>
M:	Arend van Spriel <arend@broadcom.com>
M:	Franky (Zhenhui) Lin <frankyl@broadcom.com>
M:	Hante Meuleman <meuleman@broadcom.com>
L:	linux-wireless@vger.kernel.org
L:	brcm80211-dev-list@broadcom.com
S:	Supported
F:	drivers/net/wireless/brcm80211/

BROADCOM BNX2FC 10 GIGABIT FCOE DRIVER
M:	Bhanu Prakash Gollapudi <bprakash@broadcom.com>
L:	linux-scsi@vger.kernel.org
S:	Supported
F:	drivers/scsi/bnx2fc/

BROADCOM SPECIFIC AMBA DRIVER (BCMA)
M:	Rafał Miłecki <zajec5@gmail.com>
L:	linux-wireless@vger.kernel.org
S:	Maintained
F:	drivers/bcma/
F:	include/linux/bcma/

BROCADE BFA FC SCSI DRIVER
M:	Anil Gurumurthy <agurumur@brocade.com>
M:	Vijaya Mohan Guvva <vmohan@brocade.com>
L:	linux-scsi@vger.kernel.org
S:	Supported
F:	drivers/scsi/bfa/

BROCADE BNA 10 GIGABIT ETHERNET DRIVER
M:	Rasesh Mody <rmody@brocade.com>
L:	netdev@vger.kernel.org
S:	Supported
F:	drivers/net/ethernet/brocade/bna/

BSG (block layer generic sg v4 driver)
M:	FUJITA Tomonori <fujita.tomonori@lab.ntt.co.jp>
L:	linux-scsi@vger.kernel.org
S:	Supported
F:	block/bsg.c
F:	include/linux/bsg.h
F:	include/uapi/linux/bsg.h

BT87X AUDIO DRIVER
M:	Clemens Ladisch <clemens@ladisch.de>
L:	alsa-devel@alsa-project.org (moderated for non-subscribers)
T:	git git://git.alsa-project.org/alsa-kernel.git
S:	Maintained
F:	Documentation/sound/alsa/Bt87x.txt
F:	sound/pci/bt87x.c

BT8XXGPIO DRIVER
M:	Michael Buesch <m@bues.ch>
W:	http://bu3sch.de/btgpio.php
S:	Maintained
F:	drivers/gpio/gpio-bt8xx.c

BTRFS FILE SYSTEM
M:	Chris Mason <chris.mason@fusionio.com>
L:	linux-btrfs@vger.kernel.org
W:	http://btrfs.wiki.kernel.org/
Q:	http://patchwork.kernel.org/project/linux-btrfs/list/
T:	git git://git.kernel.org/pub/scm/linux/kernel/git/mason/linux-btrfs.git
S:	Maintained
F:	Documentation/filesystems/btrfs.txt
F:	fs/btrfs/

BTTV VIDEO4LINUX DRIVER
M:	Mauro Carvalho Chehab <mchehab@redhat.com>
L:	linux-media@vger.kernel.org
W:	http://linuxtv.org
T:	git git://linuxtv.org/media_tree.git
S:	Odd fixes
F:	Documentation/video4linux/bttv/
F:	drivers/media/pci/bt8xx/bttv*

C-MEDIA CMI8788 DRIVER
M:	Clemens Ladisch <clemens@ladisch.de>
L:	alsa-devel@alsa-project.org (moderated for non-subscribers)
T:	git git://git.alsa-project.org/alsa-kernel.git
S:	Maintained
F:	sound/pci/oxygen/

C6X ARCHITECTURE
M:	Mark Salter <msalter@redhat.com>
M:	Aurelien Jacquiot <a-jacquiot@ti.com>
L:	linux-c6x-dev@linux-c6x.org
W:	http://www.linux-c6x.org/wiki/index.php/Main_Page
S:	Maintained
F:	arch/c6x/

CACHEFILES: FS-CACHE BACKEND FOR CACHING ON MOUNTED FILESYSTEMS
M:	David Howells <dhowells@redhat.com>
L:	linux-cachefs@redhat.com
S:	Supported
F:	Documentation/filesystems/caching/cachefiles.txt
F:	fs/cachefiles/

CADET FM/AM RADIO RECEIVER DRIVER
M:	Hans Verkuil <hverkuil@xs4all.nl>
L:	linux-media@vger.kernel.org
T:	git git://linuxtv.org/media_tree.git
W:	http://linuxtv.org
S:	Maintained
F:	drivers/media/radio/radio-cadet*

CAFE CMOS INTEGRATED CAMERA CONTROLLER DRIVER
M:	Jonathan Corbet <corbet@lwn.net>
L:	linux-media@vger.kernel.org
T:	git git://linuxtv.org/media_tree.git
S:	Maintained
F:	Documentation/video4linux/cafe_ccic
F:	drivers/media/platform/marvell-ccic/

CAIF NETWORK LAYER
M:	Sjur Braendeland <sjur.brandeland@stericsson.com>
L:	netdev@vger.kernel.org
S:	Supported
F:	Documentation/networking/caif/
F:	drivers/net/caif/
F:	include/uapi/linux/caif/
F:	include/net/caif/
F:	net/caif/

CALGARY x86-64 IOMMU
M:	Muli Ben-Yehuda <muli@il.ibm.com>
M:	"Jon D. Mason" <jdmason@kudzu.us>
L:	discuss@x86-64.org
S:	Maintained
F:	arch/x86/kernel/pci-calgary_64.c
F:	arch/x86/kernel/tce_64.c
F:	arch/x86/include/asm/calgary.h
F:	arch/x86/include/asm/tce.h

CAN NETWORK LAYER
M:	Oliver Hartkopp <socketcan@hartkopp.net>
L:	linux-can@vger.kernel.org
W:	http://gitorious.org/linux-can
T:	git git://gitorious.org/linux-can/linux-can-next.git
S:	Maintained
F:	net/can/
F:	include/linux/can/core.h
F:	include/uapi/linux/can.h
F:	include/uapi/linux/can/bcm.h
F:	include/uapi/linux/can/raw.h
F:	include/uapi/linux/can/gw.h

CAN NETWORK DRIVERS
M:	Wolfgang Grandegger <wg@grandegger.com>
M:	Marc Kleine-Budde <mkl@pengutronix.de>
L:	linux-can@vger.kernel.org
W:	http://gitorious.org/linux-can
T:	git git://gitorious.org/linux-can/linux-can-next.git
S:	Maintained
F:	drivers/net/can/
F:	include/linux/can/dev.h
F:	include/linux/can/platform/
F:	include/uapi/linux/can/error.h
F:	include/uapi/linux/can/netlink.h

CAPABILITIES
M:	Serge Hallyn <serge.hallyn@canonical.com>
L:	linux-security-module@vger.kernel.org
S:	Supported
F:	include/linux/capability.h
F:	include/uapi/linux/capability.h
F:	security/capability.c
F:	security/commoncap.c
F:	kernel/capability.c

CELL BROADBAND ENGINE ARCHITECTURE
M:	Arnd Bergmann <arnd@arndb.de>
L:	linuxppc-dev@lists.ozlabs.org
L:	cbe-oss-dev@lists.ozlabs.org
W:	http://www.ibm.com/developerworks/power/cell/
S:	Supported
F:	arch/powerpc/include/asm/cell*.h
F:	arch/powerpc/include/asm/spu*.h
F:	arch/powerpc/include/uapi/asm/spu*.h
F:	arch/powerpc/oprofile/*cell*
F:	arch/powerpc/platforms/cell/

CEPH DISTRIBUTED FILE SYSTEM CLIENT
M:	Sage Weil <sage@inktank.com>
L:	ceph-devel@vger.kernel.org
W:	http://ceph.com/
T:	git git://git.kernel.org/pub/scm/linux/kernel/git/sage/ceph-client.git
S:	Supported
F:	Documentation/filesystems/ceph.txt
F:	fs/ceph
F:	net/ceph
F:	include/linux/ceph
F:	include/linux/crush

CERTIFIED WIRELESS USB (WUSB) SUBSYSTEM:
L:	linux-usb@vger.kernel.org
S:	Orphan
F:	Documentation/usb/WUSB-Design-overview.txt
F:	Documentation/usb/wusb-cbaf
F:	drivers/usb/host/hwa-hc.c
F:	drivers/usb/host/whci/
F:	drivers/usb/wusbcore/
F:	include/linux/usb/wusb*

CFAG12864B LCD DRIVER
M:	Miguel Ojeda Sandonis <miguel.ojeda.sandonis@gmail.com>
W:	http://miguelojeda.es/auxdisplay.htm
W:	http://jair.lab.fi.uva.es/~migojed/auxdisplay.htm
S:	Maintained
F:	drivers/auxdisplay/cfag12864b.c
F:	include/linux/cfag12864b.h

CFAG12864BFB LCD FRAMEBUFFER DRIVER
M:	Miguel Ojeda Sandonis <miguel.ojeda.sandonis@gmail.com>
W:	http://miguelojeda.es/auxdisplay.htm
W:	http://jair.lab.fi.uva.es/~migojed/auxdisplay.htm
S:	Maintained
F:	drivers/auxdisplay/cfag12864bfb.c
F:	include/linux/cfag12864b.h

CFG80211 and NL80211
M:	Johannes Berg <johannes@sipsolutions.net>
L:	linux-wireless@vger.kernel.org
W:	http://wireless.kernel.org/
T:	git git://git.kernel.org/pub/scm/linux/kernel/git/jberg/mac80211.git
T:	git git://git.kernel.org/pub/scm/linux/kernel/git/jberg/mac80211-next.git
S:	Maintained
F:	include/uapi/linux/nl80211.h
F:	include/net/cfg80211.h
F:	net/wireless/*
X:	net/wireless/wext*

CHAR and MISC DRIVERS
M:	Arnd Bergmann <arnd@arndb.de>
M:	Greg Kroah-Hartman <gregkh@linuxfoundation.org>
T:	git git://git.kernel.org/pub/scm/linux/kernel/git/gregkh/char-misc.git
S:	Supported
F:	drivers/char/*
F:	drivers/misc/*

CHECKPATCH
M:	Andy Whitcroft <apw@canonical.com>
S:	Supported
F:	scripts/checkpatch.pl

CHINESE DOCUMENTATION
M:	Harry Wei <harryxiyou@gmail.com>
L:	xiyoulinuxkernelgroup@googlegroups.com (subscribers-only)
L:	linux-kernel@zh-kernel.org (moderated for non-subscribers)
S:	Maintained
F:	Documentation/zh_CN/

CHIPIDEA USB HIGH SPEED DUAL ROLE CONTROLLER
M:	Alexander Shishkin <alexander.shishkin@linux.intel.com>
L:	linux-usb@vger.kernel.org
S:	Maintained
F:	drivers/usb/chipidea/

CISCO VIC ETHERNET NIC DRIVER
M:	Christian Benvenuti <benve@cisco.com>
M:	Roopa Prabhu <roprabhu@cisco.com>
M:	Neel Patel <neepatel@cisco.com>
M:	Nishank Trivedi <nistrive@cisco.com>
S:	Supported
F:	drivers/net/ethernet/cisco/enic/

CIRRUS LOGIC EP93XX ETHERNET DRIVER
M:	Hartley Sweeten <hsweeten@visionengravers.com>
L:	netdev@vger.kernel.org
S:	Maintained
F:	drivers/net/ethernet/cirrus/ep93xx_eth.c

CIRRUS LOGIC EP93XX OHCI USB HOST DRIVER
M:	Lennert Buytenhek <kernel@wantstofly.org>
L:	linux-usb@vger.kernel.org
S:	Maintained
F:	drivers/usb/host/ohci-ep93xx.c

CIRRUS LOGIC CS4270 SOUND DRIVER
M:	Timur Tabi <timur@tabi.org>
L:	alsa-devel@alsa-project.org (moderated for non-subscribers)
S:	Odd Fixes
F:	sound/soc/codecs/cs4270*

CLEANCACHE API
M:	Konrad Rzeszutek Wilk <konrad.wilk@oracle.com>
L:	linux-kernel@vger.kernel.org
S:	Maintained
F:	mm/cleancache.c
F:	include/linux/cleancache.h

CLK API
M:	Russell King <linux@arm.linux.org.uk>
S:	Maintained
F:	include/linux/clk.h

CISCO FCOE HBA DRIVER
M:	Hiral Patel <hiralpat@cisco.com>
M:	Suma Ramars <sramars@cisco.com>
M:	Brian Uchino <buchino@cisco.com>
L:	linux-scsi@vger.kernel.org
S:	Supported
F:	drivers/scsi/fnic/

CMPC ACPI DRIVER
M:	Thadeu Lima de Souza Cascardo <cascardo@holoscopio.com>
M:	Daniel Oliveira Nascimento <don@syst.com.br>
L:	platform-driver-x86@vger.kernel.org
S:	Supported
F:	drivers/platform/x86/classmate-laptop.c

COCCINELLE/Semantic Patches (SmPL)
M:	Julia Lawall <Julia.Lawall@lip6.fr>
M:	Gilles Muller <Gilles.Muller@lip6.fr>
M:	Nicolas Palix <nicolas.palix@imag.fr>
L:	cocci@systeme.lip6.fr (moderated for non-subscribers)
W:	http://coccinelle.lip6.fr/
S:	Supported
F:	scripts/coccinelle/
F:	scripts/coccicheck

CODA FILE SYSTEM
M:	Jan Harkes <jaharkes@cs.cmu.edu>
M:	coda@cs.cmu.edu
L:	codalist@coda.cs.cmu.edu
W:	http://www.coda.cs.cmu.edu/
S:	Maintained
F:	Documentation/filesystems/coda.txt
F:	fs/coda/
F:	include/linux/coda*.h
F:	include/uapi/linux/coda*.h

COMMON CLK FRAMEWORK
M:	Mike Turquette <mturquette@linaro.org>
L:	linux-arm-kernel@lists.infradead.org (same as CLK API & CLKDEV)
T:	git git://git.linaro.org/people/mturquette/linux.git
S:	Maintained
F:	drivers/clk/clk.c
F:	drivers/clk/clk-*
F:	include/linux/clk-pr*

COMMON INTERNET FILE SYSTEM (CIFS)
M:	Steve French <sfrench@samba.org>
L:	linux-cifs@vger.kernel.org
L:	samba-technical@lists.samba.org (moderated for non-subscribers)
W:	http://linux-cifs.samba.org/
Q:	http://patchwork.ozlabs.org/project/linux-cifs-client/list/
T:	git git://git.kernel.org/pub/scm/linux/kernel/git/sfrench/cifs-2.6.git
S:	Supported
F:	Documentation/filesystems/cifs.txt
F:	fs/cifs/

COMPACTPCI HOTPLUG CORE
M:	Scott Murray <scott@spiteful.org>
L:	linux-pci@vger.kernel.org
S:	Maintained
F:	drivers/pci/hotplug/cpci_hotplug*

COMPACTPCI HOTPLUG ZIATECH ZT5550 DRIVER
M:	Scott Murray <scott@spiteful.org>
L:	linux-pci@vger.kernel.org
S:	Maintained
F:	drivers/pci/hotplug/cpcihp_zt5550.*

COMPACTPCI HOTPLUG GENERIC DRIVER
M:	Scott Murray <scott@spiteful.org>
L:	linux-pci@vger.kernel.org
S:	Maintained
F:	drivers/pci/hotplug/cpcihp_generic.c

COMPAL LAPTOP SUPPORT
M:	Cezary Jackiewicz <cezary.jackiewicz@gmail.com>
L:	platform-driver-x86@vger.kernel.org
S:	Maintained
F:	drivers/platform/x86/compal-laptop.c

CONEXANT ACCESSRUNNER USB DRIVER
M:	Simon Arlott <cxacru@fire.lp0.eu>
L:	accessrunner-general@lists.sourceforge.net
W:	http://accessrunner.sourceforge.net/
S:	Maintained
F:	drivers/usb/atm/cxacru.c

CONFIGFS
M:	Joel Becker <jlbec@evilplan.org>
T:	git git://git.kernel.org/pub/scm/linux/kernel/git/jlbec/configfs.git
S:	Supported
F:	fs/configfs/
F:	include/linux/configfs.h

CONNECTOR
M:	Evgeniy Polyakov <zbr@ioremap.net>
L:	netdev@vger.kernel.org
S:	Maintained
F:	drivers/connector/

CONTROL GROUPS (CGROUPS)
M:	Tejun Heo <tj@kernel.org>
M:	Li Zefan <lizefan@huawei.com>
L:	containers@lists.linux-foundation.org
L:	cgroups@vger.kernel.org
T:	git git://git.kernel.org/pub/scm/linux/kernel/git/tj/cgroup.git
S:	Maintained
F:	include/linux/cgroup*
F:	kernel/cgroup*
F:	mm/*cgroup*

CORETEMP HARDWARE MONITORING DRIVER
M:	Fenghua Yu <fenghua.yu@intel.com>
L:	lm-sensors@lm-sensors.org
S:	Maintained
F:	Documentation/hwmon/coretemp
F:	drivers/hwmon/coretemp.c

COSA/SRP SYNC SERIAL DRIVER
M:	Jan "Yenya" Kasprzak <kas@fi.muni.cz>
W:	http://www.fi.muni.cz/~kas/cosa/
S:	Maintained
F:	drivers/net/wan/cosa*

CPMAC ETHERNET DRIVER
M:	Florian Fainelli <florian@openwrt.org>
L:	netdev@vger.kernel.org
S:	Maintained
F:	drivers/net/ethernet/ti/cpmac.c

CPU FREQUENCY DRIVERS
M:	Rafael J. Wysocki <rjw@sisk.pl>
L:	cpufreq@vger.kernel.org
L:	linux-pm@vger.kernel.org
S:	Maintained
F:	drivers/cpufreq/
F:	include/linux/cpufreq.h

CPUID/MSR DRIVER
M:	"H. Peter Anvin" <hpa@zytor.com>
S:	Maintained
F:	arch/x86/kernel/cpuid.c
F:	arch/x86/kernel/msr.c

CPU POWER MONITORING SUBSYSTEM
M:	Dominik Brodowski <linux@dominikbrodowski.net>
M:	Thomas Renninger <trenn@suse.de>
S:	Maintained
F:	tools/power/cpupower

CPUSETS
M:	Li Zefan <lizefan@huawei.com>
W:	http://www.bullopensource.org/cpuset/
W:	http://oss.sgi.com/projects/cpusets/
S:	Maintained
F:	Documentation/cgroups/cpusets.txt
F:	include/linux/cpuset.h
F:	kernel/cpuset.c

CRAMFS FILESYSTEM
W:	http://sourceforge.net/projects/cramfs/
S:	Orphan
F:	Documentation/filesystems/cramfs.txt
F:	fs/cramfs/

CRIS PORT
M:	Mikael Starvik <starvik@axis.com>
M:	Jesper Nilsson <jesper.nilsson@axis.com>
L:	linux-cris-kernel@axis.com
W:	http://developer.axis.com
S:	Maintained
F:	arch/cris/
F:	drivers/tty/serial/crisv10.*

CRYPTO API
M:	Herbert Xu <herbert@gondor.apana.org.au>
M:	"David S. Miller" <davem@davemloft.net>
L:	linux-crypto@vger.kernel.org
T:	git git://git.kernel.org/pub/scm/linux/kernel/git/herbert/crypto-2.6.git
S:	Maintained
F:	Documentation/crypto/
F:	arch/*/crypto/
F:	crypto/
F:	drivers/crypto/
F:	include/crypto/

CRYPTOGRAPHIC RANDOM NUMBER GENERATOR
M:	Neil Horman <nhorman@tuxdriver.com>
L:	linux-crypto@vger.kernel.org
S:	Maintained
F:	crypto/ansi_cprng.c
F:	crypto/rng.c

CS5535 Audio ALSA driver
M:	Jaya Kumar <jayakumar.alsa@gmail.com>
S:	Maintained
F:	sound/pci/cs5535audio/

CX18 VIDEO4LINUX DRIVER
M:	Andy Walls <awalls@md.metrocast.net>
L:	ivtv-devel@ivtvdriver.org (moderated for non-subscribers)
L:	linux-media@vger.kernel.org
T:	git git://linuxtv.org/media_tree.git
W:	http://linuxtv.org
W:	http://www.ivtvdriver.org/index.php/Cx18
S:	Maintained
F:	Documentation/video4linux/cx18.txt
F:	drivers/media/pci/cx18/
F:	include/uapi/linux/ivtv*

CX2341X MPEG ENCODER HELPER MODULE
M:	Hans Verkuil <hverkuil@xs4all.nl>
L:	linux-media@vger.kernel.org
T:	git git://linuxtv.org/media_tree.git
W:	http://linuxtv.org
S:	Maintained
F:	drivers/media/i2c/cx2341x*
F:	include/media/cx2341x*

CX88 VIDEO4LINUX DRIVER
M:	Mauro Carvalho Chehab <mchehab@redhat.com>
L:	linux-media@vger.kernel.org
W:	http://linuxtv.org
T:	git git://linuxtv.org/media_tree.git
S:	Odd fixes
F:	Documentation/video4linux/cx88/
F:	drivers/media/pci/cx88/

CXD2820R MEDIA DRIVER
M:	Antti Palosaari <crope@iki.fi>
L:	linux-media@vger.kernel.org
W:	http://linuxtv.org/
W:	http://palosaari.fi/linux/
Q:	http://patchwork.linuxtv.org/project/linux-media/list/
T:	git git://linuxtv.org/anttip/media_tree.git
S:	Maintained
F:	drivers/media/dvb-frontends/cxd2820r*

CXGB3 ETHERNET DRIVER (CXGB3)
M:	Divy Le Ray <divy@chelsio.com>
L:	netdev@vger.kernel.org
W:	http://www.chelsio.com
S:	Supported
F:	drivers/net/ethernet/chelsio/cxgb3/

CXGB3 IWARP RNIC DRIVER (IW_CXGB3)
M:	Steve Wise <swise@chelsio.com>
L:	linux-rdma@vger.kernel.org
W:	http://www.openfabrics.org
S:	Supported
F:	drivers/infiniband/hw/cxgb3/

CXGB4 ETHERNET DRIVER (CXGB4)
M:	Dimitris Michailidis <dm@chelsio.com>
L:	netdev@vger.kernel.org
W:	http://www.chelsio.com
S:	Supported
F:	drivers/net/ethernet/chelsio/cxgb4/

CXGB4 IWARP RNIC DRIVER (IW_CXGB4)
M:	Steve Wise <swise@chelsio.com>
L:	linux-rdma@vger.kernel.org
W:	http://www.openfabrics.org
S:	Supported
F:	drivers/infiniband/hw/cxgb4/

CXGB4VF ETHERNET DRIVER (CXGB4VF)
M:	Casey Leedom <leedom@chelsio.com>
L:	netdev@vger.kernel.org
W:	http://www.chelsio.com
S:	Supported
F:	drivers/net/ethernet/chelsio/cxgb4vf/

STMMAC ETHERNET DRIVER
M:	Giuseppe Cavallaro <peppe.cavallaro@st.com>
L:	netdev@vger.kernel.org
W:	http://www.stlinux.com
S:	Supported
F:	drivers/net/ethernet/stmicro/stmmac/

CYBERPRO FB DRIVER
M:	Russell King <linux@arm.linux.org.uk>
L:	linux-arm-kernel@lists.infradead.org (moderated for non-subscribers)
W:	http://www.arm.linux.org.uk/
S:	Maintained
F:	drivers/video/cyber2000fb.*

CYCLADES 2X SYNC CARD DRIVER
M:	Arnaldo Carvalho de Melo <acme@ghostprotocols.net>
W:	http://oops.ghostprotocols.net:81/blog
S:	Maintained
F:	drivers/net/wan/cycx*

CYCLADES ASYNC MUX DRIVER
W:	http://www.cyclades.com/
S:	Orphan
F:	drivers/tty/cyclades.c
F:	include/linux/cyclades.h
F:	include/uapi/linux/cyclades.h

CYCLADES PC300 DRIVER
W:	http://www.cyclades.com/
S:	Orphan
F:	drivers/net/wan/pc300*

CYTTSP TOUCHSCREEN DRIVER
M:	Javier Martinez Canillas <javier@dowhile0.org>
L:	linux-input@vger.kernel.org
S:	Maintained
F:	drivers/input/touchscreen/cyttsp*
F:	include/linux/input/cyttsp.h

DAMA SLAVE for AX.25
M:	Joerg Reuter <jreuter@yaina.de>
W:	http://yaina.de/jreuter/
W:	http://www.qsl.net/dl1bke/
L:	linux-hams@vger.kernel.org
S:	Maintained
F:	net/ax25/af_ax25.c
F:	net/ax25/ax25_dev.c
F:	net/ax25/ax25_ds_*
F:	net/ax25/ax25_in.c
F:	net/ax25/ax25_out.c
F:	net/ax25/ax25_timer.c
F:	net/ax25/sysctl_net_ax25.c

DAVICOM FAST ETHERNET (DMFE) NETWORK DRIVER
L:	netdev@vger.kernel.org
S:	Orphan
F:	Documentation/networking/dmfe.txt
F:	drivers/net/ethernet/dec/tulip/dmfe.c

DC390/AM53C974 SCSI driver
M:	Kurt Garloff <garloff@suse.de>
W:	http://www.garloff.de/kurt/linux/dc390/
M:	Guennadi Liakhovetski <g.liakhovetski@gmx.de>
S:	Maintained
F:	drivers/scsi/tmscsim.*

DC395x SCSI driver
M:	Oliver Neukum <oliver@neukum.org>
M:	Ali Akcaagac <aliakc@web.de>
M:	Jamie Lenehan <lenehan@twibble.org>
W:	http://twibble.org/dist/dc395x/
L:	dc395x@twibble.org
L:	http://lists.twibble.org/mailman/listinfo/dc395x/
S:	Maintained
F:	Documentation/scsi/dc395x.txt
F:	drivers/scsi/dc395x.*

DCCP PROTOCOL
M:	Gerrit Renker <gerrit@erg.abdn.ac.uk>
L:	dccp@vger.kernel.org
W:	http://www.linuxfoundation.org/collaborate/workgroups/networking/dccp
S:	Maintained
F:	include/linux/dccp.h
F:	include/uapi/linux/dccp.h
F:	include/linux/tfrc.h
F:	net/dccp/

DECnet NETWORK LAYER
W:	http://linux-decnet.sourceforge.net
L:	linux-decnet-user@lists.sourceforge.net
S:	Orphan
F:	Documentation/networking/decnet.txt
F:	net/decnet/

DEFXX FDDI NETWORK DRIVER
M:	"Maciej W. Rozycki" <macro@linux-mips.org>
S:	Maintained
F:	drivers/net/fddi/defxx.*

DELL LAPTOP DRIVER
M:	Matthew Garrett <mjg59@srcf.ucam.org>
L:	platform-driver-x86@vger.kernel.org
S:	Maintained
F:	drivers/platform/x86/dell-laptop.c

DELL LAPTOP SMM DRIVER
M:	Massimo Dal Zotto <dz@debian.org>
W:	http://www.debian.org/~dz/i8k/
S:	Maintained
F:	drivers/char/i8k.c
F:	include/uapi/linux/i8k.h

DELL SYSTEMS MANAGEMENT BASE DRIVER (dcdbas)
M:	Doug Warzecha <Douglas_Warzecha@dell.com>
S:	Maintained
F:	Documentation/dcdbas.txt
F:	drivers/firmware/dcdbas.*

DELL WMI EXTRAS DRIVER
M:	Matthew Garrett <mjg59@srcf.ucam.org>
S:	Maintained
F:	drivers/platform/x86/dell-wmi.c

DESIGNWARE USB3 DRD IP DRIVER
M:	Felipe Balbi <balbi@ti.com>
L:	linux-usb@vger.kernel.org
L:	linux-omap@vger.kernel.org
T:	git git://git.kernel.org/pub/scm/linux/kernel/git/balbi/usb.git
S:	Maintained
F:	drivers/usb/dwc3/

DEVICE FREQUENCY (DEVFREQ)
M:	MyungJoo Ham <myungjoo.ham@samsung.com>
M:	Kyungmin Park <kyungmin.park@samsung.com>
L:	linux-kernel@vger.kernel.org
S:	Maintained
F:	drivers/devfreq/

DEVICE NUMBER REGISTRY
M:	Torben Mathiasen <device@lanana.org>
W:	http://lanana.org/docs/device-list/index.html
S:	Maintained

DEVICE-MAPPER  (LVM)
M:	Alasdair Kergon <agk@redhat.com>
M:	dm-devel@redhat.com
L:	dm-devel@redhat.com
W:	http://sources.redhat.com/dm
Q:	http://patchwork.kernel.org/project/dm-devel/list/
T:	quilt http://people.redhat.com/agk/patches/linux/editing/
S:	Maintained
F:	Documentation/device-mapper/
F:	drivers/md/dm*
F:	drivers/md/persistent-data/
F:	include/linux/device-mapper.h
F:	include/linux/dm-*.h

DIOLAN U2C-12 I2C DRIVER
M:	Guenter Roeck <linux@roeck-us.net>
L:	linux-i2c@vger.kernel.org
S:	Maintained
F:	drivers/i2c/busses/i2c-diolan-u2c.c

DIRECTORY NOTIFICATION (DNOTIFY)
M:	Eric Paris <eparis@parisplace.org>
S:	Maintained
F:	Documentation/filesystems/dnotify.txt
F:	fs/notify/dnotify/
F:	include/linux/dnotify.h

DISK GEOMETRY AND PARTITION HANDLING
M:	Andries Brouwer <aeb@cwi.nl>
W:	http://www.win.tue.nl/~aeb/linux/Large-Disk.html
W:	http://www.win.tue.nl/~aeb/linux/zip/zip-1.html
W:	http://www.win.tue.nl/~aeb/partitions/partition_types-1.html
S:	Maintained

DISKQUOTA
M:	Jan Kara <jack@suse.cz>
S:	Maintained
F:	Documentation/filesystems/quota.txt
F:	fs/quota/
F:	include/linux/quota*.h
F:	include/uapi/linux/quota*.h

DISPLAYLINK USB 2.0 FRAMEBUFFER DRIVER (UDLFB)
M:	Bernie Thompson <bernie@plugable.com>
L:	linux-fbdev@vger.kernel.org
S:	Maintained
W:	http://plugable.com/category/projects/udlfb/
F:	drivers/video/udlfb.c
F:	include/video/udlfb.h
F:	Documentation/fb/udlfb.txt

DISTRIBUTED LOCK MANAGER (DLM)
M:	Christine Caulfield <ccaulfie@redhat.com>
M:	David Teigland <teigland@redhat.com>
L:	cluster-devel@redhat.com
W:	http://sources.redhat.com/cluster/
T:	git git://git.kernel.org/pub/scm/linux/kernel/git/teigland/dlm.git
S:	Supported
F:	fs/dlm/

DMA BUFFER SHARING FRAMEWORK
M:	Sumit Semwal <sumit.semwal@linaro.org>
S:	Maintained
L:	linux-media@vger.kernel.org
L:	dri-devel@lists.freedesktop.org
L:	linaro-mm-sig@lists.linaro.org
F:	drivers/base/dma-buf*
F:	include/linux/dma-buf*
F:	Documentation/dma-buf-sharing.txt
T:	git git://git.linaro.org/people/sumitsemwal/linux-dma-buf.git

DMA GENERIC OFFLOAD ENGINE SUBSYSTEM
M:	Vinod Koul <vinod.koul@intel.com>
M:	Dan Williams <djbw@fb.com>
S:	Supported
F:	drivers/dma/
F:	include/linux/dma*
T:	git git://git.kernel.org/pub/scm/linux/kernel/git/djbw/async_tx.git
T:	git git://git.infradead.org/users/vkoul/slave-dma.git (slave-dma)

DME1737 HARDWARE MONITOR DRIVER
M:	Juerg Haefliger <juergh@gmail.com>
L:	lm-sensors@lm-sensors.org
S:	Maintained
F:	Documentation/hwmon/dme1737
F:	drivers/hwmon/dme1737.c

DOCKING STATION DRIVER
M:	Shaohua Li <shaohua.li@intel.com>
L:	linux-acpi@vger.kernel.org
S:	Supported
F:	drivers/acpi/dock.c

DOCUMENTATION
M:	Rob Landley <rob@landley.net>
L:	linux-doc@vger.kernel.org
T:	TBD
S:	Maintained
F:	Documentation/

DOUBLETALK DRIVER
M:	"James R. Van Zandt" <jrv@vanzandt.mv.com>
L:	blinux-list@redhat.com
S:	Maintained
F:	drivers/char/dtlk.c
F:	include/linux/dtlk.h

DPT_I2O SCSI RAID DRIVER
M:	Adaptec OEM Raid Solutions <aacraid@adaptec.com>
L:	linux-scsi@vger.kernel.org
W:	http://www.adaptec.com/
S:	Maintained
F:	drivers/scsi/dpt*
F:	drivers/scsi/dpt/

DRBD DRIVER
P:	Philipp Reisner
P:	Lars Ellenberg
M:	drbd-dev@lists.linbit.com
L:	drbd-user@lists.linbit.com
W:	http://www.drbd.org
T:	git git://git.drbd.org/linux-2.6-drbd.git drbd
T:	git git://git.drbd.org/drbd-8.3.git
S:	Supported
F:	drivers/block/drbd/
F:	lib/lru_cache.c
F:	Documentation/blockdev/drbd/

DRIVER CORE, KOBJECTS, DEBUGFS AND SYSFS
M:	Greg Kroah-Hartman <gregkh@linuxfoundation.org>
T:	git git://git.kernel.org/pub/scm/linux/kernel/git/gregkh/driver-core.git
S:	Supported
F:	Documentation/kobject.txt
F:	drivers/base/
F:	fs/sysfs/
F:	fs/debugfs/
F:	include/linux/kobj*
F:	include/linux/debugfs.h
F:	lib/kobj*

DRM DRIVERS
M:	David Airlie <airlied@linux.ie>
L:	dri-devel@lists.freedesktop.org
T:	git git://git.kernel.org/pub/scm/linux/kernel/git/airlied/drm-2.6.git
S:	Maintained
F:	drivers/gpu/drm/
F:	include/drm/
F:	include/uapi/drm/

INTEL DRM DRIVERS (excluding Poulsbo, Moorestown and derivative chipsets)
M:	Daniel Vetter <daniel.vetter@ffwll.ch>
L:	intel-gfx@lists.freedesktop.org (subscribers-only)
L:	dri-devel@lists.freedesktop.org
T:	git git://people.freedesktop.org/~danvet/drm-intel
S:	Supported
F:	drivers/gpu/drm/i915
F:	include/drm/i915*
F:	include/uapi/drm/i915*

DRM DRIVERS FOR EXYNOS
M:	Inki Dae <inki.dae@samsung.com>
M:	Joonyoung Shim <jy0922.shim@samsung.com>
M:	Seung-Woo Kim <sw0312.kim@samsung.com>
M:	Kyungmin Park <kyungmin.park@samsung.com>
L:	dri-devel@lists.freedesktop.org
T:	git git://git.kernel.org/pub/scm/linux/kernel/git/daeinki/drm-exynos.git
S:	Supported
F:	drivers/gpu/drm/exynos
F:	include/drm/exynos*
F:	include/uapi/drm/exynos*

DRM DRIVERS FOR NVIDIA TEGRA
M:	Thierry Reding <thierry.reding@avionic-design.de>
L:	dri-devel@lists.freedesktop.org
L:	linux-tegra@vger.kernel.org
T:	git git://gitorious.org/thierryreding/linux.git
S:	Maintained
F:	drivers/gpu/drm/tegra/
F:	Documentation/devicetree/bindings/gpu/nvidia,tegra20-host1x.txt

DSBR100 USB FM RADIO DRIVER
M:	Alexey Klimov <klimov.linux@gmail.com>
L:	linux-media@vger.kernel.org
T:	git git://linuxtv.org/media_tree.git
S:	Maintained
F:	drivers/media/radio/dsbr100.c

DSCC4 DRIVER
M:	Francois Romieu <romieu@fr.zoreil.com>
L:	netdev@vger.kernel.org
S:	Maintained
F:	drivers/net/wan/dscc4.c

DVB_USB_AF9015 MEDIA DRIVER
M:	Antti Palosaari <crope@iki.fi>
L:	linux-media@vger.kernel.org
W:	http://linuxtv.org/
W:	http://palosaari.fi/linux/
Q:	http://patchwork.linuxtv.org/project/linux-media/list/
T:	git git://linuxtv.org/anttip/media_tree.git
S:	Maintained
F:	drivers/media/usb/dvb-usb-v2/af9015*

DVB_USB_AF9035 MEDIA DRIVER
M:	Antti Palosaari <crope@iki.fi>
L:	linux-media@vger.kernel.org
W:	http://linuxtv.org/
W:	http://palosaari.fi/linux/
Q:	http://patchwork.linuxtv.org/project/linux-media/list/
T:	git git://linuxtv.org/anttip/media_tree.git
S:	Maintained
F:	drivers/media/usb/dvb-usb-v2/af9035*

DVB_USB_ANYSEE MEDIA DRIVER
M:	Antti Palosaari <crope@iki.fi>
L:	linux-media@vger.kernel.org
W:	http://linuxtv.org/
W:	http://palosaari.fi/linux/
Q:	http://patchwork.linuxtv.org/project/linux-media/list/
T:	git git://linuxtv.org/anttip/media_tree.git
S:	Maintained
F:	drivers/media/usb/dvb-usb-v2/anysee*

DVB_USB_AU6610 MEDIA DRIVER
M:	Antti Palosaari <crope@iki.fi>
L:	linux-media@vger.kernel.org
W:	http://linuxtv.org/
W:	http://palosaari.fi/linux/
Q:	http://patchwork.linuxtv.org/project/linux-media/list/
T:	git git://linuxtv.org/anttip/media_tree.git
S:	Maintained
F:	drivers/media/usb/dvb-usb-v2/au6610*

DVB_USB_CE6230 MEDIA DRIVER
M:	Antti Palosaari <crope@iki.fi>
L:	linux-media@vger.kernel.org
W:	http://linuxtv.org/
W:	http://palosaari.fi/linux/
Q:	http://patchwork.linuxtv.org/project/linux-media/list/
T:	git git://linuxtv.org/anttip/media_tree.git
S:	Maintained
F:	drivers/media/usb/dvb-usb-v2/ce6230*

DVB_USB_CXUSB MEDIA DRIVER
M:	Michael Krufky <mkrufky@linuxtv.org>
L:	linux-media@vger.kernel.org
W:	http://linuxtv.org/
W:	http://github.com/mkrufky
Q:	http://patchwork.linuxtv.org/project/linux-media/list/
T:	git git://linuxtv.org/media_tree.git
S:	Maintained
F:	drivers/media/usb/dvb-usb/cxusb*

DVB_USB_CYPRESS_FIRMWARE MEDIA DRIVER
M:	Antti Palosaari <crope@iki.fi>
L:	linux-media@vger.kernel.org
W:	http://linuxtv.org/
W:	http://palosaari.fi/linux/
Q:	http://patchwork.linuxtv.org/project/linux-media/list/
T:	git git://linuxtv.org/anttip/media_tree.git
S:	Maintained
F:	drivers/media/usb/dvb-usb-v2/cypress_firmware*

DVB_USB_EC168 MEDIA DRIVER
M:	Antti Palosaari <crope@iki.fi>
L:	linux-media@vger.kernel.org
W:	http://linuxtv.org/
W:	http://palosaari.fi/linux/
Q:	http://patchwork.linuxtv.org/project/linux-media/list/
T:	git git://linuxtv.org/anttip/media_tree.git
S:	Maintained
F:	drivers/media/usb/dvb-usb-v2/ec168*

DVB_USB_MXL111SF MEDIA DRIVER
M:	Michael Krufky <mkrufky@linuxtv.org>
L:	linux-media@vger.kernel.org
W:	http://linuxtv.org/
W:	http://github.com/mkrufky
Q:	http://patchwork.linuxtv.org/project/linux-media/list/
T:	git git://linuxtv.org/mkrufky/mxl111sf.git
S:	Maintained
F:	drivers/media/usb/dvb-usb-v2/mxl111sf*

DVB_USB_RTL28XXU MEDIA DRIVER
M:	Antti Palosaari <crope@iki.fi>
L:	linux-media@vger.kernel.org
W:	http://linuxtv.org/
W:	http://palosaari.fi/linux/
Q:	http://patchwork.linuxtv.org/project/linux-media/list/
T:	git git://linuxtv.org/anttip/media_tree.git
S:	Maintained
F:	drivers/media/usb/dvb-usb-v2/rtl28xxu*

DVB_USB_V2 MEDIA DRIVER
M:	Antti Palosaari <crope@iki.fi>
L:	linux-media@vger.kernel.org
W:	http://linuxtv.org/
W:	http://palosaari.fi/linux/
Q:	http://patchwork.linuxtv.org/project/linux-media/list/
T:	git git://linuxtv.org/anttip/media_tree.git
S:	Maintained
F:	drivers/media/usb/dvb-usb-v2/dvb_usb*
F:	drivers/media/usb/dvb-usb-v2/usb_urb.c

DYNAMIC DEBUG
M:	Jason Baron <jbaron@redhat.com>
S:	Maintained
F:	lib/dynamic_debug.c
F:	include/linux/dynamic_debug.h

DZ DECSTATION DZ11 SERIAL DRIVER
M:	"Maciej W. Rozycki" <macro@linux-mips.org>
S:	Maintained
F:	drivers/tty/serial/dz.*

E4000 MEDIA DRIVER
M:	Antti Palosaari <crope@iki.fi>
L:	linux-media@vger.kernel.org
W:	http://linuxtv.org/
W:	http://palosaari.fi/linux/
Q:	http://patchwork.linuxtv.org/project/linux-media/list/
T:	git git://linuxtv.org/anttip/media_tree.git
S:	Maintained
F:	drivers/media/tuners/e4000*

EATA-DMA SCSI DRIVER
M:	Michael Neuffer <mike@i-Connect.Net>
L:	linux-eata@i-connect.net
L:	linux-scsi@vger.kernel.org
S:	Maintained
F:	drivers/scsi/eata*

EATA ISA/EISA/PCI SCSI DRIVER
M:	Dario Ballabio <ballabio_dario@emc.com>
L:	linux-scsi@vger.kernel.org
S:	Maintained
F:	drivers/scsi/eata.c

EATA-PIO SCSI DRIVER
M:	Michael Neuffer <mike@i-Connect.Net>
L:	linux-eata@i-connect.net
L:	linux-scsi@vger.kernel.org
S:	Maintained
F:	drivers/scsi/eata_pio.*

EBTABLES
M:	Bart De Schuymer <bart.de.schuymer@pandora.be>
L:	netfilter-devel@vger.kernel.org
W:	http://ebtables.sourceforge.net/
S:	Maintained
F:	include/linux/netfilter_bridge/ebt_*.h
F:	include/uapi/linux/netfilter_bridge/ebt_*.h
F:	net/bridge/netfilter/ebt*.c

EC100 MEDIA DRIVER
M:	Antti Palosaari <crope@iki.fi>
L:	linux-media@vger.kernel.org
W:	http://linuxtv.org/
W:	http://palosaari.fi/linux/
Q:	http://patchwork.linuxtv.org/project/linux-media/list/
T:	git git://linuxtv.org/anttip/media_tree.git
S:	Maintained
F:	drivers/media/dvb-frontends/ec100*

ECRYPT FILE SYSTEM
M:	Tyler Hicks <tyhicks@canonical.com>
M:	Dustin Kirkland <dustin.kirkland@gazzang.com>
L:	ecryptfs@vger.kernel.org
W:	https://launchpad.net/ecryptfs
S:	Supported
F:	Documentation/filesystems/ecryptfs.txt
F:	fs/ecryptfs/

EDAC-CORE
M:	Doug Thompson <dougthompson@xmission.com>
L:	linux-edac@vger.kernel.org
W:	bluesmoke.sourceforge.net
S:	Supported
F:	Documentation/edac.txt
F:	drivers/edac/
F:	include/linux/edac.h

EDAC-AMD64
M:	Doug Thompson <dougthompson@xmission.com>
M:	Borislav Petkov <bp@alien8.de>
L:	linux-edac@vger.kernel.org
W:	bluesmoke.sourceforge.net
S:	Maintained
F:	drivers/edac/amd64_edac*

EDAC-CAVIUM
M:	Ralf Baechle <ralf@linux-mips.org>
M:	David Daney <david.daney@cavium.com>
L:	linux-edac@vger.kernel.org
L:	linux-mips@linux-mips.org
W:	bluesmoke.sourceforge.net
S:	Supported
F:	drivers/edac/octeon_edac*

EDAC-E752X
M:	Mark Gross <mark.gross@intel.com>
M:	Doug Thompson <dougthompson@xmission.com>
L:	linux-edac@vger.kernel.org
W:	bluesmoke.sourceforge.net
S:	Maintained
F:	drivers/edac/e752x_edac.c

EDAC-E7XXX
M:	Doug Thompson <dougthompson@xmission.com>
L:	linux-edac@vger.kernel.org
W:	bluesmoke.sourceforge.net
S:	Maintained
F:	drivers/edac/e7xxx_edac.c

EDAC-I82443BXGX
M:	Tim Small <tim@buttersideup.com>
L:	linux-edac@vger.kernel.org
W:	bluesmoke.sourceforge.net
S:	Maintained
F:	drivers/edac/i82443bxgx_edac.c

EDAC-I3000
M:	Jason Uhlenkott <juhlenko@akamai.com>
L:	linux-edac@vger.kernel.org
W:	bluesmoke.sourceforge.net
S:	Maintained
F:	drivers/edac/i3000_edac.c

EDAC-I5000
M:	Doug Thompson <dougthompson@xmission.com>
L:	linux-edac@vger.kernel.org
W:	bluesmoke.sourceforge.net
S:	Maintained
F:	drivers/edac/i5000_edac.c

EDAC-I5400
M:	Mauro Carvalho Chehab <mchehab@redhat.com>
L:	linux-edac@vger.kernel.org
W:	bluesmoke.sourceforge.net
S:	Maintained
F:	drivers/edac/i5400_edac.c

EDAC-I7300
M:	Mauro Carvalho Chehab <mchehab@redhat.com>
L:	linux-edac@vger.kernel.org
W:	bluesmoke.sourceforge.net
S:	Maintained
F:	drivers/edac/i7300_edac.c

EDAC-I7CORE
M:	Mauro Carvalho Chehab <mchehab@redhat.com>
L:	linux-edac@vger.kernel.org
W:	bluesmoke.sourceforge.net
S:	Maintained
F:	drivers/edac/i7core_edac.c

EDAC-I82975X
M:	Ranganathan Desikan <ravi@jetztechnologies.com>
M:	"Arvind R." <arvino55@gmail.com>
L:	linux-edac@vger.kernel.org
W:	bluesmoke.sourceforge.net
S:	Maintained
F:	drivers/edac/i82975x_edac.c

EDAC-PASEMI
M:	Egor Martovetsky <egor@pasemi.com>
L:	linux-edac@vger.kernel.org
W:	bluesmoke.sourceforge.net
S:	Maintained
F:	drivers/edac/pasemi_edac.c

EDAC-R82600
M:	Tim Small <tim@buttersideup.com>
L:	linux-edac@vger.kernel.org
W:	bluesmoke.sourceforge.net
S:	Maintained
F:	drivers/edac/r82600_edac.c

EDAC-SBRIDGE
M:	Mauro Carvalho Chehab <mchehab@redhat.com>
L:	linux-edac@vger.kernel.org
W:	bluesmoke.sourceforge.net
S:	Maintained
F:	drivers/edac/sb_edac.c

EDIROL UA-101/UA-1000 DRIVER
M:	Clemens Ladisch <clemens@ladisch.de>
L:	alsa-devel@alsa-project.org (moderated for non-subscribers)
T:	git git://git.alsa-project.org/alsa-kernel.git
S:	Maintained
F:	sound/usb/misc/ua101.c

EXTENSIBLE FIRMWARE INTERFACE (EFI)
M:	Matt Fleming <matt.fleming@intel.com>
L:	linux-efi@vger.kernel.org
T:	git git://git.kernel.org/pub/scm/linux/kernel/git/mfleming/efi.git
S:	Maintained
F:	Documentation/x86/efi-stub.txt
F:	arch/ia64/kernel/efi.c
F:	arch/x86/boot/compressed/eboot.[ch]
F:	arch/x86/include/asm/efi.h
F:	arch/x86/platform/efi/*
F:	drivers/firmware/efivars.c
F:	include/linux/efi*.h

EFIFB FRAMEBUFFER DRIVER
L:	linux-fbdev@vger.kernel.org
M:	Peter Jones <pjones@redhat.com>
S:	Maintained
F:	drivers/video/efifb.c

EFS FILESYSTEM
W:	http://aeschi.ch.eu.org/efs/
S:	Orphan
F:	fs/efs/

EHCA (IBM GX bus InfiniBand adapter) DRIVER
M:	Hoang-Nam Nguyen <hnguyen@de.ibm.com>
M:	Christoph Raisch <raisch@de.ibm.com>
L:	linux-rdma@vger.kernel.org
S:	Supported
F:	drivers/infiniband/hw/ehca/

EHEA (IBM pSeries eHEA 10Gb ethernet adapter) DRIVER
M:	Thadeu Lima de Souza Cascardo <cascardo@linux.vnet.ibm.com>
L:	netdev@vger.kernel.org
S:	Maintained
F:	drivers/net/ethernet/ibm/ehea/

EM28XX VIDEO4LINUX DRIVER
M:	Mauro Carvalho Chehab <mchehab@redhat.com>
L:	linux-media@vger.kernel.org
W:	http://linuxtv.org
T:	git git://linuxtv.org/media_tree.git
S:	Maintained
F:	drivers/media/usb/em28xx/

EMBEDDED LINUX
M:	Paul Gortmaker <paul.gortmaker@windriver.com>
M:	Matt Mackall <mpm@selenic.com>
M:	David Woodhouse <dwmw2@infradead.org>
L:	linux-embedded@vger.kernel.org
S:	Maintained

EMULEX LPFC FC SCSI DRIVER
M:	James Smart <james.smart@emulex.com>
L:	linux-scsi@vger.kernel.org
W:	http://sourceforge.net/projects/lpfcxxxx
S:	Supported
F:	drivers/scsi/lpfc/

ENE CB710 FLASH CARD READER DRIVER
M:	Michał Mirosław <mirq-linux@rere.qmqm.pl>
S:	Maintained
F:	drivers/misc/cb710/
F:	drivers/mmc/host/cb710-mmc.*
F:	include/linux/cb710.h

ENE KB2426 (ENE0100/ENE020XX) INFRARED RECEIVER
M:	Maxim Levitsky <maximlevitsky@gmail.com>
S:	Maintained
F:	drivers/media/rc/ene_ir.*

EPSON S1D13XXX FRAMEBUFFER DRIVER
M:	Kristoffer Ericson <kristoffer.ericson@gmail.com>
S:	Maintained
T:	git git://git.kernel.org/pub/scm/linux/kernel/git/kristoffer/linux-hpc.git
F:	drivers/video/s1d13xxxfb.c
F:	include/video/s1d13xxxfb.h

ETHEREXPRESS-16 NETWORK DRIVER
M:	Philip Blundell <philb@gnu.org>
L:	netdev@vger.kernel.org
S:	Maintained
F:	drivers/net/ethernet/i825xx/eexpress.*

ETHERNET BRIDGE
M:	Stephen Hemminger <stephen@networkplumber.org>
L:	bridge@lists.linux-foundation.org
L:	netdev@vger.kernel.org
W:	http://www.linuxfoundation.org/en/Net:Bridge
S:	Maintained
F:	include/linux/netfilter_bridge/
F:	net/bridge/

EXT2 FILE SYSTEM
M:	Jan Kara <jack@suse.cz>
L:	linux-ext4@vger.kernel.org
S:	Maintained
F:	Documentation/filesystems/ext2.txt
F:	fs/ext2/
F:	include/linux/ext2*

EXT3 FILE SYSTEM
M:	Jan Kara <jack@suse.cz>
M:	Andrew Morton <akpm@linux-foundation.org>
M:	Andreas Dilger <adilger.kernel@dilger.ca>
L:	linux-ext4@vger.kernel.org
S:	Maintained
F:	Documentation/filesystems/ext3.txt
F:	fs/ext3/

EXT4 FILE SYSTEM
M:	"Theodore Ts'o" <tytso@mit.edu>
M:	Andreas Dilger <adilger.kernel@dilger.ca>
L:	linux-ext4@vger.kernel.org
W:	http://ext4.wiki.kernel.org
Q:	http://patchwork.ozlabs.org/project/linux-ext4/list/
S:	Maintained
F:	Documentation/filesystems/ext4.txt
F:	fs/ext4/

Extended Verification Module (EVM)
M:	Mimi Zohar <zohar@us.ibm.com>
S:	Supported
F:	security/integrity/evm/

EXTERNAL CONNECTOR SUBSYSTEM (EXTCON)
M:	MyungJoo Ham <myungjoo.ham@samsung.com>
M:	Chanwoo Choi <cw00.choi@samsung.com>
L:	linux-kernel@vger.kernel.org
S:	Maintained
F:	drivers/extcon/
F:	Documentation/extcon/

EXYNOS DP DRIVER
M:	Jingoo Han <jg1.han@samsung.com>
L:	linux-fbdev@vger.kernel.org
S:	Maintained
F:	drivers/video/exynos/exynos_dp*
F:	include/video/exynos_dp*

EXYNOS MIPI DISPLAY DRIVERS
M:	Inki Dae <inki.dae@samsung.com>
M:	Donghwa Lee <dh09.lee@samsung.com>
M:	Kyungmin Park <kyungmin.park@samsung.com>
L:	linux-fbdev@vger.kernel.org
S:	Maintained
F:	drivers/video/exynos/exynos_mipi*
F:	include/video/exynos_mipi*

F71805F HARDWARE MONITORING DRIVER
M:	Jean Delvare <khali@linux-fr.org>
L:	lm-sensors@lm-sensors.org
S:	Maintained
F:	Documentation/hwmon/f71805f
F:	drivers/hwmon/f71805f.c

FC0011 TUNER DRIVER
M:	Michael Buesch <m@bues.ch>
L:	linux-media@vger.kernel.org
S:	Maintained
F:	drivers/media/tuners/fc0011.h
F:	drivers/media/tuners/fc0011.c

FC2580 MEDIA DRIVER
M:	Antti Palosaari <crope@iki.fi>
L:	linux-media@vger.kernel.org
W:	http://linuxtv.org/
W:	http://palosaari.fi/linux/
Q:	http://patchwork.linuxtv.org/project/linux-media/list/
T:	git git://linuxtv.org/anttip/media_tree.git
S:	Maintained
F:	drivers/media/tuners/fc2580*

FANOTIFY
M:	Eric Paris <eparis@redhat.com>
S:	Maintained
F:	fs/notify/fanotify/
F:	include/linux/fanotify.h
F:	include/uapi/linux/fanotify.h

FARSYNC SYNCHRONOUS DRIVER
M:	Kevin Curtis <kevin.curtis@farsite.co.uk>
W:	http://www.farsite.co.uk/
S:	Supported
F:	drivers/net/wan/farsync.*

FAULT INJECTION SUPPORT
M:	Akinobu Mita <akinobu.mita@gmail.com>
S:	Supported
F:	Documentation/fault-injection/
F:	lib/fault-inject.c

FCOE SUBSYSTEM (libfc, libfcoe, fcoe)
M:	Robert Love <robert.w.love@intel.com>
L:	devel@open-fcoe.org
W:	www.Open-FCoE.org
S:	Supported
F:	drivers/scsi/libfc/
F:	drivers/scsi/fcoe/
F:	include/scsi/fc/
F:	include/scsi/libfc.h
F:	include/scsi/libfcoe.h
F:	include/uapi/scsi/fc/

FILE LOCKING (flock() and fcntl()/lockf())
M:	Matthew Wilcox <matthew@wil.cx>
L:	linux-fsdevel@vger.kernel.org
S:	Maintained
F:	include/linux/fcntl.h
F:	include/linux/fs.h
F:	include/uapi/linux/fcntl.h
F:	include/uapi/linux/fs.h
F:	fs/fcntl.c
F:	fs/locks.c

FILESYSTEMS (VFS and infrastructure)
M:	Alexander Viro <viro@zeniv.linux.org.uk>
L:	linux-fsdevel@vger.kernel.org
S:	Maintained
F:	fs/*

FINTEK F75375S HARDWARE MONITOR AND FAN CONTROLLER DRIVER
M:	Riku Voipio <riku.voipio@iki.fi>
L:	lm-sensors@lm-sensors.org
S:	Maintained
F:	drivers/hwmon/f75375s.c
F:	include/linux/f75375s.h

FIREWIRE AUDIO DRIVERS
M:	Clemens Ladisch <clemens@ladisch.de>
L:	alsa-devel@alsa-project.org (moderated for non-subscribers)
T:	git git://git.alsa-project.org/alsa-kernel.git
S:	Maintained
F:	sound/firewire/

FIREWIRE MEDIA DRIVERS (firedtv)
M:	Stefan Richter <stefanr@s5r6.in-berlin.de>
L:	linux-media@vger.kernel.org
L:	linux1394-devel@lists.sourceforge.net
T:	git git://git.kernel.org/pub/scm/linux/kernel/git/mchehab/linux-media.git
S:	Maintained
F:	drivers/media/firewire/

FIREWIRE SBP-2 TARGET
M:	Chris Boot <bootc@bootc.net>
L:	linux-scsi@vger.kernel.org
L:	target-devel@vger.kernel.org
L:	linux1394-devel@lists.sourceforge.net
T:	git git://git.kernel.org/pub/scm/linux/kernel/git/nab/lio-core-2.6.git master
S:	Maintained
F:	drivers/target/sbp/

FIREWIRE SUBSYSTEM
M:	Stefan Richter <stefanr@s5r6.in-berlin.de>
L:	linux1394-devel@lists.sourceforge.net
W:	http://ieee1394.wiki.kernel.org/
T:	git git://git.kernel.org/pub/scm/linux/kernel/git/ieee1394/linux1394.git
S:	Maintained
F:	drivers/firewire/
F:	include/linux/firewire.h
F:	include/uapi/linux/firewire*.h
F:	tools/firewire/

FIRMWARE LOADER (request_firmware)
M:	Ming Lei <ming.lei@canonical.com>
L:	linux-kernel@vger.kernel.org
S:	Maintained
F:	Documentation/firmware_class/
F:	drivers/base/firmware*.c
F:	include/linux/firmware.h

FLOPPY DRIVER
M:	Jiri Kosina <jkosina@suse.cz>
T:	git git://git.kernel.org/pub/scm/linux/kernel/git/jikos/floppy.git
S:	Odd fixes
F:	drivers/block/floppy.c

FPU EMULATOR
M:	Bill Metzenthen <billm@melbpc.org.au>
W:	http://floatingpoint.sourceforge.net/emulator/index.html
S:	Maintained
F:	arch/x86/math-emu/

FRAME RELAY DLCI/FRAD (Sangoma drivers too)
L:	netdev@vger.kernel.org
S:	Orphan
F:	drivers/net/wan/dlci.c
F:	drivers/net/wan/sdla.c

FRAMEBUFFER LAYER
M:	Florian Tobias Schandinat <FlorianSchandinat@gmx.de>
L:	linux-fbdev@vger.kernel.org
W:	http://linux-fbdev.sourceforge.net/
Q:	http://patchwork.kernel.org/project/linux-fbdev/list/
T:	git git://github.com/schandinat/linux-2.6.git fbdev-next
S:	Maintained
F:	Documentation/fb/
F:	Documentation/devicetree/bindings/fb/
F:	drivers/video/
F:	include/video/
F:	include/linux/fb.h
F:	include/uapi/video/
F:	include/uapi/linux/fb.h

FREESCALE DIU FRAMEBUFFER DRIVER
M:	Timur Tabi <timur@tabi.org>
L:	linux-fbdev@vger.kernel.org
S:	Maintained
F:	drivers/video/fsl-diu-fb.*

FREESCALE DMA DRIVER
M:	Li Yang <leoli@freescale.com>
M:	Zhang Wei <zw@zh-kernel.org>
L:	linuxppc-dev@lists.ozlabs.org
S:	Maintained
F:	drivers/dma/fsldma.*

FREESCALE I2C CPM DRIVER
M:	Jochen Friedrich <jochen@scram.de>
L:	linuxppc-dev@lists.ozlabs.org
L:	linux-i2c@vger.kernel.org
S:	Maintained
F:	drivers/i2c/busses/i2c-cpm.c

FREESCALE IMX / MXC FRAMEBUFFER DRIVER
M:	Sascha Hauer <kernel@pengutronix.de>
L:	linux-fbdev@vger.kernel.org
L:	linux-arm-kernel@lists.infradead.org (moderated for non-subscribers)
S:	Maintained
F:	include/linux/platform_data/video-imxfb.h
F:	drivers/video/imxfb.c

FREESCALE SOC FS_ENET DRIVER
M:	Pantelis Antoniou <pantelis.antoniou@gmail.com>
M:	Vitaly Bordug <vbordug@ru.mvista.com>
L:	linuxppc-dev@lists.ozlabs.org
L:	netdev@vger.kernel.org
S:	Maintained
F:	drivers/net/ethernet/freescale/fs_enet/
F:	include/linux/fs_enet_pd.h

FREESCALE QUICC ENGINE LIBRARY
L:	linuxppc-dev@lists.ozlabs.org
S:	Orphan
F:	arch/powerpc/sysdev/qe_lib/
F:	arch/powerpc/include/asm/*qe.h

FREESCALE USB PERIPHERAL DRIVERS
M:	Li Yang <leoli@freescale.com>
L:	linux-usb@vger.kernel.org
L:	linuxppc-dev@lists.ozlabs.org
S:	Maintained
F:	drivers/usb/gadget/fsl*

FREESCALE QUICC ENGINE UCC ETHERNET DRIVER
M:	Li Yang <leoli@freescale.com>
L:	netdev@vger.kernel.org
L:	linuxppc-dev@lists.ozlabs.org
S:	Maintained
F:	drivers/net/ethernet/freescale/ucc_geth*

FREESCALE QUICC ENGINE UCC UART DRIVER
M:	Timur Tabi <timur@tabi.org>
L:	linuxppc-dev@lists.ozlabs.org
S:	Maintained
F:	drivers/tty/serial/ucc_uart.c

FREESCALE SOC SOUND DRIVERS
M:	Timur Tabi <timur@tabi.org>
L:	alsa-devel@alsa-project.org (moderated for non-subscribers)
L:	linuxppc-dev@lists.ozlabs.org
S:	Maintained
F:	sound/soc/fsl/fsl*
F:	sound/soc/fsl/mpc8610_hpcd.c

FREEVXFS FILESYSTEM
M:	Christoph Hellwig <hch@infradead.org>
W:	ftp://ftp.openlinux.org/pub/people/hch/vxfs
S:	Maintained
F:	fs/freevxfs/

FREEZER
M:	Pavel Machek <pavel@ucw.cz>
M:	"Rafael J. Wysocki" <rjw@sisk.pl>
L:	linux-pm@vger.kernel.org
S:	Supported
F:	Documentation/power/freezing-of-tasks.txt
F:	include/linux/freezer.h
F:	kernel/freezer.c

FRONTSWAP API
M:	Konrad Rzeszutek Wilk <konrad.wilk@oracle.com>
L:	linux-kernel@vger.kernel.org
S:	Maintained
F:	mm/frontswap.c
F:	include/linux/frontswap.h

FS-CACHE: LOCAL CACHING FOR NETWORK FILESYSTEMS
M:	David Howells <dhowells@redhat.com>
L:	linux-cachefs@redhat.com
S:	Supported
F:	Documentation/filesystems/caching/
F:	fs/fscache/
F:	include/linux/fscache*.h

F2FS FILE SYSTEM
M:	Jaegeuk Kim <jaegeuk.kim@samsung.com>
L:	linux-f2fs-devel@lists.sourceforge.net
W:	http://en.wikipedia.org/wiki/F2FS
T:	git git://git.kernel.org/pub/scm/linux/kernel/git/jaegeuk/f2fs.git
S:	Maintained
F:	Documentation/filesystems/f2fs.txt
F:	fs/f2fs/
F:	include/linux/f2fs_fs.h

FUJITSU FR-V (FRV) PORT
M:	David Howells <dhowells@redhat.com>
S:	Maintained
F:	arch/frv/

FUJITSU LAPTOP EXTRAS
M:	Jonathan Woithe <jwoithe@just42.net>
L:	platform-driver-x86@vger.kernel.org
S:	Maintained
F:	drivers/platform/x86/fujitsu-laptop.c

FUJITSU M-5MO LS CAMERA ISP DRIVER
M:	Kyungmin Park <kyungmin.park@samsung.com>
M:	Heungjun Kim <riverful.kim@samsung.com>
L:	linux-media@vger.kernel.org
S:	Maintained
F:	drivers/media/i2c/m5mols/
F:	include/media/m5mols.h

FUJITSU TABLET EXTRAS
M:	Robert Gerlach <khnz@gmx.de>
L:	platform-driver-x86@vger.kernel.org
S:	Maintained
F:	drivers/platform/x86/fujitsu-tablet.c

FUSE: FILESYSTEM IN USERSPACE
M:	Miklos Szeredi <miklos@szeredi.hu>
L:	fuse-devel@lists.sourceforge.net
W:	http://fuse.sourceforge.net/
S:	Maintained
F:	fs/fuse/
F:	include/uapi/linux/fuse.h

FUTURE DOMAIN TMC-16x0 SCSI DRIVER (16-bit)
M:	Rik Faith <faith@cs.unc.edu>
L:	linux-scsi@vger.kernel.org
S:	Odd Fixes (e.g., new signatures)
F:	drivers/scsi/fdomain.*

GDT SCSI DISK ARRAY CONTROLLER DRIVER
M:	Achim Leubner <achim_leubner@adaptec.com>
L:	linux-scsi@vger.kernel.org
W:	http://www.icp-vortex.com/
S:	Supported
F:	drivers/scsi/gdt*

GEMTEK FM RADIO RECEIVER DRIVER
M:	Hans Verkuil <hverkuil@xs4all.nl>
L:	linux-media@vger.kernel.org
T:	git git://linuxtv.org/media_tree.git
W:	http://linuxtv.org
S:	Maintained
F:	drivers/media/radio/radio-gemtek*

GENERIC GPIO I2C DRIVER
M:	Haavard Skinnemoen <hskinnemoen@gmail.com>
S:	Supported
F:	drivers/i2c/busses/i2c-gpio.c
F:	include/linux/i2c-gpio.h

GENERIC GPIO I2C MULTIPLEXER DRIVER
M:	Peter Korsgaard <peter.korsgaard@barco.com>
L:	linux-i2c@vger.kernel.org
S:	Supported
F:	drivers/i2c/muxes/i2c-mux-gpio.c
F:	include/linux/i2c-mux-gpio.h
F:	Documentation/i2c/muxes/i2c-mux-gpio

GENERIC HDLC (WAN) DRIVERS
M:	Krzysztof Halasa <khc@pm.waw.pl>
W:	http://www.kernel.org/pub/linux/utils/net/hdlc/
S:	Maintained
F:	drivers/net/wan/c101.c
F:	drivers/net/wan/hd6457*
F:	drivers/net/wan/hdlc*
F:	drivers/net/wan/n2.c
F:	drivers/net/wan/pc300too.c
F:	drivers/net/wan/pci200syn.c
F:	drivers/net/wan/wanxl*

GENERIC INCLUDE/ASM HEADER FILES
M:	Arnd Bergmann <arnd@arndb.de>
L:	linux-arch@vger.kernel.org
T:	git git://git.kernel.org/pub/scm/linux/kernel/git/arnd/asm-generic.git
S:	Maintained
F:	include/asm-generic
F:	include/uapi/asm-generic

GENERIC UIO DRIVER FOR PCI DEVICES
M:	"Michael S. Tsirkin" <mst@redhat.com>
L:	kvm@vger.kernel.org
S:	Supported
F:	drivers/uio/uio_pci_generic.c

GFS2 FILE SYSTEM
M:	Steven Whitehouse <swhiteho@redhat.com>
L:	cluster-devel@redhat.com
W:	http://sources.redhat.com/cluster/
T:	git git://git.kernel.org/pub/scm/linux/kernel/git/steve/gfs2-3.0-fixes.git
T:	git git://git.kernel.org/pub/scm/linux/kernel/git/steve/gfs2-3.0-nmw.git
S:	Supported
F:	Documentation/filesystems/gfs2*.txt
F:	fs/gfs2/
F:	include/uapi/linux/gfs2_ondisk.h

GIGASET ISDN DRIVERS
M:	Hansjoerg Lipp <hjlipp@web.de>
M:	Tilman Schmidt <tilman@imap.cc>
L:	gigaset307x-common@lists.sourceforge.net
W:	http://gigaset307x.sourceforge.net/
S:	Maintained
F:	Documentation/isdn/README.gigaset
F:	drivers/isdn/gigaset/
F:	include/uapi/linux/gigaset_dev.h

GPIO SUBSYSTEM
M:	Grant Likely <grant.likely@secretlab.ca>
M:	Linus Walleij <linus.walleij@linaro.org>
S:	Maintained
T:	git git://git.secretlab.ca/git/linux-2.6.git
F:	Documentation/gpio.txt
F:	drivers/gpio/
F:	include/linux/gpio*
F:	include/asm-generic/gpio.h

GRE DEMULTIPLEXER DRIVER
M:	Dmitry Kozlov <xeb@mail.ru>
L:	netdev@vger.kernel.org
S:	Maintained
F:	net/ipv4/gre.c
F:	include/net/gre.h

GRETH 10/100/1G Ethernet MAC device driver
M:	Kristoffer Glembo <kristoffer@gaisler.com>
L:	netdev@vger.kernel.org
S:	Maintained
F:	drivers/net/ethernet/aeroflex/

GSPCA FINEPIX SUBDRIVER
M:	Frank Zago <frank@zago.net>
L:	linux-media@vger.kernel.org
T:	git git://linuxtv.org/media_tree.git
S:	Maintained
F:	drivers/media/usb/gspca/finepix.c

GSPCA GL860 SUBDRIVER
M:	Olivier Lorin <o.lorin@laposte.net>
L:	linux-media@vger.kernel.org
T:	git git://linuxtv.org/media_tree.git
S:	Maintained
F:	drivers/media/usb/gspca/gl860/

GSPCA M5602 SUBDRIVER
M:	Erik Andren <erik.andren@gmail.com>
L:	linux-media@vger.kernel.org
T:	git git://linuxtv.org/media_tree.git
S:	Maintained
F:	drivers/media/usb/gspca/m5602/

GSPCA PAC207 SONIXB SUBDRIVER
M:	Hans de Goede <hdegoede@redhat.com>
L:	linux-media@vger.kernel.org
T:	git git://linuxtv.org/media_tree.git
S:	Maintained
F:	drivers/media/usb/gspca/pac207.c

GSPCA SN9C20X SUBDRIVER
M:	Brian Johnson <brijohn@gmail.com>
L:	linux-media@vger.kernel.org
T:	git git://linuxtv.org/media_tree.git
S:	Maintained
F:	drivers/media/usb/gspca/sn9c20x.c

GSPCA T613 SUBDRIVER
M:	Leandro Costantino <lcostantino@gmail.com>
L:	linux-media@vger.kernel.org
T:	git git://linuxtv.org/media_tree.git
S:	Maintained
F:	drivers/media/usb/gspca/t613.c

GSPCA USB WEBCAM DRIVER
M:	Hans de Goede <hdegoede@redhat.com>
L:	linux-media@vger.kernel.org
T:	git git://linuxtv.org/media_tree.git
S:	Maintained
F:	drivers/media/usb/gspca/

STK1160 USB VIDEO CAPTURE DRIVER
M:	Ezequiel Garcia <elezegarcia@gmail.com>
L:	linux-media@vger.kernel.org
T:	git git://linuxtv.org/media_tree.git
S:	Maintained
F:	drivers/media/usb/stk1160/

HARD DRIVE ACTIVE PROTECTION SYSTEM (HDAPS) DRIVER
M:	Frank Seidel <frank@f-seidel.de>
L:	platform-driver-x86@vger.kernel.org
W:	http://www.kernel.org/pub/linux/kernel/people/fseidel/hdaps/
S:	Maintained
F:	drivers/platform/x86/hdaps.c

HWPOISON MEMORY FAILURE HANDLING
M:	Andi Kleen <andi@firstfloor.org>
L:	linux-mm@kvack.org
T:	git git://git.kernel.org/pub/scm/linux/kernel/git/ak/linux-mce-2.6.git hwpoison
S:	Maintained
F:	mm/memory-failure.c
F:	mm/hwpoison-inject.c

HYPERVISOR VIRTUAL CONSOLE DRIVER
L:	linuxppc-dev@lists.ozlabs.org
S:	Odd Fixes
F:	drivers/tty/hvc/

HARDWARE MONITORING
M:	Jean Delvare <khali@linux-fr.org>
M:	Guenter Roeck <linux@roeck-us.net>
L:	lm-sensors@lm-sensors.org
W:	http://www.lm-sensors.org/
T:	quilt kernel.org/pub/linux/kernel/people/jdelvare/linux-2.6/jdelvare-hwmon/
T:	git git://git.kernel.org/pub/scm/linux/kernel/git/groeck/linux-staging.git
S:	Maintained
F:	Documentation/hwmon/
F:	drivers/hwmon/
F:	include/linux/hwmon*.h

HARDWARE RANDOM NUMBER GENERATOR CORE
M:	Matt Mackall <mpm@selenic.com>
M:	Herbert Xu <herbert@gondor.apana.org.au>
S:	Odd fixes
F:	Documentation/hw_random.txt
F:	drivers/char/hw_random/
F:	include/linux/hw_random.h

HARDWARE SPINLOCK CORE
M:	Ohad Ben-Cohen <ohad@wizery.com>
S:	Maintained
F:	Documentation/hwspinlock.txt
F:	drivers/hwspinlock/hwspinlock_*
F:	include/linux/hwspinlock.h

HARMONY SOUND DRIVER
L:	linux-parisc@vger.kernel.org
S:	Maintained
F:	sound/parisc/harmony.*

HD29L2 MEDIA DRIVER
M:	Antti Palosaari <crope@iki.fi>
L:	linux-media@vger.kernel.org
W:	http://linuxtv.org/
W:	http://palosaari.fi/linux/
Q:	http://patchwork.linuxtv.org/project/linux-media/list/
T:	git git://linuxtv.org/anttip/media_tree.git
S:	Maintained
F:	drivers/media/dvb-frontends/hd29l2*

HEWLETT-PACKARD SMART2 RAID DRIVER
M:	Chirag Kantharia <chirag.kantharia@hp.com>
L:	iss_storagedev@hp.com
S:	Maintained
F:	Documentation/blockdev/cpqarray.txt
F:	drivers/block/cpqarray.*

HEWLETT-PACKARD SMART ARRAY RAID DRIVER (hpsa)
M:	"Stephen M. Cameron" <scameron@beardog.cce.hp.com>
L:	iss_storagedev@hp.com
S:	Supported
F:	Documentation/scsi/hpsa.txt
F:	drivers/scsi/hpsa*.[ch]
F:	include/linux/cciss*.h
F:	include/uapi/linux/cciss*.h

HEWLETT-PACKARD SMART CISS RAID DRIVER (cciss)
M:	Mike Miller <mike.miller@hp.com>
L:	iss_storagedev@hp.com
S:	Supported
F:	Documentation/blockdev/cciss.txt
F:	drivers/block/cciss*
F:	include/linux/cciss_ioctl.h
F:	include/uapi/linux/cciss_ioctl.h

HFS FILESYSTEM
L:	linux-fsdevel@vger.kernel.org
S:	Orphan
F:	Documentation/filesystems/hfs.txt
F:	fs/hfs/

HGA FRAMEBUFFER DRIVER
M:	Ferenc Bakonyi <fero@drama.obuda.kando.hu>
L:	linux-nvidia@lists.surfsouth.com
W:	http://drama.obuda.kando.hu/~fero/cgi-bin/hgafb.shtml
S:	Maintained
F:	drivers/video/hgafb.c

HIBERNATION (aka Software Suspend, aka swsusp)
M:	Pavel Machek <pavel@ucw.cz>
M:	"Rafael J. Wysocki" <rjw@sisk.pl>
L:	linux-pm@vger.kernel.org
S:	Supported
F:	arch/x86/power/
F:	drivers/base/power/
F:	kernel/power/
F:	include/linux/suspend.h
F:	include/linux/freezer.h
F:	include/linux/pm.h
F:	arch/*/include/asm/suspend*.h

HID CORE LAYER
M:	Jiri Kosina <jkosina@suse.cz>
L:	linux-input@vger.kernel.org
T:	git git://git.kernel.org/pub/scm/linux/kernel/git/jikos/hid.git
S:	Maintained
F:	drivers/hid/
F:	include/linux/hid*
F:	include/uapi/linux/hid*

HIGH-RESOLUTION TIMERS, CLOCKEVENTS, DYNTICKS
M:	Thomas Gleixner <tglx@linutronix.de>
T:	git git://git.kernel.org/pub/scm/linux/kernel/git/tip/tip.git timers/core
S:	Maintained
F:	Documentation/timers/
F:	kernel/hrtimer.c
F:	kernel/time/clockevents.c
F:	kernel/time/tick*.*
F:	kernel/time/timer_*.c
F:	include/linux/clockchips.h
F:	include/linux/hrtimer.h

HIGH-SPEED SCC DRIVER FOR AX.25
L:	linux-hams@vger.kernel.org
S:	Orphan
F:	drivers/net/hamradio/dmascc.c
F:	drivers/net/hamradio/scc.c

HIGHPOINT ROCKETRAID 3xxx RAID DRIVER
M:	HighPoint Linux Team <linux@highpoint-tech.com>
W:	http://www.highpoint-tech.com
S:	Supported
F:	Documentation/scsi/hptiop.txt
F:	drivers/scsi/hptiop.c

HIPPI
M:	Jes Sorensen <jes@trained-monkey.org>
L:	linux-hippi@sunsite.dk
S:	Maintained
F:	include/linux/hippidevice.h
F:	include/uapi/linux/if_hippi.h
F:	net/802/hippi.c
F:	drivers/net/hippi/

HOST AP DRIVER
M:	Jouni Malinen <j@w1.fi>
L:	hostap@shmoo.com (subscribers-only)
L:	linux-wireless@vger.kernel.org
W:	http://hostap.epitest.fi/
S:	Maintained
F:	drivers/net/wireless/hostap/

HP COMPAQ TC1100 TABLET WMI EXTRAS DRIVER
L:	platform-driver-x86@vger.kernel.org
S:	Orphan
F:	drivers/platform/x86/tc1100-wmi.c

HP100:	Driver for HP 10/100 Mbit/s Voice Grade Network Adapter Series
M:	Jaroslav Kysela <perex@perex.cz>
S:	Maintained
F:	drivers/net/ethernet/hp/hp100.*

HPET:	High Precision Event Timers driver
M:	Clemens Ladisch <clemens@ladisch.de>
S:	Maintained
F:	Documentation/timers/hpet.txt
F:	drivers/char/hpet.c
F:	include/linux/hpet.h
F:	include/uapi/linux/hpet.h

HPET:	x86
M:	"Venkatesh Pallipadi (Venki)" <venki@google.com>
S:	Maintained
F:	arch/x86/kernel/hpet.c
F:	arch/x86/include/asm/hpet.h

HPFS FILESYSTEM
M:	Mikulas Patocka <mikulas@artax.karlin.mff.cuni.cz>
W:	http://artax.karlin.mff.cuni.cz/~mikulas/vyplody/hpfs/index-e.cgi
S:	Maintained
F:	fs/hpfs/

HSO 3G MODEM DRIVER
M:	Jan Dumon <j.dumon@option.com>
W:	http://www.pharscape.org
S:	Maintained
F:	drivers/net/usb/hso.c

HTCPEN TOUCHSCREEN DRIVER
M:	Pau Oliva Fora <pof@eslack.org>
L:	linux-input@vger.kernel.org
S:	Maintained
F:	drivers/input/touchscreen/htcpen.c

HUGETLB FILESYSTEM
M:	Nadia Yvette Chambers <nyc@holomorphy.com>
S:	Maintained
F:	fs/hugetlbfs/

Hyper-V CORE AND DRIVERS
M:	K. Y. Srinivasan <kys@microsoft.com>
M:	Haiyang Zhang <haiyangz@microsoft.com>
L:	devel@linuxdriverproject.org
S:	Maintained
F:	drivers/hv/
F:	drivers/hid/hid-hyperv.c
F:	drivers/net/hyperv/

I2C OVER PARALLEL PORT
M:	Jean Delvare <khali@linux-fr.org>
L:	linux-i2c@vger.kernel.org
S:	Maintained
F:	Documentation/i2c/busses/i2c-parport
F:	Documentation/i2c/busses/i2c-parport-light
F:	drivers/i2c/busses/i2c-parport.c
F:	drivers/i2c/busses/i2c-parport-light.c

I2C/SMBUS CONTROLLER DRIVERS FOR PC
M:	Jean Delvare <khali@linux-fr.org>
L:	linux-i2c@vger.kernel.org
S:	Maintained
F:	Documentation/i2c/busses/i2c-ali1535
F:	Documentation/i2c/busses/i2c-ali1563
F:	Documentation/i2c/busses/i2c-ali15x3
F:	Documentation/i2c/busses/i2c-amd756
F:	Documentation/i2c/busses/i2c-amd8111
F:	Documentation/i2c/busses/i2c-i801
F:	Documentation/i2c/busses/i2c-nforce2
F:	Documentation/i2c/busses/i2c-piix4
F:	Documentation/i2c/busses/i2c-sis5595
F:	Documentation/i2c/busses/i2c-sis630
F:	Documentation/i2c/busses/i2c-sis96x
F:	Documentation/i2c/busses/i2c-via
F:	Documentation/i2c/busses/i2c-viapro
F:	drivers/i2c/busses/i2c-ali1535.c
F:	drivers/i2c/busses/i2c-ali1563.c
F:	drivers/i2c/busses/i2c-ali15x3.c
F:	drivers/i2c/busses/i2c-amd756.c
F:	drivers/i2c/busses/i2c-amd756-s4882.c
F:	drivers/i2c/busses/i2c-amd8111.c
F:	drivers/i2c/busses/i2c-i801.c
F:	drivers/i2c/busses/i2c-isch.c
F:	drivers/i2c/busses/i2c-nforce2.c
F:	drivers/i2c/busses/i2c-nforce2-s4985.c
F:	drivers/i2c/busses/i2c-piix4.c
F:	drivers/i2c/busses/i2c-sis5595.c
F:	drivers/i2c/busses/i2c-sis630.c
F:	drivers/i2c/busses/i2c-sis96x.c
F:	drivers/i2c/busses/i2c-via.c
F:	drivers/i2c/busses/i2c-viapro.c

I2C/SMBUS ISMT DRIVER
M:	Seth Heasley <seth.heasley@intel.com>
M:	Neil Horman <nhorman@tuxdriver.com>
L:	linux-i2c@vger.kernel.org
F:	drivers/i2c/busses/i2c-ismt.c
F:	Documentation/i2c/busses/i2c-ismt

I2C/SMBUS STUB DRIVER
M:	"Mark M. Hoffman" <mhoffman@lightlink.com>
L:	linux-i2c@vger.kernel.org
S:	Maintained
F:	drivers/i2c/i2c-stub.c

I2C SUBSYSTEM
M:	Wolfram Sang <w.sang@pengutronix.de>
M:	"Ben Dooks (embedded platforms)" <ben-linux@fluff.org>
L:	linux-i2c@vger.kernel.org
W:	http://i2c.wiki.kernel.org/
T:	quilt kernel.org/pub/linux/kernel/people/jdelvare/linux-2.6/jdelvare-i2c/
T:	git git://git.pengutronix.de/git/wsa/linux.git
S:	Maintained
F:	Documentation/i2c/
F:	drivers/i2c/
F:	include/linux/i2c.h
F:	include/linux/i2c-*.h
F:	include/uapi/linux/i2c.h
F:	include/uapi/linux/i2c-*.h

I2C-TAOS-EVM DRIVER
M:	Jean Delvare <khali@linux-fr.org>
L:	linux-i2c@vger.kernel.org
S:	Maintained
F:	Documentation/i2c/busses/i2c-taos-evm
F:	drivers/i2c/busses/i2c-taos-evm.c

I2C-TINY-USB DRIVER
M:	Till Harbaum <till@harbaum.org>
L:	linux-i2c@vger.kernel.org
W:	http://www.harbaum.org/till/i2c_tiny_usb
S:	Maintained
F:	drivers/i2c/busses/i2c-tiny-usb.c

i386 BOOT CODE
M:	"H. Peter Anvin" <hpa@zytor.com>
S:	Maintained
F:	arch/x86/boot/

i386 SETUP CODE / CPU ERRATA WORKAROUNDS
M:	"H. Peter Anvin" <hpa@zytor.com>
T:	git git://git.kernel.org/pub/scm/linux/kernel/git/hpa/linux-2.6-x86setup.git
S:	Maintained

IA64 (Itanium) PLATFORM
M:	Tony Luck <tony.luck@intel.com>
M:	Fenghua Yu <fenghua.yu@intel.com>
L:	linux-ia64@vger.kernel.org
T:	git git://git.kernel.org/pub/scm/linux/kernel/git/aegl/linux.git
S:	Maintained
F:	arch/ia64/

IBM Power in-Nest Crypto Acceleration
M:	Kent Yoder <key@linux.vnet.ibm.com>
L:	linux-crypto@vger.kernel.org
S:	Supported
F:	drivers/crypto/nx/

IBM Power 842 compression accelerator
M:	Robert Jennings <rcj@linux.vnet.ibm.com>
S:	Supported
F:	drivers/crypto/nx/nx-842.c
F:	include/linux/nx842.h

IBM Power Linux RAID adapter
M:	Brian King <brking@us.ibm.com>
S:	Supported
F:	drivers/scsi/ipr.*

IBM Power Virtual Ethernet Device Driver
M:	Santiago Leon <santil@linux.vnet.ibm.com>
L:	netdev@vger.kernel.org
S:	Supported
F:	drivers/net/ethernet/ibm/ibmveth.*

IBM Power Virtual SCSI/FC Device Drivers
M:	Robert Jennings <rcj@linux.vnet.ibm.com>
L:	linux-scsi@vger.kernel.org
S:	Supported
F:	drivers/scsi/ibmvscsi/
X:	drivers/scsi/ibmvscsi/ibmvstgt.c

IBM ServeRAID RAID DRIVER
P:	Jack Hammer
M:	Dave Jeffery <ipslinux@adaptec.com>
W:	http://www.developer.ibm.com/welcome/netfinity/serveraid.html
S:	Supported
F:	drivers/scsi/ips.*

ICH LPC AND GPIO DRIVER
M:	Peter Tyser <ptyser@xes-inc.com>
S:	Maintained
F:	drivers/mfd/lpc_ich.c
F:	drivers/gpio/gpio-ich.c

IDE SUBSYSTEM
M:	"David S. Miller" <davem@davemloft.net>
L:	linux-ide@vger.kernel.org
Q:	http://patchwork.ozlabs.org/project/linux-ide/list/
T:	git git://git.kernel.org/pub/scm/linux/kernel/git/davem/ide.git
S:	Maintained
F:	Documentation/ide/
F:	drivers/ide/
F:	include/linux/ide.h

IDEAPAD LAPTOP EXTRAS DRIVER
M:	Ike Panhc <ike.pan@canonical.com>
L:	platform-driver-x86@vger.kernel.org
W:	http://launchpad.net/ideapad-laptop
S:	Maintained
F:	drivers/platform/x86/ideapad-laptop.c

IDE/ATAPI DRIVERS
M:	Borislav Petkov <bp@alien8.de>
L:	linux-ide@vger.kernel.org
S:	Maintained
F:	Documentation/cdrom/ide-cd
F:	drivers/ide/ide-cd*

IDLE-I7300
M:	Andy Henroid <andrew.d.henroid@intel.com>
L:	linux-pm@vger.kernel.org
S:	Supported
F:	drivers/idle/i7300_idle.c

IEEE 802.15.4 SUBSYSTEM
M:	Alexander Smirnov <alex.bluesman.smirnov@gmail.com>
M:	Dmitry Eremin-Solenikov <dbaryshkov@gmail.com>
L:	linux-zigbee-devel@lists.sourceforge.net (moderated for non-subscribers)
W:	http://apps.sourceforge.net/trac/linux-zigbee
T:	git git://git.kernel.org/pub/scm/linux/kernel/git/lowpan/lowpan.git
S:	Maintained
F:	net/ieee802154/
F:	net/mac802154/
F:	drivers/net/ieee802154/

IGUANAWORKS USB IR TRANSCEIVER
M:	Sean Young <sean@mess.org>
L:	linux-media@vger.kernel.org
S:	Maintained
F:	drivers/media/rc/iguanair.c

IIO SUBSYSTEM AND DRIVERS
M:	Jonathan Cameron <jic23@cam.ac.uk>
L:	linux-iio@vger.kernel.org
S:	Maintained
F:	drivers/iio/
F:	drivers/staging/iio/

IKANOS/ADI EAGLE ADSL USB DRIVER
M:	Matthieu Castet <castet.matthieu@free.fr>
M:	Stanislaw Gruszka <stf_xl@wp.pl>
S:	Maintained
F:	drivers/usb/atm/ueagle-atm.c

INDUSTRY PACK SUBSYSTEM (IPACK)
M:	Samuel Iglesias Gonsalvez <siglesias@igalia.com>
M:	Jens Taprogge <jens.taprogge@taprogge.org>
M:	Greg Kroah-Hartman <gregkh@linuxfoundation.org>
L:	industrypack-devel@lists.sourceforge.net
W:	http://industrypack.sourceforge.net
S:	Maintained
F:	drivers/ipack/

INTEGRITY MEASUREMENT ARCHITECTURE (IMA)
M:	Mimi Zohar <zohar@us.ibm.com>
S:	Supported
F:	security/integrity/ima/

IMS TWINTURBO FRAMEBUFFER DRIVER
L:	linux-fbdev@vger.kernel.org
S:	Orphan
F:	drivers/video/imsttfb.c

INFINIBAND SUBSYSTEM
M:	Roland Dreier <roland@kernel.org>
M:	Sean Hefty <sean.hefty@intel.com>
M:	Hal Rosenstock <hal.rosenstock@gmail.com>
L:	linux-rdma@vger.kernel.org
W:	http://www.openfabrics.org/
Q:	http://patchwork.kernel.org/project/linux-rdma/list/
T:	git git://git.kernel.org/pub/scm/linux/kernel/git/roland/infiniband.git
S:	Supported
F:	Documentation/infiniband/
F:	drivers/infiniband/
F:	include/uapi/linux/if_infiniband.h

INOTIFY
M:	John McCutchan <john@johnmccutchan.com>
M:	Robert Love <rlove@rlove.org>
M:	Eric Paris <eparis@parisplace.org>
S:	Maintained
F:	Documentation/filesystems/inotify.txt
F:	fs/notify/inotify/
F:	include/linux/inotify.h
F:	include/uapi/linux/inotify.h

INPUT (KEYBOARD, MOUSE, JOYSTICK, TOUCHSCREEN) DRIVERS
M:	Dmitry Torokhov <dmitry.torokhov@gmail.com>
M:	Dmitry Torokhov <dtor@mail.ru>
L:	linux-input@vger.kernel.org
Q:	http://patchwork.kernel.org/project/linux-input/list/
T:	git git://git.kernel.org/pub/scm/linux/kernel/git/dtor/input.git
S:	Maintained
F:	drivers/input/
F:	include/linux/input.h
F:	include/uapi/linux/input.h
F:	include/linux/input/

INPUT MULTITOUCH (MT) PROTOCOL
M:	Henrik Rydberg <rydberg@euromail.se>
L:	linux-input@vger.kernel.org
T:	git git://git.kernel.org/pub/scm/linux/kernel/git/rydberg/input-mt.git
S:	Maintained
F:	Documentation/input/multi-touch-protocol.txt
F:	drivers/input/input-mt.c
K:	\b(ABS|SYN)_MT_

INTEL C600 SERIES SAS CONTROLLER DRIVER
M:	Intel SCU Linux support <intel-linux-scu@intel.com>
M:	Lukasz Dorau <lukasz.dorau@intel.com>
M:	Maciej Patelczyk <maciej.patelczyk@intel.com>
M:	Dave Jiang <dave.jiang@intel.com>
L:	linux-scsi@vger.kernel.org
T:	git git://git.code.sf.net/p/intel-sas/isci
S:	Supported
F:	drivers/scsi/isci/

INTEL IDLE DRIVER
M:	Len Brown <lenb@kernel.org>
L:	linux-pm@vger.kernel.org
T:	git git://git.kernel.org/pub/scm/linux/kernel/git/lenb/linux.git
S:	Supported
F:	drivers/idle/intel_idle.c

INTEL FRAMEBUFFER DRIVER (excluding 810 and 815)
M:	Maik Broemme <mbroemme@plusserver.de>
L:	linux-fbdev@vger.kernel.org
S:	Maintained
F:	Documentation/fb/intelfb.txt
F:	drivers/video/intelfb/

INTEL 810/815 FRAMEBUFFER DRIVER
M:	Antonino Daplas <adaplas@gmail.com>
L:	linux-fbdev@vger.kernel.org
S:	Maintained
F:	drivers/video/i810/

INTEL MENLOW THERMAL DRIVER
M:	Sujith Thomas <sujith.thomas@intel.com>
L:	platform-driver-x86@vger.kernel.org
W:	http://www.lesswatts.org/projects/acpi/
S:	Supported
F:	drivers/platform/x86/intel_menlow.c

INTEL IA32 MICROCODE UPDATE SUPPORT
M:	Tigran Aivazian <tigran@aivazian.fsnet.co.uk>
S:	Maintained
F:	arch/x86/kernel/microcode_core.c
F:	arch/x86/kernel/microcode_intel.c

INTEL I/OAT DMA DRIVER
M:	Dan Williams <djbw@fb.com>
S:	Maintained
F:	drivers/dma/ioat*

INTEL IOMMU (VT-d)
M:	David Woodhouse <dwmw2@infradead.org>
L:	iommu@lists.linux-foundation.org
T:	git git://git.infradead.org/iommu-2.6.git
S:	Supported
F:	drivers/iommu/intel-iommu.c
F:	include/linux/intel-iommu.h

INTEL IOP-ADMA DMA DRIVER
M:	Dan Williams <djbw@fb.com>
S:	Odd fixes
F:	drivers/dma/iop-adma.c

INTEL IXP4XX QMGR, NPE, ETHERNET and HSS SUPPORT
M:	Krzysztof Halasa <khc@pm.waw.pl>
S:	Maintained
F:	arch/arm/mach-ixp4xx/include/mach/qmgr.h
F:	arch/arm/mach-ixp4xx/include/mach/npe.h
F:	arch/arm/mach-ixp4xx/ixp4xx_qmgr.c
F:	arch/arm/mach-ixp4xx/ixp4xx_npe.c
F:	drivers/net/ethernet/xscale/ixp4xx_eth.c
F:	drivers/net/wan/ixp4xx_hss.c

INTEL IXP4XX RANDOM NUMBER GENERATOR SUPPORT
M:	Deepak Saxena <dsaxena@plexity.net>
S:	Maintained
F:	drivers/char/hw_random/ixp4xx-rng.c

INTEL ETHERNET DRIVERS (e100/e1000/e1000e/igb/igbvf/ixgb/ixgbe/ixgbevf)
M:	Jeff Kirsher <jeffrey.t.kirsher@intel.com>
M:	Jesse Brandeburg <jesse.brandeburg@intel.com>
M:	Bruce Allan <bruce.w.allan@intel.com>
M:	Carolyn Wyborny <carolyn.wyborny@intel.com>
M:	Don Skidmore <donald.c.skidmore@intel.com>
M:	Greg Rose <gregory.v.rose@intel.com>
M:	Peter P Waskiewicz Jr <peter.p.waskiewicz.jr@intel.com>
M:	Alex Duyck <alexander.h.duyck@intel.com>
M:	John Ronciak <john.ronciak@intel.com>
M:	Tushar Dave <tushar.n.dave@intel.com>
L:	e1000-devel@lists.sourceforge.net
W:	http://www.intel.com/support/feedback.htm
W:	http://e1000.sourceforge.net/
T:	git git://git.kernel.org/pub/scm/linux/kernel/git/jkirsher/net.git
T:	git git://git.kernel.org/pub/scm/linux/kernel/git/jkirsher/net-next.git
S:	Supported
F:	Documentation/networking/e100.txt
F:	Documentation/networking/e1000.txt
F:	Documentation/networking/e1000e.txt
F:	Documentation/networking/igb.txt
F:	Documentation/networking/igbvf.txt
F:	Documentation/networking/ixgb.txt
F:	Documentation/networking/ixgbe.txt
F:	Documentation/networking/ixgbevf.txt
F:	drivers/net/ethernet/intel/

INTEL PRO/WIRELESS 2100, 2200BG, 2915ABG NETWORK CONNECTION SUPPORT
M:	Stanislav Yakovlev <stas.yakovlev@gmail.com>
L:	linux-wireless@vger.kernel.org
S:	Maintained
F:	Documentation/networking/README.ipw2100
F:	Documentation/networking/README.ipw2200
F:	drivers/net/wireless/ipw2x00/

INTEL(R) TRUSTED EXECUTION TECHNOLOGY (TXT)
M:	Richard L Maliszewski <richard.l.maliszewski@intel.com>
M:	Gang Wei <gang.wei@intel.com>
M:	Shane Wang <shane.wang@intel.com>
L:	tboot-devel@lists.sourceforge.net
W:	http://tboot.sourceforge.net
T:	hg http://tboot.hg.sourceforge.net:8000/hgroot/tboot/tboot
S:	Supported
F:	Documentation/intel_txt.txt
F:	include/linux/tboot.h
F:	arch/x86/kernel/tboot.c

INTEL WIRELESS WIMAX CONNECTION 2400
M:	Inaky Perez-Gonzalez <inaky.perez-gonzalez@intel.com>
M:	linux-wimax@intel.com
L:	wimax@linuxwimax.org
S:	Supported
W:	http://linuxwimax.org
F:	Documentation/wimax/README.i2400m
F:	drivers/net/wimax/i2400m/
F:	include/uapi/linux/wimax/i2400m.h

INTEL WIRELESS 3945ABG/BG, 4965AGN (iwlegacy)
M:	Stanislaw Gruszka <sgruszka@redhat.com>
L:	linux-wireless@vger.kernel.org
S:	Supported
F:	drivers/net/wireless/iwlegacy/

INTEL WIRELESS WIFI LINK (iwlwifi)
M:	Johannes Berg <johannes.berg@intel.com>
M:	Wey-Yi Guy <wey-yi.w.guy@intel.com>
M:	Intel Linux Wireless <ilw@linux.intel.com>
L:	linux-wireless@vger.kernel.org
W:	http://intellinuxwireless.org
T:	git git://git.kernel.org/pub/scm/linux/kernel/git/iwlwifi/iwlwifi.git
S:	Supported
F:	drivers/net/wireless/iwlwifi/

INTEL MANAGEMENT ENGINE (mei)
M:	Tomas Winkler <tomas.winkler@intel.com>
L:	linux-kernel@vger.kernel.org
S:	Supported
F:	include/uapi/linux/mei.h
F:	drivers/misc/mei/*
F:	Documentation/misc-devices/mei/*

IOC3 ETHERNET DRIVER
M:	Ralf Baechle <ralf@linux-mips.org>
L:	linux-mips@linux-mips.org
S:	Maintained
F:	drivers/net/ethernet/sgi/ioc3-eth.c

IOC3 SERIAL DRIVER
M:	Pat Gefre <pfg@sgi.com>
L:	linux-serial@vger.kernel.org
S:	Maintained
F:	drivers/tty/serial/ioc3_serial.c

IP MASQUERADING
M:	Juanjo Ciarlante <jjciarla@raiz.uncu.edu.ar>
S:	Maintained
F:	net/ipv4/netfilter/ipt_MASQUERADE.c

IP1000A 10/100/1000 GIGABIT ETHERNET DRIVER
M:	Francois Romieu <romieu@fr.zoreil.com>
M:	Sorbica Shieh <sorbica@icplus.com.tw>
L:	netdev@vger.kernel.org
S:	Maintained
F:	drivers/net/ethernet/icplus/ipg.*

IPATH DRIVER
M:	Mike Marciniszyn <infinipath@intel.com>
L:	linux-rdma@vger.kernel.org
S:	Maintained
F:	drivers/infiniband/hw/ipath/

IPMI SUBSYSTEM
M:	Corey Minyard <minyard@acm.org>
L:	openipmi-developer@lists.sourceforge.net (moderated for non-subscribers)
W:	http://openipmi.sourceforge.net/
S:	Supported
F:	Documentation/IPMI.txt
F:	drivers/char/ipmi/
F:	include/linux/ipmi*
F:	include/uapi/linux/ipmi*

IPS SCSI RAID DRIVER
M:	Adaptec OEM Raid Solutions <aacraid@adaptec.com>
L:	linux-scsi@vger.kernel.org
W:	http://www.adaptec.com/
S:	Maintained
F:	drivers/scsi/ips*

IPVS
M:	Wensong Zhang <wensong@linux-vs.org>
M:	Simon Horman <horms@verge.net.au>
M:	Julian Anastasov <ja@ssi.bg>
L:	netdev@vger.kernel.org
L:	lvs-devel@vger.kernel.org
S:	Maintained
F:	Documentation/networking/ipvs-sysctl.txt
F:	include/net/ip_vs.h
F:	include/uapi/linux/ip_vs.h
F:	net/netfilter/ipvs/

IPWIRELESS DRIVER
M:	Jiri Kosina <jkosina@suse.cz>
M:	David Sterba <dsterba@suse.cz>
S:	Odd Fixes
F:	drivers/tty/ipwireless/

IPX NETWORK LAYER
M:	Arnaldo Carvalho de Melo <acme@ghostprotocols.net>
L:	netdev@vger.kernel.org
S:	Maintained
F:	include/net/ipx.h
F:	include/uapi/linux/ipx.h
F:	net/ipx/

IRDA SUBSYSTEM
M:	Samuel Ortiz <samuel@sortiz.org>
L:	irda-users@lists.sourceforge.net (subscribers-only)
L:	netdev@vger.kernel.org
W:	http://irda.sourceforge.net/
S:	Maintained
T:	git git://git.kernel.org/pub/scm/linux/kernel/git/sameo/irda-2.6.git
F:	Documentation/networking/irda.txt
F:	drivers/net/irda/
F:	include/net/irda/
F:	net/irda/

IRQ SUBSYSTEM
M:	Thomas Gleixner <tglx@linutronix.de>
S:	Maintained
T:	git git://git.kernel.org/pub/scm/linux/kernel/git/tip/tip.git irq/core
F:	kernel/irq/

IRQ DOMAINS (IRQ NUMBER MAPPING LIBRARY)
M:	Benjamin Herrenschmidt <benh@kernel.crashing.org>
M:	Grant Likely <grant.likely@secretlab.ca>
T:	git git://git.secretlab.ca/git/linux-2.6.git irqdomain/next
S:	Maintained
F:	Documentation/IRQ-domain.txt
F:	include/linux/irqdomain.h
F:	kernel/irq/irqdomain.c

ISAPNP
M:	Jaroslav Kysela <perex@perex.cz>
S:	Maintained
F:	Documentation/isapnp.txt
F:	drivers/pnp/isapnp/
F:	include/linux/isapnp.h

ISA RADIO MODULE
M:	Hans Verkuil <hverkuil@xs4all.nl>
L:	linux-media@vger.kernel.org
T:	git git://linuxtv.org/media_tree.git
W:	http://linuxtv.org
S:	Maintained
F:	drivers/media/radio/radio-isa*

iSCSI BOOT FIRMWARE TABLE (iBFT) DRIVER
M:	Peter Jones <pjones@redhat.com>
M:	Konrad Rzeszutek Wilk <konrad@kernel.org>
S:	Maintained
F:	drivers/firmware/iscsi_ibft*

ISCSI
M:	Mike Christie <michaelc@cs.wisc.edu>
L:	open-iscsi@googlegroups.com
W:	www.open-iscsi.org
T:	git git://git.kernel.org/pub/scm/linux/kernel/git/mnc/linux-2.6-iscsi.git
S:	Maintained
F:	drivers/scsi/*iscsi*
F:	include/scsi/*iscsi*

ISDN SUBSYSTEM
M:	Karsten Keil <isdn@linux-pingi.de>
L:	isdn4linux@listserv.isdn4linux.de (subscribers-only)
L:	netdev@vger.kernel.org
W:	http://www.isdn4linux.de
T:	git git://git.kernel.org/pub/scm/linux/kernel/git/kkeil/isdn-2.6.git
S:	Maintained
F:	Documentation/isdn/
F:	drivers/isdn/
F:	include/linux/isdn.h
F:	include/linux/isdn/
F:	include/uapi/linux/isdn.h
F:	include/uapi/linux/isdn/

ISDN SUBSYSTEM (Eicon active card driver)
M:	Armin Schindler <mac@melware.de>
L:	isdn4linux@listserv.isdn4linux.de (subscribers-only)
W:	http://www.melware.de
S:	Maintained
F:	drivers/isdn/hardware/eicon/

IT87 HARDWARE MONITORING DRIVER
M:	Jean Delvare <khali@linux-fr.org>
L:	lm-sensors@lm-sensors.org
S:	Maintained
F:	Documentation/hwmon/it87
F:	drivers/hwmon/it87.c

IT913X MEDIA DRIVER
M:	Malcolm Priestley <tvboxspy@gmail.com>
L:	linux-media@vger.kernel.org
W:	http://linuxtv.org/
Q:	http://patchwork.linuxtv.org/project/linux-media/list/
S:	Maintained
F:	drivers/media/usb/dvb-usb-v2/it913x*

IT913X FE MEDIA DRIVER
M:	Malcolm Priestley <tvboxspy@gmail.com>
L:	linux-media@vger.kernel.org
W:	http://linuxtv.org/
Q:	http://patchwork.linuxtv.org/project/linux-media/list/
S:	Maintained
F:	drivers/media/dvb-frontends/it913x-fe*

IVTV VIDEO4LINUX DRIVER
M:	Andy Walls <awalls@md.metrocast.net>
L:	ivtv-devel@ivtvdriver.org (moderated for non-subscribers)
L:	linux-media@vger.kernel.org
T:	git git://linuxtv.org/media_tree.git
W:	http://www.ivtvdriver.org
S:	Maintained
F:	Documentation/video4linux/*.ivtv
F:	drivers/media/pci/ivtv/
F:	include/uapi/linux/ivtv*

IX2505V MEDIA DRIVER
M:	Malcolm Priestley <tvboxspy@gmail.com>
L:	linux-media@vger.kernel.org
W:	http://linuxtv.org/
Q:	http://patchwork.linuxtv.org/project/linux-media/list/
S:	Maintained
F:	drivers/media/dvb-frontends/ix2505v*

JC42.4 TEMPERATURE SENSOR DRIVER
M:	Guenter Roeck <linux@roeck-us.net>
L:	lm-sensors@lm-sensors.org
S:	Maintained
F:	drivers/hwmon/jc42.c
F:	Documentation/hwmon/jc42

JFS FILESYSTEM
M:	Dave Kleikamp <shaggy@kernel.org>
L:	jfs-discussion@lists.sourceforge.net
W:	http://jfs.sourceforge.net/
T:	git git://git.kernel.org/pub/scm/linux/kernel/git/shaggy/jfs-2.6.git
S:	Maintained
F:	Documentation/filesystems/jfs.txt
F:	fs/jfs/

JME NETWORK DRIVER
M:	Guo-Fu Tseng <cooldavid@cooldavid.org>
L:	netdev@vger.kernel.org
S:	Maintained
F:	drivers/net/ethernet/jme.*

JOURNALLING FLASH FILE SYSTEM V2 (JFFS2)
M:	David Woodhouse <dwmw2@infradead.org>
L:	linux-mtd@lists.infradead.org
W:	http://www.linux-mtd.infradead.org/doc/jffs2.html
S:	Maintained
F:	fs/jffs2/
F:	include/uapi/linux/jffs2.h

JOURNALLING LAYER FOR BLOCK DEVICES (JBD)
M:	Andrew Morton <akpm@linux-foundation.org>
M:	Jan Kara <jack@suse.cz>
L:	linux-ext4@vger.kernel.org
S:	Maintained
F:	fs/jbd/
F:	include/linux/jbd.h

JOURNALLING LAYER FOR BLOCK DEVICES (JBD2)
M:	"Theodore Ts'o" <tytso@mit.edu>
L:	linux-ext4@vger.kernel.org
S:	Maintained
F:	fs/jbd2/
F:	include/linux/jbd2.h

JSM Neo PCI based serial card
M:	Lucas Tavares <lucaskt@linux.vnet.ibm.com>
L:	linux-serial@vger.kernel.org
S:	Maintained
F:	drivers/tty/serial/jsm/

K10TEMP HARDWARE MONITORING DRIVER
M:	Clemens Ladisch <clemens@ladisch.de>
L:	lm-sensors@lm-sensors.org
S:	Maintained
F:	Documentation/hwmon/k10temp
F:	drivers/hwmon/k10temp.c

K8TEMP HARDWARE MONITORING DRIVER
M:	Rudolf Marek <r.marek@assembler.cz>
L:	lm-sensors@lm-sensors.org
S:	Maintained
F:	Documentation/hwmon/k8temp
F:	drivers/hwmon/k8temp.c

KCONFIG
M:	Michal Marek <mmarek@suse.cz>
L:	linux-kbuild@vger.kernel.org
S:	Odd Fixes
F:	Documentation/kbuild/kconfig-language.txt
F:	scripts/kconfig/

KDUMP
M:	Vivek Goyal <vgoyal@redhat.com>
M:	Haren Myneni <hbabu@us.ibm.com>
L:	kexec@lists.infradead.org
W:	http://lse.sourceforge.net/kdump/
S:	Maintained
F:	Documentation/kdump/

KEENE FM RADIO TRANSMITTER DRIVER
M:	Hans Verkuil <hverkuil@xs4all.nl>
L:	linux-media@vger.kernel.org
T:	git git://linuxtv.org/media_tree.git
W:	http://linuxtv.org
S:	Maintained
F:	drivers/media/radio/radio-keene*

KERNEL AUTOMOUNTER v4 (AUTOFS4)
M:	Ian Kent <raven@themaw.net>
L:	autofs@vger.kernel.org
S:	Maintained
F:	fs/autofs4/

KERNEL BUILD + files below scripts/ (unless maintained elsewhere)
M:	Michal Marek <mmarek@suse.cz>
T:	git git://git.kernel.org/pub/scm/linux/kernel/git/mmarek/kbuild.git for-next
T:	git git://git.kernel.org/pub/scm/linux/kernel/git/mmarek/kbuild.git rc-fixes
L:	linux-kbuild@vger.kernel.org
S:	Maintained
F:	Documentation/kbuild/
F:	Makefile
F:	scripts/Makefile.*
F:	scripts/basic/
F:	scripts/mk*
F:	scripts/package/

KERNEL JANITORS
L:	kernel-janitors@vger.kernel.org
W:	http://kernelnewbies.org/KernelJanitors
S:	Odd Fixes

KERNEL NFSD, SUNRPC, AND LOCKD SERVERS
M:	"J. Bruce Fields" <bfields@fieldses.org>
L:	linux-nfs@vger.kernel.org
W:	http://nfs.sourceforge.net/
S:	Supported
F:	fs/nfsd/
F:	include/linux/nfsd/
F:	include/uapi/linux/nfsd/
F:	fs/lockd/
F:	fs/nfs_common/
F:	net/sunrpc/
F:	include/linux/lockd/
F:	include/linux/sunrpc/
F:	include/uapi/linux/sunrpc/

KERNEL VIRTUAL MACHINE (KVM)
M:	Marcelo Tosatti <mtosatti@redhat.com>
M:	Gleb Natapov <gleb@redhat.com>
L:	kvm@vger.kernel.org
W:	http://kvm.qumranet.com
S:	Supported
F:	Documentation/*/kvm.txt
F:	arch/*/kvm/
F:	arch/*/include/asm/kvm*
F:	include/linux/kvm*
F:	include/uapi/linux/kvm*
F:	virt/kvm/

KERNEL VIRTUAL MACHINE (KVM) FOR AMD-V
M:	Joerg Roedel <joro@8bytes.org>
L:	kvm@vger.kernel.org
W:	http://kvm.qumranet.com
S:	Maintained
F:	arch/x86/include/asm/svm.h
F:	arch/x86/kvm/svm.c

KERNEL VIRTUAL MACHINE (KVM) FOR POWERPC
M:	Alexander Graf <agraf@suse.de>
L:	kvm-ppc@vger.kernel.org
W:	http://kvm.qumranet.com
T:	git git://github.com/agraf/linux-2.6.git
S:	Supported
F:	arch/powerpc/include/asm/kvm*
F:	arch/powerpc/kvm/

KERNEL VIRTUAL MACHINE For Itanium (KVM/IA64)
M:	Xiantao Zhang <xiantao.zhang@intel.com>
L:	kvm-ia64@vger.kernel.org
W:	http://kvm.qumranet.com
S:	Supported
F:	Documentation/ia64/kvm.txt
F:	arch/ia64/include/asm/kvm*
F:	arch/ia64/kvm/

KERNEL VIRTUAL MACHINE for s390 (KVM/s390)
M:	Christian Borntraeger <borntraeger@de.ibm.com>
M:	Cornelia Huck <cornelia.huck@de.ibm.com>
M:	linux390@de.ibm.com
L:	linux-s390@vger.kernel.org
W:	http://www.ibm.com/developerworks/linux/linux390/
S:	Supported
F:	Documentation/s390/kvm.txt
F:	arch/s390/include/asm/kvm*
F:	arch/s390/kvm/
F:	drivers/s390/kvm/

KERNEL VIRTUAL MACHINE (KVM) FOR ARM
M:	Christoffer Dall <cdall@cs.columbia.edu>
L:	kvmarm@lists.cs.columbia.edu
W:	http://systems.cs.columbia.edu/projects/kvm-arm
S:	Maintained
F:	arch/arm/include/uapi/asm/kvm*
F:	arch/arm/include/asm/kvm*
F:	arch/arm/kvm/

KEXEC
M:	Eric Biederman <ebiederm@xmission.com>
W:	http://kernel.org/pub/linux/utils/kernel/kexec/
L:	kexec@lists.infradead.org
S:	Maintained
F:	include/linux/kexec.h
F:	include/uapi/linux/kexec.h
F:	kernel/kexec.c

KEYS/KEYRINGS:
M:	David Howells <dhowells@redhat.com>
L:	keyrings@linux-nfs.org
S:	Maintained
F:	Documentation/security/keys.txt
F:	include/linux/key.h
F:	include/linux/key-type.h
F:	include/keys/
F:	security/keys/

KEYS-TRUSTED
M:	David Safford <safford@watson.ibm.com>
M:	Mimi Zohar <zohar@us.ibm.com>
L:	linux-security-module@vger.kernel.org
L:	keyrings@linux-nfs.org
S:	Supported
F:	Documentation/security/keys-trusted-encrypted.txt
F:	include/keys/trusted-type.h
F:	security/keys/trusted.c
F:	security/keys/trusted.h

KEYS-ENCRYPTED
M:	Mimi Zohar <zohar@us.ibm.com>
M:	David Safford <safford@watson.ibm.com>
L:	linux-security-module@vger.kernel.org
L:	keyrings@linux-nfs.org
S:	Supported
F:	Documentation/security/keys-trusted-encrypted.txt
F:	include/keys/encrypted-type.h
F:	security/keys/encrypted-keys/

KGDB / KDB /debug_core
M:	Jason Wessel <jason.wessel@windriver.com>
W:	http://kgdb.wiki.kernel.org/
L:	kgdb-bugreport@lists.sourceforge.net
S:	Maintained
F:	Documentation/DocBook/kgdb.tmpl
F:	drivers/misc/kgdbts.c
F:	drivers/tty/serial/kgdboc.c
F:	include/linux/kdb.h
F:	include/linux/kgdb.h
F:	kernel/debug/

KMEMCHECK
M:	Vegard Nossum <vegardno@ifi.uio.no>
M:	Pekka Enberg <penberg@kernel.org>
S:	Maintained
F:	Documentation/kmemcheck.txt
F:	arch/x86/include/asm/kmemcheck.h
F:	arch/x86/mm/kmemcheck/
F:	include/linux/kmemcheck.h
F:	mm/kmemcheck.c

KMEMLEAK
M:	Catalin Marinas <catalin.marinas@arm.com>
S:	Maintained
F:	Documentation/kmemleak.txt
F:	include/linux/kmemleak.h
F:	mm/kmemleak.c
F:	mm/kmemleak-test.c

KPROBES
M:	Ananth N Mavinakayanahalli <ananth@in.ibm.com>
M:	Anil S Keshavamurthy <anil.s.keshavamurthy@intel.com>
M:	"David S. Miller" <davem@davemloft.net>
M:	Masami Hiramatsu <masami.hiramatsu.pt@hitachi.com>
S:	Maintained
F:	Documentation/kprobes.txt
F:	include/linux/kprobes.h
F:	kernel/kprobes.c

KS0108 LCD CONTROLLER DRIVER
M:	Miguel Ojeda Sandonis <miguel.ojeda.sandonis@gmail.com>
W:	http://miguelojeda.es/auxdisplay.htm
W:	http://jair.lab.fi.uva.es/~migojed/auxdisplay.htm
S:	Maintained
F:	Documentation/auxdisplay/ks0108
F:	drivers/auxdisplay/ks0108.c
F:	include/linux/ks0108.h

LAPB module
L:	linux-x25@vger.kernel.org
S:	Orphan
F:	Documentation/networking/lapb-module.txt
F:	include/*/lapb.h
F:	net/lapb/

LASI 53c700 driver for PARISC
M:	"James E.J. Bottomley" <James.Bottomley@HansenPartnership.com>
L:	linux-scsi@vger.kernel.org
S:	Maintained
F:	Documentation/scsi/53c700.txt
F:	drivers/scsi/53c700*

LED SUBSYSTEM
M:	Bryan Wu <cooloney@gmail.com>
M:	Richard Purdie <rpurdie@rpsys.net>
L:	linux-leds@vger.kernel.org
T:	git git://git.kernel.org/pub/scm/linux/kernel/git/cooloney/linux-leds.git
S:	Maintained
F:	drivers/leds/
F:	include/linux/leds.h

LEGACY EEPROM DRIVER
M:	Jean Delvare <khali@linux-fr.org>
S:	Maintained
F:	Documentation/misc-devices/eeprom
F:	drivers/misc/eeprom/eeprom.c

LEGO USB Tower driver
M:	Juergen Stuber <starblue@users.sourceforge.net>
L:	legousb-devel@lists.sourceforge.net
W:	http://legousb.sourceforge.net/
S:	Maintained
F:	drivers/usb/misc/legousbtower.c

LG2160 MEDIA DRIVER
M:	Michael Krufky <mkrufky@linuxtv.org>
L:	linux-media@vger.kernel.org
W:	http://linuxtv.org/
W:	http://github.com/mkrufky
Q:	http://patchwork.linuxtv.org/project/linux-media/list/
T:	git git://linuxtv.org/mkrufky/tuners.git
S:	Maintained
F:	drivers/media/dvb-frontends/lg2160.*

LGDT3305 MEDIA DRIVER
M:	Michael Krufky <mkrufky@linuxtv.org>
L:	linux-media@vger.kernel.org
W:	http://linuxtv.org/
W:	http://github.com/mkrufky
Q:	http://patchwork.linuxtv.org/project/linux-media/list/
T:	git git://linuxtv.org/mkrufky/tuners.git
S:	Maintained
F:	drivers/media/dvb-frontends/lgdt3305.*

LGUEST
M:	Rusty Russell <rusty@rustcorp.com.au>
L:	lguest@lists.ozlabs.org
W:	http://lguest.ozlabs.org/
S:	Odd Fixes
F:	arch/x86/include/asm/lguest*.h
F:	arch/x86/lguest/
F:	drivers/lguest/
F:	include/linux/lguest*.h
F:	tools/lguest/

LINUX FOR IBM pSERIES (RS/6000)
M:	Paul Mackerras <paulus@au.ibm.com>
W:	http://www.ibm.com/linux/ltc/projects/ppc
S:	Supported
F:	arch/powerpc/boot/rs6000.h

LINUX FOR POWERPC (32-BIT AND 64-BIT)
M:	Benjamin Herrenschmidt <benh@kernel.crashing.org>
M:	Paul Mackerras <paulus@samba.org>
W:	http://www.penguinppc.org/
L:	linuxppc-dev@lists.ozlabs.org
Q:	http://patchwork.ozlabs.org/project/linuxppc-dev/list/
T:	git git://git.kernel.org/pub/scm/linux/kernel/git/benh/powerpc.git
S:	Supported
F:	Documentation/powerpc/
F:	arch/powerpc/

LINUX FOR POWER MACINTOSH
M:	Benjamin Herrenschmidt <benh@kernel.crashing.org>
W:	http://www.penguinppc.org/
L:	linuxppc-dev@lists.ozlabs.org
S:	Maintained
F:	arch/powerpc/platforms/powermac/
F:	drivers/macintosh/

LINUX FOR POWERPC EMBEDDED MPC5XXX
M:	Anatolij Gustschin <agust@denx.de>
L:	linuxppc-dev@lists.ozlabs.org
T:	git git://git.denx.de/linux-2.6-agust.git
S:	Maintained
F:	arch/powerpc/platforms/512x/
F:	arch/powerpc/platforms/52xx/

LINUX FOR POWERPC EMBEDDED PPC4XX
M:	Josh Boyer <jwboyer@gmail.com>
M:	Matt Porter <mporter@kernel.crashing.org>
W:	http://www.penguinppc.org/
L:	linuxppc-dev@lists.ozlabs.org
T:	git git://git.kernel.org/pub/scm/linux/kernel/git/jwboyer/powerpc-4xx.git
S:	Maintained
F:	arch/powerpc/platforms/40x/
F:	arch/powerpc/platforms/44x/

LINUX FOR POWERPC EMBEDDED XILINX VIRTEX
M:	Grant Likely <grant.likely@secretlab.ca>
W:	http://wiki.secretlab.ca/index.php/Linux_on_Xilinx_Virtex
L:	linuxppc-dev@lists.ozlabs.org
T:	git git://git.secretlab.ca/git/linux-2.6.git
S:	Maintained
F:	arch/powerpc/*/*virtex*
F:	arch/powerpc/*/*/*virtex*

LINUX FOR POWERPC EMBEDDED PPC8XX
M:	Vitaly Bordug <vitb@kernel.crashing.org>
M:	Marcelo Tosatti <marcelo@kvack.org>
W:	http://www.penguinppc.org/
L:	linuxppc-dev@lists.ozlabs.org
S:	Maintained
F:	arch/powerpc/platforms/8xx/

LINUX FOR POWERPC EMBEDDED PPC83XX AND PPC85XX
M:	Kumar Gala <galak@kernel.crashing.org>
W:	http://www.penguinppc.org/
L:	linuxppc-dev@lists.ozlabs.org
S:	Maintained
F:	arch/powerpc/platforms/83xx/
F:	arch/powerpc/platforms/85xx/

LINUX FOR POWERPC PA SEMI PWRFICIENT
M:	Olof Johansson <olof@lixom.net>
L:	linuxppc-dev@lists.ozlabs.org
S:	Maintained
F:	arch/powerpc/platforms/pasemi/
F:	drivers/*/*pasemi*
F:	drivers/*/*/*pasemi*

LINUX SECURITY MODULE (LSM) FRAMEWORK
M:	Chris Wright <chrisw@sous-sol.org>
L:	linux-security-module@vger.kernel.org
S:	Supported

LIS3LV02D ACCELEROMETER DRIVER
M:	Eric Piel <eric.piel@tremplin-utc.net>
S:	Maintained
F:	Documentation/misc-devices/lis3lv02d
F:	drivers/misc/lis3lv02d/
F:	drivers/platform/x86/hp_accel.c

LLC (802.2)
M:	Arnaldo Carvalho de Melo <acme@ghostprotocols.net>
S:	Maintained
F:	include/linux/llc.h
F:	include/uapi/linux/llc.h
F:	include/net/llc*
F:	net/llc/

LM73 HARDWARE MONITOR DRIVER
M:	Guillaume Ligneul <guillaume.ligneul@gmail.com>
L:	lm-sensors@lm-sensors.org
S:	Maintained
F:	drivers/hwmon/lm73.c

LM78 HARDWARE MONITOR DRIVER
M:	Jean Delvare <khali@linux-fr.org>
L:	lm-sensors@lm-sensors.org
S:	Maintained
F:	Documentation/hwmon/lm78
F:	drivers/hwmon/lm78.c

LM83 HARDWARE MONITOR DRIVER
M:	Jean Delvare <khali@linux-fr.org>
L:	lm-sensors@lm-sensors.org
S:	Maintained
F:	Documentation/hwmon/lm83
F:	drivers/hwmon/lm83.c

LM90 HARDWARE MONITOR DRIVER
M:	Jean Delvare <khali@linux-fr.org>
L:	lm-sensors@lm-sensors.org
S:	Maintained
F:	Documentation/hwmon/lm90
F:	drivers/hwmon/lm90.c

LME2510 MEDIA DRIVER
M:	Malcolm Priestley <tvboxspy@gmail.com>
L:	linux-media@vger.kernel.org
W:	http://linuxtv.org/
Q:	http://patchwork.linuxtv.org/project/linux-media/list/
S:	Maintained
F:	drivers/media/usb/dvb-usb-v2/lmedm04*

LOCKDEP AND LOCKSTAT
M:	Peter Zijlstra <peterz@infradead.org>
M:	Ingo Molnar <mingo@redhat.com>
T:	git git://git.kernel.org/pub/scm/linux/kernel/git/tip/tip.git core/locking
S:	Maintained
F:	Documentation/lockdep*.txt
F:	Documentation/lockstat.txt
F:	include/linux/lockdep.h
F:	kernel/lockdep*

LOGICAL DISK MANAGER SUPPORT (LDM, Windows 2000/XP/Vista Dynamic Disks)
M:	"Richard Russon (FlatCap)" <ldm@flatcap.org>
L:	linux-ntfs-dev@lists.sourceforge.net
W:	http://www.linux-ntfs.org/content/view/19/37/
S:	Maintained
F:	Documentation/ldm.txt
F:	block/partitions/ldm.*

LogFS
M:	Joern Engel <joern@logfs.org>
M:	Prasad Joshi <prasadjoshi.linux@gmail.com>
L:	logfs@logfs.org
W:	logfs.org
S:	Maintained
F:	fs/logfs/

LSILOGIC MPT FUSION DRIVERS (FC/SAS/SPI)
M:	Nagalakshmi Nandigama <Nagalakshmi.Nandigama@lsi.com>
M:	Sreekanth Reddy <Sreekanth.Reddy@lsi.com>
M:	support@lsi.com
L:	DL-MPTFusionLinux@lsi.com
L:	linux-scsi@vger.kernel.org
W:	http://www.lsilogic.com/support
S:	Supported
F:	drivers/message/fusion/
F:	drivers/scsi/mpt2sas/
F:	drivers/scsi/mpt3sas/

LSILOGIC/SYMBIOS/NCR 53C8XX and 53C1010 PCI-SCSI drivers
M:	Matthew Wilcox <matthew@wil.cx>
L:	linux-scsi@vger.kernel.org
S:	Maintained
F:	drivers/scsi/sym53c8xx_2/

LTC4261 HARDWARE MONITOR DRIVER
M:	Guenter Roeck <linux@roeck-us.net>
L:	lm-sensors@lm-sensors.org
S:	Maintained
F:	Documentation/hwmon/ltc4261
F:	drivers/hwmon/ltc4261.c

LTP (Linux Test Project)
M:	Shubham Goyal <shubham@linux.vnet.ibm.com>
M:	Mike Frysinger <vapier@gentoo.org>
M:	Cyril Hrubis <chrubis@suse.cz>
M:	Caspar Zhang <caspar@casparzhang.com>
M:	Wanlong Gao <gaowanlong@cn.fujitsu.com>
L:	ltp-list@lists.sourceforge.net (subscribers-only)
W:	http://ltp.sourceforge.net/
T:	git git://github.com/linux-test-project/ltp.git
T:	git git://ltp.git.sourceforge.net/gitroot/ltp/ltp-dev
S:	Maintained

M32R ARCHITECTURE
M:	Hirokazu Takata <takata@linux-m32r.org>
L:	linux-m32r@ml.linux-m32r.org (moderated for non-subscribers)
L:	linux-m32r-ja@ml.linux-m32r.org (in Japanese)
W:	http://www.linux-m32r.org/
S:	Maintained
F:	arch/m32r/

M68K ARCHITECTURE
M:	Geert Uytterhoeven <geert@linux-m68k.org>
L:	linux-m68k@lists.linux-m68k.org
W:	http://www.linux-m68k.org/
T:	git git://git.kernel.org/pub/scm/linux/kernel/git/geert/linux-m68k.git
S:	Maintained
F:	arch/m68k/
F:	drivers/zorro/

M68K ON APPLE MACINTOSH
M:	Joshua Thompson <funaho@jurai.org>
W:	http://www.mac.linux-m68k.org/
L:	linux-m68k@lists.linux-m68k.org
S:	Maintained
F:	arch/m68k/mac/

M68K ON HP9000/300
M:	Philip Blundell <philb@gnu.org>
W:	http://www.tazenda.demon.co.uk/phil/linux-hp
S:	Maintained
F:	arch/m68k/hp300/

M88RS2000 MEDIA DRIVER
M:	Malcolm Priestley <tvboxspy@gmail.com>
L:	linux-media@vger.kernel.org
W:	http://linuxtv.org/
Q:	http://patchwork.linuxtv.org/project/linux-media/list/
S:	Maintained
F:	drivers/media/dvb-frontends/m88rs2000*

MA901 MASTERKIT USB FM RADIO DRIVER
M:      Alexey Klimov <klimov.linux@gmail.com>
L:      linux-media@vger.kernel.org
T:      git git://linuxtv.org/media_tree.git
S:      Maintained
F:      drivers/media/radio/radio-ma901.c

MAC80211
M:	Johannes Berg <johannes@sipsolutions.net>
L:	linux-wireless@vger.kernel.org
W:	http://wireless.kernel.org/
T:	git git://git.kernel.org/pub/scm/linux/kernel/git/jberg/mac80211.git
T:	git git://git.kernel.org/pub/scm/linux/kernel/git/jberg/mac80211-next.git
S:	Maintained
F:	Documentation/networking/mac80211-injection.txt
F:	include/net/mac80211.h
F:	net/mac80211/

MAC80211 PID RATE CONTROL
M:	Stefano Brivio <stefano.brivio@polimi.it>
M:	Mattias Nissler <mattias.nissler@gmx.de>
L:	linux-wireless@vger.kernel.org
W:	http://wireless.kernel.org/en/developers/Documentation/mac80211/RateControl/PID
T:	git git://git.kernel.org/pub/scm/linux/kernel/git/jberg/mac80211.git
T:	git git://git.kernel.org/pub/scm/linux/kernel/git/jberg/mac80211-next.git
S:	Maintained
F:	net/mac80211/rc80211_pid*

MACVLAN DRIVER
M:	Patrick McHardy <kaber@trash.net>
L:	netdev@vger.kernel.org
S:	Maintained
F:	drivers/net/macvlan.c
F:	include/linux/if_macvlan.h

MAN-PAGES: MANUAL PAGES FOR LINUX -- Sections 2, 3, 4, 5, and 7
M:	Michael Kerrisk <mtk.manpages@gmail.com>
W:	http://www.kernel.org/doc/man-pages
L:	linux-man@vger.kernel.org
S:	Maintained

MARVELL GIGABIT ETHERNET DRIVERS (skge/sky2)
M:	Mirko Lindner <mlindner@marvell.com>
M:	Stephen Hemminger <stephen@networkplumber.org>
L:	netdev@vger.kernel.org
S:	Maintained
F:	drivers/net/ethernet/marvell/sk*

MARVELL LIBERTAS WIRELESS DRIVER
M:	Dan Williams <dcbw@redhat.com>
L:	libertas-dev@lists.infradead.org
S:	Maintained
F:	drivers/net/wireless/libertas/

MARVELL MV643XX ETHERNET DRIVER
M:	Lennert Buytenhek <buytenh@wantstofly.org>
L:	netdev@vger.kernel.org
S:	Maintained
F:	drivers/net/ethernet/marvell/mv643xx_eth.*
F:	include/linux/mv643xx.h

MARVELL MVNETA ETHERNET DRIVER
M:	Thomas Petazzoni <thomas.petazzoni@free-electrons.com>
L:	netdev@vger.kernel.org
S:	Maintained
F:	drivers/net/ethernet/marvell/mvneta.*

MARVELL MWIFIEX WIRELESS DRIVER
M:	Bing Zhao <bzhao@marvell.com>
L:	linux-wireless@vger.kernel.org
S:	Maintained
F:	drivers/net/wireless/mwifiex/

MARVELL MWL8K WIRELESS DRIVER
M:	Lennert Buytenhek <buytenh@wantstofly.org>
L:	linux-wireless@vger.kernel.org
S:	Odd Fixes
F:	drivers/net/wireless/mwl8k.c

MARVELL SOC MMC/SD/SDIO CONTROLLER DRIVER
M:	Nicolas Pitre <nico@fluxnic.net>
S:	Odd Fixes
F:	drivers/mmc/host/mvsdio.*

MATROX FRAMEBUFFER DRIVER
L:	linux-fbdev@vger.kernel.org
S:	Orphan
F:	drivers/video/matrox/matroxfb_*
F:	include/uapi/linux/matroxfb.h

MAX16065 HARDWARE MONITOR DRIVER
M:	Guenter Roeck <linux@roeck-us.net>
L:	lm-sensors@lm-sensors.org
S:	Maintained
F:	Documentation/hwmon/max16065
F:	drivers/hwmon/max16065.c

MAX6650 HARDWARE MONITOR AND FAN CONTROLLER DRIVER
M:	"Hans J. Koch" <hjk@hansjkoch.de>
L:	lm-sensors@lm-sensors.org
S:	Maintained
F:	Documentation/hwmon/max6650
F:	drivers/hwmon/max6650.c

MAXIRADIO FM RADIO RECEIVER DRIVER
M:	Hans Verkuil <hverkuil@xs4all.nl>
L:	linux-media@vger.kernel.org
T:	git git://linuxtv.org/media_tree.git
W:	http://linuxtv.org
S:	Maintained
F:	drivers/media/radio/radio-maxiradio*

MEDIA INPUT INFRASTRUCTURE (V4L/DVB)
M:	Mauro Carvalho Chehab <mchehab@redhat.com>
P:	LinuxTV.org Project
L:	linux-media@vger.kernel.org
W:	http://linuxtv.org
Q:	http://patchwork.kernel.org/project/linux-media/list/
T:	git git://linuxtv.org/media_tree.git
S:	Maintained
F:	Documentation/dvb/
F:	Documentation/video4linux/
F:	Documentation/DocBook/media/
F:	drivers/media/
F:	drivers/staging/media/
F:	include/media/
F:	include/uapi/linux/dvb/
F:	include/uapi/linux/videodev2.h
F:	include/uapi/linux/media.h
F:	include/uapi/linux/v4l2-*
F:	include/uapi/linux/meye.h
F:	include/uapi/linux/ivtv*
F:	include/uapi/linux/uvcvideo.h

MEDIAVISION PRO MOVIE STUDIO DRIVER
M:	Hans Verkuil <hverkuil@xs4all.nl>
L:	linux-media@vger.kernel.org
T:	git git://linuxtv.org/media_tree.git
W:	http://linuxtv.org
S:	Odd Fixes
F:	drivers/media/parport/pms*

MEGARAID SCSI DRIVERS
M:	Neela Syam Kolli <megaraidlinux@lsi.com>
L:	linux-scsi@vger.kernel.org
W:	http://megaraid.lsilogic.com
S:	Maintained
F:	Documentation/scsi/megaraid.txt
F:	drivers/scsi/megaraid.*
F:	drivers/scsi/megaraid/

MELLANOX ETHERNET DRIVER (mlx4_en)
M:	Amir Vadai <amirv@mellanox.com>
L: 	netdev@vger.kernel.org
S:	Supported
W:	http://www.mellanox.com
Q:	http://patchwork.ozlabs.org/project/netdev/list/
F:	drivers/net/ethernet/mellanox/mlx4/en_*

MEMORY MANAGEMENT
L:	linux-mm@kvack.org
W:	http://www.linux-mm.org
S:	Maintained
F:	include/linux/mm.h
F:	mm/

MEMORY RESOURCE CONTROLLER
M:	Johannes Weiner <hannes@cmpxchg.org>
M:	Michal Hocko <mhocko@suse.cz>
M:	Balbir Singh <bsingharora@gmail.com>
M:	KAMEZAWA Hiroyuki <kamezawa.hiroyu@jp.fujitsu.com>
L:	cgroups@vger.kernel.org
L:	linux-mm@kvack.org
S:	Maintained
F:	mm/memcontrol.c
F:	mm/page_cgroup.c

MEMORY TECHNOLOGY DEVICES (MTD)
M:	David Woodhouse <dwmw2@infradead.org>
L:	linux-mtd@lists.infradead.org
W:	http://www.linux-mtd.infradead.org/
Q:	http://patchwork.ozlabs.org/project/linux-mtd/list/
T:	git git://git.infradead.org/mtd-2.6.git
S:	Maintained
F:	drivers/mtd/
F:	include/linux/mtd/
F:	include/uapi/mtd/
<<<<<<< HEAD

METAG ARCHITECTURE
M:	James Hogan <james.hogan@imgtec.com>
S:	Supported
F:	arch/metag/
F:	Documentation/metag/
F:	Documentation/devicetree/bindings/metag/
F:	drivers/clocksource/metag_generic.c
F:	drivers/irqchip/irq-metag.c
F:	drivers/irqchip/irq-metag-ext.c
F:	drivers/tty/metag_da.c
F:	fs/imgdafs/
=======
>>>>>>> 19557da8

MICROBLAZE ARCHITECTURE
M:	Michal Simek <monstr@monstr.eu>
L:	microblaze-uclinux@itee.uq.edu.au (moderated for non-subscribers)
W:	http://www.monstr.eu/fdt/
T:	git git://git.monstr.eu/linux-2.6-microblaze.git
S:	Supported
F:	arch/microblaze/

MICROTEK X6 SCANNER
M:	Oliver Neukum <oliver@neukum.org>
S:	Maintained
F:	drivers/usb/image/microtek.*

MIPS
M:	Ralf Baechle <ralf@linux-mips.org>
L:	linux-mips@linux-mips.org
W:	http://www.linux-mips.org/
T:	git git://git.linux-mips.org/pub/scm/ralf/linux.git
Q:	http://patchwork.linux-mips.org/project/linux-mips/list/
S:	Supported
F:	Documentation/mips/
F:	arch/mips/

MIROSOUND PCM20 FM RADIO RECEIVER DRIVER
M:	Hans Verkuil <hverkuil@xs4all.nl>
L:	linux-media@vger.kernel.org
T:	git git://linuxtv.org/media_tree.git
W:	http://linuxtv.org
S:	Odd Fixes
F:	drivers/media/radio/radio-miropcm20*

MODULE SUPPORT
M:	Rusty Russell <rusty@rustcorp.com.au>
S:	Maintained
F:	include/linux/module.h
F:	kernel/module.c

MOTION EYE VAIO PICTUREBOOK CAMERA DRIVER
W:	http://popies.net/meye/
S:	Orphan
F:	Documentation/video4linux/meye.txt
F:	drivers/media/pci/meye/
F:	include/uapi/linux/meye.h

MOXA SMARTIO/INDUSTIO/INTELLIO SERIAL CARD
M:	Jiri Slaby <jirislaby@gmail.com>
S:	Maintained
F:	Documentation/serial/moxa-smartio
F:	drivers/tty/mxser.*

MR800 AVERMEDIA USB FM RADIO DRIVER
M:	Alexey Klimov <klimov.linux@gmail.com>
L:	linux-media@vger.kernel.org
T:	git git://linuxtv.org/media_tree.git
S:	Maintained
F:	drivers/media/radio/radio-mr800.c

MSI LAPTOP SUPPORT
M:	"Lee, Chun-Yi" <jlee@suse.com>
L:	platform-driver-x86@vger.kernel.org
S:	Maintained
F:	drivers/platform/x86/msi-laptop.c

MSI WMI SUPPORT
M:	Anisse Astier <anisse@astier.eu>
L:	platform-driver-x86@vger.kernel.org
S:	Supported
F:	drivers/platform/x86/msi-wmi.c

MT9M032 SENSOR DRIVER
M:	Laurent Pinchart <laurent.pinchart@ideasonboard.com>
L:	linux-media@vger.kernel.org
T:	git git://linuxtv.org/media_tree.git
S:	Maintained
F:	drivers/media/i2c/mt9m032.c
F:	include/media/mt9m032.h

MT9P031 SENSOR DRIVER
M:	Laurent Pinchart <laurent.pinchart@ideasonboard.com>
L:	linux-media@vger.kernel.org
T:	git git://linuxtv.org/media_tree.git
S:	Maintained
F:	drivers/media/i2c/mt9p031.c
F:	include/media/mt9p031.h

MT9T001 SENSOR DRIVER
M:	Laurent Pinchart <laurent.pinchart@ideasonboard.com>
L:	linux-media@vger.kernel.org
T:	git git://linuxtv.org/media_tree.git
S:	Maintained
F:	drivers/media/i2c/mt9t001.c
F:	include/media/mt9t001.h

MT9V032 SENSOR DRIVER
M:	Laurent Pinchart <laurent.pinchart@ideasonboard.com>
L:	linux-media@vger.kernel.org
T:	git git://linuxtv.org/media_tree.git
S:	Maintained
F:	drivers/media/i2c/mt9v032.c
F:	include/media/mt9v032.h

MULTIFUNCTION DEVICES (MFD)
M:	Samuel Ortiz <sameo@linux.intel.com>
T:	git git://git.kernel.org/pub/scm/linux/kernel/git/sameo/mfd-2.6.git
S:	Supported
F:	drivers/mfd/

MULTIMEDIA CARD (MMC), SECURE DIGITAL (SD) AND SDIO SUBSYSTEM
M:	Chris Ball <cjb@laptop.org>
L:	linux-mmc@vger.kernel.org
T:	git git://git.kernel.org/pub/scm/linux/kernel/git/cjb/mmc.git
S:	Maintained
F:	drivers/mmc/
F:	include/linux/mmc/
F:	include/uapi/linux/mmc/

MULTIMEDIA CARD (MMC) ETC. OVER SPI
S:	Orphan
F:	drivers/mmc/host/mmc_spi.c
F:	include/linux/spi/mmc_spi.h

MULTISOUND SOUND DRIVER
M:	Andrew Veliath <andrewtv@usa.net>
S:	Maintained
F:	Documentation/sound/oss/MultiSound
F:	sound/oss/msnd*

MULTITECH MULTIPORT CARD (ISICOM)
S:	Orphan
F:	drivers/tty/isicom.c
F:	include/linux/isicom.h

MUSB MULTIPOINT HIGH SPEED DUAL-ROLE CONTROLLER
M:	Felipe Balbi <balbi@ti.com>
L:	linux-usb@vger.kernel.org
T:	git git://git.kernel.org/pub/scm/linux/kernel/git/balbi/usb.git
S:	Maintained
F:	drivers/usb/musb/

MXL5007T MEDIA DRIVER
M:	Michael Krufky <mkrufky@linuxtv.org>
L:	linux-media@vger.kernel.org
W:	http://linuxtv.org/
W:	http://github.com/mkrufky
Q:	http://patchwork.linuxtv.org/project/linux-media/list/
T:	git git://linuxtv.org/mkrufky/tuners.git
S:	Maintained
F:	drivers/media/tuners/mxl5007t.*

MYRICOM MYRI-10G 10GbE DRIVER (MYRI10GE)
M:	Andrew Gallatin <gallatin@myri.com>
L:	netdev@vger.kernel.org
W:	http://www.myri.com/scs/download-Myri10GE.html
S:	Supported
F:	drivers/net/ethernet/myricom/myri10ge/

NATSEMI ETHERNET DRIVER (DP8381x)
S:	Orphan
F:	drivers/net/ethernet/natsemi/natsemi.c

NATIVE INSTRUMENTS USB SOUND INTERFACE DRIVER
M:	Daniel Mack <zonque@gmail.com>
S:	Maintained
L:	alsa-devel@alsa-project.org
W:	http://www.native-instruments.com
F:	sound/usb/caiaq/

NCP FILESYSTEM
M:	Petr Vandrovec <petr@vandrovec.name>
S:	Odd Fixes
F:	fs/ncpfs/

NCR DUAL 700 SCSI DRIVER (MICROCHANNEL)
M:	"James E.J. Bottomley" <James.Bottomley@HansenPartnership.com>
L:	linux-scsi@vger.kernel.org
S:	Maintained
F:	drivers/scsi/NCR_D700.*

NETEFFECT IWARP RNIC DRIVER (IW_NES)
M:	Faisal Latif <faisal.latif@intel.com>
L:	linux-rdma@vger.kernel.org
W:	http://www.intel.com/Products/Server/Adapters/Server-Cluster/Server-Cluster-overview.htm
S:	Supported
F:	drivers/infiniband/hw/nes/

NETEM NETWORK EMULATOR
M:	Stephen Hemminger <stephen@networkplumber.org>
L:	netem@lists.linux-foundation.org
S:	Maintained
F:	net/sched/sch_netem.c

NETERION 10GbE DRIVERS (s2io/vxge)
M:	Jon Mason <jdmason@kudzu.us>
L:	netdev@vger.kernel.org
S:	Supported
F:	Documentation/networking/s2io.txt
F:	Documentation/networking/vxge.txt
F:	drivers/net/ethernet/neterion/

NETFILTER/IPTABLES/IPCHAINS
P:	Harald Welte
P:	Jozsef Kadlecsik
M:	Pablo Neira Ayuso <pablo@netfilter.org>
M:	Patrick McHardy <kaber@trash.net>
L:	netfilter-devel@vger.kernel.org
L:	netfilter@vger.kernel.org
L:	coreteam@netfilter.org
W:	http://www.netfilter.org/
W:	http://www.iptables.org/
T:	git git://1984.lsi.us.es/nf
T:	git git://1984.lsi.us.es/nf-next
S:	Supported
F:	include/linux/netfilter*
F:	include/linux/netfilter/
F:	include/net/netfilter/
F:	include/uapi/linux/netfilter*
F:	include/uapi/linux/netfilter/
F:	net/*/netfilter.c
F:	net/*/netfilter/
F:	net/netfilter/

NETLABEL
M:	Paul Moore <paul@paul-moore.com>
W:	http://netlabel.sf.net
L:	netdev@vger.kernel.org
S:	Maintained
F:	Documentation/netlabel/
F:	include/net/netlabel.h
F:	net/netlabel/

NETROM NETWORK LAYER
M:	Ralf Baechle <ralf@linux-mips.org>
L:	linux-hams@vger.kernel.org
W:	http://www.linux-ax25.org/
S:	Maintained
F:	include/net/netrom.h
F:	include/uapi/linux/netrom.h
F:	net/netrom/

NETWORK BLOCK DEVICE (NBD)
M:	Paul Clements <Paul.Clements@steeleye.com>
S:	Maintained
F:	Documentation/blockdev/nbd.txt
F:	drivers/block/nbd.c
F:	include/linux/nbd.h
F:	include/uapi/linux/nbd.h

NETWORK DROP MONITOR
M:	Neil Horman <nhorman@tuxdriver.com>
L:	netdev@vger.kernel.org
S:	Maintained
W:	https://fedorahosted.org/dropwatch/
F:	net/core/drop_monitor.c

NETWORKING [GENERAL]
M:	"David S. Miller" <davem@davemloft.net>
L:	netdev@vger.kernel.org
W:	http://www.linuxfoundation.org/en/Net
Q:	http://patchwork.ozlabs.org/project/netdev/list/
T:	git git://git.kernel.org/pub/scm/linux/kernel/git/davem/net.git
T:	git git://git.kernel.org/pub/scm/linux/kernel/git/davem/net-next.git
S:	Maintained
F:	net/
F:	include/net/
F:	include/linux/in.h
F:	include/linux/net.h
F:	include/linux/netdevice.h
F:	include/uapi/linux/in.h
F:	include/uapi/linux/net.h
F:	include/uapi/linux/netdevice.h

NETWORKING [IPv4/IPv6]
M:	"David S. Miller" <davem@davemloft.net>
M:	Alexey Kuznetsov <kuznet@ms2.inr.ac.ru>
M:	James Morris <jmorris@namei.org>
M:	Hideaki YOSHIFUJI <yoshfuji@linux-ipv6.org>
M:	Patrick McHardy <kaber@trash.net>
L:	netdev@vger.kernel.org
T:	git git://git.kernel.org/pub/scm/linux/kernel/git/davem/net.git
S:	Maintained
F:	net/ipv4/
F:	net/ipv6/
F:	include/net/ip*
F:	arch/x86/net/*

NETWORKING [IPSEC]
M:	Steffen Klassert <steffen.klassert@secunet.com>
M:	Herbert Xu <herbert@gondor.apana.org.au>
M:	"David S. Miller" <davem@davemloft.net>
L:	netdev@vger.kernel.org
T:	git git://git.kernel.org/pub/scm/linux/kernel/git/davem/net.git
S:	Maintained
F:	net/xfrm/
F:	net/key/
F:	net/ipv4/xfrm*
F:	net/ipv6/xfrm*
F:	include/uapi/linux/xfrm.h
F:	include/net/xfrm.h

NETWORKING [LABELED] (NetLabel, CIPSO, Labeled IPsec, SECMARK)
M:	Paul Moore <paul@paul-moore.com>
L:	netdev@vger.kernel.org
S:	Maintained

NETWORKING [WIRELESS]
M:	"John W. Linville" <linville@tuxdriver.com>
L:	linux-wireless@vger.kernel.org
Q:	http://patchwork.kernel.org/project/linux-wireless/list/
T:	git git://git.kernel.org/pub/scm/linux/kernel/git/linville/wireless.git
S:	Maintained
F:	net/mac80211/
F:	net/rfkill/
F:	net/wireless/
F:	include/net/ieee80211*
F:	include/linux/wireless.h
F:	include/uapi/linux/wireless.h
F:	include/net/iw_handler.h
F:	drivers/net/wireless/

NETWORKING DRIVERS
L:	netdev@vger.kernel.org
W:	http://www.linuxfoundation.org/en/Net
Q:	http://patchwork.ozlabs.org/project/netdev/list/
T:	git git://git.kernel.org/pub/scm/linux/kernel/git/davem/net.git
T:	git git://git.kernel.org/pub/scm/linux/kernel/git/davem/net-next.git
S:	Odd Fixes
F:	drivers/net/
F:	include/linux/if_*
F:	include/linux/netdevice.h
F:	include/linux/arcdevice.h
F:	include/linux/etherdevice.h
F:	include/linux/fcdevice.h
F:	include/linux/fddidevice.h
F:	include/linux/hippidevice.h
F:	include/linux/inetdevice.h
F:	include/uapi/linux/if_*
F:	include/uapi/linux/netdevice.h

NETXEN (1/10) GbE SUPPORT
M:	Sony Chacko <sony.chacko@qlogic.com>
M:	Rajesh Borundia <rajesh.borundia@qlogic.com>
L:	netdev@vger.kernel.org
W:	http://www.qlogic.com
S:	Supported
F:	drivers/net/ethernet/qlogic/netxen/

NFC SUBSYSTEM
M:	Lauro Ramos Venancio <lauro.venancio@openbossa.org>
M:	Aloisio Almeida Jr <aloisio.almeida@openbossa.org>
M:	Samuel Ortiz <sameo@linux.intel.com>
L:	linux-wireless@vger.kernel.org
L:	linux-nfc@lists.01.org (moderated for non-subscribers)
S:	Maintained
F:	net/nfc/
F:	include/net/nfc/
F:	include/uapi/linux/nfc.h
F:	drivers/nfc/
F:	include/linux/platform_data/pn544.h

NFS, SUNRPC, AND LOCKD CLIENTS
M:	Trond Myklebust <Trond.Myklebust@netapp.com>
L:	linux-nfs@vger.kernel.org
W:	http://client.linux-nfs.org
T:	git git://git.linux-nfs.org/pub/linux/nfs-2.6.git
S:	Maintained
F:	fs/lockd/
F:	fs/nfs/
F:	fs/nfs_common/
F:	net/sunrpc/
F:	include/linux/lockd/
F:	include/linux/nfs*
F:	include/linux/sunrpc/
F:	include/uapi/linux/nfs*
F:	include/uapi/linux/sunrpc/
<<<<<<< HEAD
=======

NI5010 NETWORK DRIVER
M:	Jan-Pascal van Best <janpascal@vanbest.org>
M:	Andreas Mohr <andi@lisas.de>
L:	netdev@vger.kernel.org
S:	Maintained
F:	drivers/net/ethernet/racal/ni5010.*
>>>>>>> 19557da8

NILFS2 FILESYSTEM
M:	KONISHI Ryusuke <konishi.ryusuke@lab.ntt.co.jp>
L:	linux-nilfs@vger.kernel.org
W:	http://www.nilfs.org/en/
T:	git git://git.kernel.org/pub/scm/linux/kernel/git/ryusuke/nilfs2.git
S:	Supported
F:	Documentation/filesystems/nilfs2.txt
F:	fs/nilfs2/
F:	include/linux/nilfs2_fs.h

NINJA SCSI-3 / NINJA SCSI-32Bi (16bit/CardBus) PCMCIA SCSI HOST ADAPTER DRIVER
M:	YOKOTA Hiroshi <yokota@netlab.is.tsukuba.ac.jp>
W:	http://www.netlab.is.tsukuba.ac.jp/~yokota/izumi/ninja/
S:	Maintained
F:	Documentation/scsi/NinjaSCSI.txt
F:	drivers/scsi/pcmcia/nsp_*

NINJA SCSI-32Bi/UDE PCI/CARDBUS SCSI HOST ADAPTER DRIVER
M:	GOTO Masanori <gotom@debian.or.jp>
M:	YOKOTA Hiroshi <yokota@netlab.is.tsukuba.ac.jp>
W:	http://www.netlab.is.tsukuba.ac.jp/~yokota/izumi/ninja/
S:	Maintained
F:	Documentation/scsi/NinjaSCSI.txt
F:	drivers/scsi/nsp32*

NTFS FILESYSTEM
M:	Anton Altaparmakov <anton@tuxera.com>
L:	linux-ntfs-dev@lists.sourceforge.net
W:	http://www.tuxera.com/
T:	git git://git.kernel.org/pub/scm/linux/kernel/git/aia21/ntfs.git
S:	Supported
F:	Documentation/filesystems/ntfs.txt
F:	fs/ntfs/

NVIDIA (rivafb and nvidiafb) FRAMEBUFFER DRIVER
M:	Antonino Daplas <adaplas@gmail.com>
L:	linux-fbdev@vger.kernel.org
S:	Maintained
F:	drivers/video/riva/
F:	drivers/video/nvidia/

OMAP SUPPORT
M:	Tony Lindgren <tony@atomide.com>
L:	linux-omap@vger.kernel.org
W:	http://www.muru.com/linux/omap/
W:	http://linux.omap.com/
Q:	http://patchwork.kernel.org/project/linux-omap/list/
T:	git git://git.kernel.org/pub/scm/linux/kernel/git/tmlind/linux-omap.git
S:	Maintained
F:	arch/arm/*omap*/
F:	drivers/i2c/busses/i2c-omap.c
F:	include/linux/i2c-omap.h

OMAP DEVICE TREE SUPPORT
M:	Benoît Cousson <b-cousson@ti.com>
M:	Tony Lindgren <tony@atomide.com>
L:	linux-omap@vger.kernel.org
L:	devicetree-discuss@lists.ozlabs.org (moderated for non-subscribers)
S:	Maintained
F:	arch/arm/boot/dts/*omap*
F:	arch/arm/boot/dts/*am3*

OMAP CLOCK FRAMEWORK SUPPORT
M:	Paul Walmsley <paul@pwsan.com>
L:	linux-omap@vger.kernel.org
S:	Maintained
F:	arch/arm/*omap*/*clock*

OMAP POWER MANAGEMENT SUPPORT
M:	Kevin Hilman <khilman@ti.com>
L:	linux-omap@vger.kernel.org
S:	Maintained
F:	arch/arm/*omap*/*pm*
F:	drivers/cpufreq/omap-cpufreq.c

OMAP POWERDOMAIN/CLOCKDOMAIN SOC ADAPTATION LAYER SUPPORT
M:	Rajendra Nayak <rnayak@ti.com>
M:	Paul Walmsley <paul@pwsan.com>
L:	linux-omap@vger.kernel.org
S:	Maintained
F:	arch/arm/mach-omap2/powerdomain2xxx_3xxx.c
F:	arch/arm/mach-omap2/powerdomain44xx.c
F:	arch/arm/mach-omap2/clockdomain2xxx_3xxx.c
F:	arch/arm/mach-omap2/clockdomain44xx.c

OMAP AUDIO SUPPORT
M:	Peter Ujfalusi <peter.ujfalusi@ti.com>
M:	Jarkko Nikula <jarkko.nikula@bitmer.com>
L:	alsa-devel@alsa-project.org (subscribers-only)
L:	linux-omap@vger.kernel.org
S:	Maintained
F:	sound/soc/omap/

OMAP FRAMEBUFFER SUPPORT
M:	Tomi Valkeinen <tomi.valkeinen@ti.com>
L:	linux-fbdev@vger.kernel.org
L:	linux-omap@vger.kernel.org
S:	Maintained
F:	drivers/video/omap/

OMAP DISPLAY SUBSYSTEM and FRAMEBUFFER SUPPORT (DSS2)
M:	Tomi Valkeinen <tomi.valkeinen@ti.com>
L:	linux-omap@vger.kernel.org
L:	linux-fbdev@vger.kernel.org
S:	Maintained
F:	drivers/video/omap2/
F:	Documentation/arm/OMAP/DSS

OMAP HARDWARE SPINLOCK SUPPORT
M:	Ohad Ben-Cohen <ohad@wizery.com>
L:	linux-omap@vger.kernel.org
S:	Maintained
F:	drivers/hwspinlock/omap_hwspinlock.c
F:	arch/arm/mach-omap2/hwspinlock.c

OMAP MMC SUPPORT
M:	Jarkko Lavinen <jarkko.lavinen@nokia.com>
L:	linux-omap@vger.kernel.org
S:	Maintained
F:	drivers/mmc/host/omap.c

OMAP HS MMC SUPPORT
M:	Venkatraman S <svenkatr@ti.com>
L:	linux-mmc@vger.kernel.org
L:	linux-omap@vger.kernel.org
S:	Maintained
F:	drivers/mmc/host/omap_hsmmc.c

OMAP RANDOM NUMBER GENERATOR SUPPORT
M:	Deepak Saxena <dsaxena@plexity.net>
S:	Maintained
F:	drivers/char/hw_random/omap-rng.c

OMAP HWMOD SUPPORT
M:	Benoît Cousson <b-cousson@ti.com>
M:	Paul Walmsley <paul@pwsan.com>
L:	linux-omap@vger.kernel.org
S:	Maintained
F:	arch/arm/mach-omap2/omap_hwmod.*

OMAP HWMOD DATA FOR OMAP4-BASED DEVICES
M:	Benoît Cousson <b-cousson@ti.com>
L:	linux-omap@vger.kernel.org
S:	Maintained
F:	arch/arm/mach-omap2/omap_hwmod_44xx_data.c

OMAP IMAGE SIGNAL PROCESSOR (ISP)
M:	Laurent Pinchart <laurent.pinchart@ideasonboard.com>
L:	linux-media@vger.kernel.org
S:	Maintained
F:	drivers/media/platform/omap3isp/

OMAP USB SUPPORT
M:	Felipe Balbi <balbi@ti.com>
L:	linux-usb@vger.kernel.org
L:	linux-omap@vger.kernel.org
T:	git git://git.kernel.org/pub/scm/linux/kernel/git/balbi/usb.git
S:	Maintained
F:	drivers/usb/*/*omap*
F:	arch/arm/*omap*/usb*

OMAP GPIO DRIVER
M:	Santosh Shilimkar <santosh.shilimkar@ti.com>
M:	Kevin Hilman <khilman@ti.com>
L:	linux-omap@vger.kernel.org
S:	Maintained
F:	drivers/gpio/gpio-omap.c

OMFS FILESYSTEM
M:	Bob Copeland <me@bobcopeland.com>
L:	linux-karma-devel@lists.sourceforge.net
S:	Maintained
F:	Documentation/filesystems/omfs.txt
F:	fs/omfs/

OMNIKEY CARDMAN 4000 DRIVER
M:	Harald Welte <laforge@gnumonks.org>
S:	Maintained
F:	drivers/char/pcmcia/cm4000_cs.c
F:	include/linux/cm4000_cs.h
F:	include/uapi/linux/cm4000_cs.h

OMNIKEY CARDMAN 4040 DRIVER
M:	Harald Welte <laforge@gnumonks.org>
S:	Maintained
F:	drivers/char/pcmcia/cm4040_cs.*

OMNIVISION OV7670 SENSOR DRIVER
M:	Jonathan Corbet <corbet@lwn.net>
L:	linux-media@vger.kernel.org
T:	git git://linuxtv.org/media_tree.git
S:	Maintained
F:	drivers/media/i2c/ov7670.c

ONENAND FLASH DRIVER
M:	Kyungmin Park <kyungmin.park@samsung.com>
L:	linux-mtd@lists.infradead.org
S:	Maintained
F:	drivers/mtd/onenand/
F:	include/linux/mtd/onenand*.h

ONSTREAM SCSI TAPE DRIVER
M:	Willem Riede <osst@riede.org>
L:	osst-users@lists.sourceforge.net
L:	linux-scsi@vger.kernel.org
S:	Maintained
F:	drivers/scsi/osst*
F:	drivers/scsi/st*

OPENCORES I2C BUS DRIVER
M:	Peter Korsgaard <jacmet@sunsite.dk>
L:	linux-i2c@vger.kernel.org
S:	Maintained
F:	Documentation/i2c/busses/i2c-ocores
F:	drivers/i2c/busses/i2c-ocores.c

OPEN FIRMWARE AND FLATTENED DEVICE TREE
M:	Grant Likely <grant.likely@secretlab.ca>
M:	Rob Herring <rob.herring@calxeda.com>
L:	devicetree-discuss@lists.ozlabs.org (moderated for non-subscribers)
W:	http://fdt.secretlab.ca
T:	git git://git.secretlab.ca/git/linux-2.6.git
S:	Maintained
F:	Documentation/devicetree
F:	drivers/of
F:	include/linux/of*.h
F:	scripts/dtc
K:	of_get_property
K:	of_match_table

OPENRISC ARCHITECTURE
M:	Jonas Bonn <jonas@southpole.se>
W:	http://openrisc.net
L:	linux@lists.openrisc.net (moderated for non-subscribers)
S:	Maintained
T:	git git://openrisc.net/~jonas/linux
F:	arch/openrisc

OPENVSWITCH
M:	Jesse Gross <jesse@nicira.com>
L:	dev@openvswitch.org
W:	http://openvswitch.org
T:	git git://git.kernel.org/pub/scm/linux/kernel/git/jesse/openvswitch.git
S:	Maintained
F:	net/openvswitch/

OPL4 DRIVER
M:	Clemens Ladisch <clemens@ladisch.de>
L:	alsa-devel@alsa-project.org (moderated for non-subscribers)
T:	git git://git.alsa-project.org/alsa-kernel.git
S:	Maintained
F:	sound/drivers/opl4/

OPROFILE
M:	Robert Richter <rric@kernel.org>
L:	oprofile-list@lists.sf.net
S:	Maintained
F:	arch/*/include/asm/oprofile*.h
F:	arch/*/oprofile/
F:	drivers/oprofile/
F:	include/linux/oprofile.h

ORACLE CLUSTER FILESYSTEM 2 (OCFS2)
M:	Mark Fasheh <mfasheh@suse.com>
M:	Joel Becker <jlbec@evilplan.org>
L:	ocfs2-devel@oss.oracle.com (moderated for non-subscribers)
W:	http://oss.oracle.com/projects/ocfs2/
T:	git git://git.kernel.org/pub/scm/linux/kernel/git/jlbec/ocfs2.git
S:	Supported
F:	Documentation/filesystems/ocfs2.txt
F:	Documentation/filesystems/dlmfs.txt
F:	fs/ocfs2/

ORINOCO DRIVER
L:	linux-wireless@vger.kernel.org
W:	http://wireless.kernel.org/en/users/Drivers/orinoco
W:	http://www.nongnu.org/orinoco/
S:	Orphan
F:	drivers/net/wireless/orinoco/

OSD LIBRARY and FILESYSTEM
M:	Boaz Harrosh <bharrosh@panasas.com>
M:	Benny Halevy <bhalevy@tonian.com>
L:	osd-dev@open-osd.org
W:	http://open-osd.org
T:	git git://git.open-osd.org/open-osd.git
S:	Maintained
F:	drivers/scsi/osd/
F:	include/scsi/osd_*
F:	fs/exofs/

P54 WIRELESS DRIVER
M:	Christian Lamparter <chunkeey@googlemail.com>
L:	linux-wireless@vger.kernel.org
W:	http://wireless.kernel.org/en/users/Drivers/p54
S:	Maintained
F:	drivers/net/wireless/p54/

PA SEMI ETHERNET DRIVER
M:	Olof Johansson <olof@lixom.net>
L:	netdev@vger.kernel.org
S:	Maintained
F:	drivers/net/ethernet/pasemi/*

PA SEMI SMBUS DRIVER
M:	Olof Johansson <olof@lixom.net>
L:	linux-i2c@vger.kernel.org
S:	Maintained
F:	drivers/i2c/busses/i2c-pasemi.c

PADATA PARALLEL EXECUTION MECHANISM
M:	Steffen Klassert <steffen.klassert@secunet.com>
L:	linux-crypto@vger.kernel.org
S:	Maintained
F:	kernel/padata.c
F:	include/linux/padata.h
F:	Documentation/padata.txt

PANASONIC LAPTOP ACPI EXTRAS DRIVER
M:	Harald Welte <laforge@gnumonks.org>
L:	platform-driver-x86@vger.kernel.org
S:	Maintained
F:	drivers/platform/x86/panasonic-laptop.c

PANASONIC MN10300/AM33/AM34 PORT
M:	David Howells <dhowells@redhat.com>
M:	Koichi Yasutake <yasutake.koichi@jp.panasonic.com>
L:	linux-am33-list@redhat.com (moderated for non-subscribers)
W:	ftp://ftp.redhat.com/pub/redhat/gnupro/AM33/
S:	Maintained
F:	Documentation/mn10300/
F:	arch/mn10300/

PARALLEL PORT SUPPORT
L:	linux-parport@lists.infradead.org (subscribers-only)
S:	Orphan
F:	drivers/parport/
F:	include/linux/parport*.h
F:	drivers/char/ppdev.c
F:	include/uapi/linux/ppdev.h

PARAVIRT_OPS INTERFACE
M:	Jeremy Fitzhardinge <jeremy@goop.org>
M:	Chris Wright <chrisw@sous-sol.org>
M:	Alok Kataria <akataria@vmware.com>
M:	Rusty Russell <rusty@rustcorp.com.au>
L:	virtualization@lists.linux-foundation.org
S:	Supported
F:	Documentation/ia64/paravirt_ops.txt
F:	arch/*/kernel/paravirt*
F:	arch/*/include/asm/paravirt.h

PARIDE DRIVERS FOR PARALLEL PORT IDE DEVICES
M:	Tim Waugh <tim@cyberelk.net>
L:	linux-parport@lists.infradead.org (subscribers-only)
W:	http://www.torque.net/linux-pp.html
S:	Maintained
F:	Documentation/blockdev/paride.txt
F:	drivers/block/paride/

PARISC ARCHITECTURE
M:	"James E.J. Bottomley" <jejb@parisc-linux.org>
M:	Helge Deller <deller@gmx.de>
L:	linux-parisc@vger.kernel.org
W:	http://www.parisc-linux.org/
Q:	http://patchwork.kernel.org/project/linux-parisc/list/
T:	git git://git.kernel.org/pub/scm/linux/kernel/git/jejb/parisc-2.6.git
S:	Maintained
F:	arch/parisc/
F:	drivers/parisc/

PC87360 HARDWARE MONITORING DRIVER
M:	Jim Cromie <jim.cromie@gmail.com>
L:	lm-sensors@lm-sensors.org
S:	Maintained
F:	Documentation/hwmon/pc87360
F:	drivers/hwmon/pc87360.c

PC8736x GPIO DRIVER
M:	Jim Cromie <jim.cromie@gmail.com>
S:	Maintained
F:	drivers/char/pc8736x_gpio.c

PC87427 HARDWARE MONITORING DRIVER
M:	Jean Delvare <khali@linux-fr.org>
L:	lm-sensors@lm-sensors.org
S:	Maintained
F:	Documentation/hwmon/pc87427
F:	drivers/hwmon/pc87427.c

PCA9532 LED DRIVER
M:	Riku Voipio <riku.voipio@iki.fi>
S:	Maintained
F:	drivers/leds/leds-pca9532.c
F:	include/linux/leds-pca9532.h

PCA9541 I2C BUS MASTER SELECTOR DRIVER
M:	Guenter Roeck <linux@roeck-us.net>
L:	linux-i2c@vger.kernel.org
S:	Maintained
F:	drivers/i2c/muxes/i2c-mux-pca9541.c

PCA9564/PCA9665 I2C BUS DRIVER
M:	Wolfram Sang <w.sang@pengutronix.de>
L:	linux-i2c@vger.kernel.org
S:	Maintained
F:	drivers/i2c/algos/i2c-algo-pca.c
F:	drivers/i2c/busses/i2c-pca-*
F:	include/linux/i2c-algo-pca.h
F:	include/linux/i2c-pca-platform.h

PCDP - PRIMARY CONSOLE AND DEBUG PORT
M:	Khalid Aziz <khalid@gonehiking.org>
S:	Maintained
F:	drivers/firmware/pcdp.*

PCI ERROR RECOVERY
M:	Linas Vepstas <linasvepstas@gmail.com>
L:	linux-pci@vger.kernel.org
S:	Supported
F:	Documentation/PCI/pci-error-recovery.txt
F:	Documentation/powerpc/eeh-pci-error-recovery.txt

PCI SUBSYSTEM
M:	Bjorn Helgaas <bhelgaas@google.com>
L:	linux-pci@vger.kernel.org
Q:	http://patchwork.ozlabs.org/project/linux-pci/list/
T:	git git://git.kernel.org/pub/scm/linux/kernel/git/helgaas/pci.git
S:	Supported
F:	Documentation/PCI/
F:	drivers/pci/
F:	include/linux/pci*

PCMCIA SUBSYSTEM
P:	Linux PCMCIA Team
L:	linux-pcmcia@lists.infradead.org
W:	http://lists.infradead.org/mailman/listinfo/linux-pcmcia
T:	git git://git.kernel.org/pub/scm/linux/kernel/git/brodo/pcmcia-2.6.git
S:	Maintained
F:	Documentation/pcmcia/
F:	drivers/pcmcia/
F:	include/pcmcia/

PCNET32 NETWORK DRIVER
M:	Don Fry <pcnet32@frontier.com>
L:	netdev@vger.kernel.org
S:	Maintained
F:	drivers/net/ethernet/amd/pcnet32.c

PCRYPT PARALLEL CRYPTO ENGINE
M:	Steffen Klassert <steffen.klassert@secunet.com>
L:	linux-crypto@vger.kernel.org
S:	Maintained
F:	crypto/pcrypt.c
F:	include/crypto/pcrypt.h

PER-CPU MEMORY ALLOCATOR
M:	Tejun Heo <tj@kernel.org>
M:	Christoph Lameter <cl@linux-foundation.org>
T:	git git://git.kernel.org/pub/scm/linux/kernel/git/tj/percpu.git
S:	Maintained
F:	include/linux/percpu*.h
F:	mm/percpu*.c
F:	arch/*/include/asm/percpu.h

PER-TASK DELAY ACCOUNTING
M:	Balbir Singh <bsingharora@gmail.com>
S:	Maintained
F:	include/linux/delayacct.h
F:	kernel/delayacct.c

PERFORMANCE EVENTS SUBSYSTEM
M:	Peter Zijlstra <a.p.zijlstra@chello.nl>
M:	Paul Mackerras <paulus@samba.org>
M:	Ingo Molnar <mingo@redhat.com>
M:	Arnaldo Carvalho de Melo <acme@ghostprotocols.net>
T:	git git://git.kernel.org/pub/scm/linux/kernel/git/tip/tip.git perf/core
S:	Supported
F:	kernel/events/*
F:	include/linux/perf_event.h
F:	include/uapi/linux/perf_event.h
F:	arch/*/kernel/perf_event*.c
F:	arch/*/kernel/*/perf_event*.c
F:	arch/*/kernel/*/*/perf_event*.c
F:	arch/*/include/asm/perf_event.h
F:	arch/*/kernel/perf_callchain.c
F:	tools/perf/

PERSONALITY HANDLING
M:	Christoph Hellwig <hch@infradead.org>
L:	linux-abi-devel@lists.sourceforge.net
S:	Maintained
F:	include/linux/personality.h
F:	include/uapi/linux/personality.h

PHONET PROTOCOL
M:	Remi Denis-Courmont <courmisch@gmail.com>
S:	Supported
F:	Documentation/networking/phonet.txt
F:	include/linux/phonet.h
F:	include/net/phonet/
F:	include/uapi/linux/phonet.h
F:	net/phonet/

PHRAM MTD DRIVER
M:	Joern Engel <joern@lazybastard.org>
L:	linux-mtd@lists.infradead.org
S:	Maintained
F:	drivers/mtd/devices/phram.c

PICOLCD HID DRIVER
M:	Bruno Prémont <bonbons@linux-vserver.org>
L:	linux-input@vger.kernel.org
S:	Maintained
F:	drivers/hid/hid-picolcd*

PICOXCELL SUPPORT
M:	Jamie Iles <jamie@jamieiles.com>
L:	linux-arm-kernel@lists.infradead.org (moderated for non-subscribers)
T:	git git://github.com/jamieiles/linux-2.6-ji.git
S:	Supported
F:	arch/arm/mach-picoxcell
F:	drivers/*/picoxcell*
F:	drivers/*/*/picoxcell*

PIN CONTROL SUBSYSTEM
M:	Linus Walleij <linus.walleij@linaro.org>
S:	Maintained
F:	drivers/pinctrl/
F:	include/linux/pinctrl/

PIN CONTROLLER - ATMEL AT91
M:	Jean-Christophe Plagniol-Villard <plagnioj@jcrosoft.com>
L:	linux-arm-kernel@lists.infradead.org (moderated for non-subscribers)
S:	Maintained
F:	drivers/pinctrl/pinctrl-at91.c

PIN CONTROLLER - ST SPEAR
M:	Viresh Kumar <viresh.linux@gmail.com>
L:	spear-devel@list.st.com
L:	linux-arm-kernel@lists.infradead.org (moderated for non-subscribers)
W:	http://www.st.com/spear
S:	Maintained
F:	drivers/pinctrl/spear/

PKTCDVD DRIVER
M:	Jiri Kosina <jkosina@suse.cz>
S:	Maintained
F:	drivers/block/pktcdvd.c
F:	include/linux/pktcdvd.h
F:	include/uapi/linux/pktcdvd.h

PKUNITY SOC DRIVERS
M:	Guan Xuetao <gxt@mprc.pku.edu.cn>
W:	http://mprc.pku.edu.cn/~guanxuetao/linux
S:	Maintained
T:	git git://git.kernel.org/pub/scm/linux/kernel/git/epip/linux-2.6-unicore32.git
F:	drivers/input/serio/i8042-unicore32io.h
F:	drivers/i2c/busses/i2c-puv3.c
F:	drivers/video/fb-puv3.c
F:	drivers/rtc/rtc-puv3.c

PMBUS HARDWARE MONITORING DRIVERS
M:	Guenter Roeck <linux@roeck-us.net>
L:	lm-sensors@lm-sensors.org
W:	http://www.lm-sensors.org/
W:	http://www.roeck-us.net/linux/drivers/
T:	git git://git.kernel.org/pub/scm/linux/kernel/git/groeck/linux-staging.git
S:	Maintained
F:	Documentation/hwmon/pmbus
F:	drivers/hwmon/pmbus/
F:	include/linux/i2c/pmbus.h

PMC SIERRA MaxRAID DRIVER
M:	Anil Ravindranath <anil_ravindranath@pmc-sierra.com>
L:	linux-scsi@vger.kernel.org
W:	http://www.pmc-sierra.com/
S:	Supported
F:	drivers/scsi/pmcraid.*

PMC SIERRA PM8001 DRIVER
M:	jack_wang@usish.com
M:	lindar_liu@usish.com
L:	linux-scsi@vger.kernel.org
S:	Supported
F:	drivers/scsi/pm8001/

POSIX CLOCKS and TIMERS
M:	Thomas Gleixner <tglx@linutronix.de>
T:	git git://git.kernel.org/pub/scm/linux/kernel/git/tip/tip.git timers/core
S:	Supported
F:	fs/timerfd.c
F:	include/linux/timer*
F:	kernel/*timer*

POWER SUPPLY CLASS/SUBSYSTEM and DRIVERS
M:	Anton Vorontsov <cbou@mail.ru>
M:	David Woodhouse <dwmw2@infradead.org>
T:	git git://git.infradead.org/battery-2.6.git
S:	Maintained
F:	include/linux/power_supply.h
F:	drivers/power/

PNP SUPPORT
M:	Adam Belay <abelay@mit.edu>
M:	Bjorn Helgaas <bhelgaas@google.com>
S:	Maintained
F:	drivers/pnp/

PNXxxxx I2C DRIVER
M:	Vitaly Wool <vitalywool@gmail.com>
L:	linux-i2c@vger.kernel.org
S:	Maintained
F:	drivers/i2c/busses/i2c-pnx.c

PPP PROTOCOL DRIVERS AND COMPRESSORS
M:	Paul Mackerras <paulus@samba.org>
L:	linux-ppp@vger.kernel.org
S:	Maintained
F:	drivers/net/ppp/ppp_*

PPP OVER ATM (RFC 2364)
M:	Mitchell Blank Jr <mitch@sfgoth.com>
S:	Maintained
F:	net/atm/pppoatm.c
F:	include/uapi/linux/atmppp.h

PPP OVER ETHERNET
M:	Michal Ostrowski <mostrows@earthlink.net>
S:	Maintained
F:	drivers/net/ppp/pppoe.c
F:	drivers/net/ppp/pppox.c

PPP OVER L2TP
M:	James Chapman <jchapman@katalix.com>
S:	Maintained
F:	net/l2tp/l2tp_ppp.c
F:	include/linux/if_pppol2tp.h
F:	include/uapi/linux/if_pppol2tp.h

PPS SUPPORT
M:	Rodolfo Giometti <giometti@enneenne.com>
W:	http://wiki.enneenne.com/index.php/LinuxPPS_support
L:	linuxpps@ml.enneenne.com (subscribers-only)
S:	Maintained
F:	Documentation/pps/
F:	drivers/pps/
F:	include/linux/pps*.h

PPTP DRIVER
M:	Dmitry Kozlov <xeb@mail.ru>
L:	netdev@vger.kernel.org
S:	Maintained
F:	drivers/net/ppp/pptp.c
W:	http://sourceforge.net/projects/accel-pptp

PREEMPTIBLE KERNEL
M:	Robert Love <rml@tech9.net>
L:	kpreempt-tech@lists.sourceforge.net
W:	ftp://ftp.kernel.org/pub/linux/kernel/people/rml/preempt-kernel
S:	Supported
F:	Documentation/preempt-locking.txt
F:	include/linux/preempt.h

PRISM54 WIRELESS DRIVER
M:	"Luis R. Rodriguez" <mcgrof@gmail.com>
L:	linux-wireless@vger.kernel.org
W:	http://wireless.kernel.org/en/users/Drivers/p54
S:	Obsolete
F:	drivers/net/wireless/prism54/

PROMISE SATA TX2/TX4 CONTROLLER LIBATA DRIVER
M:	Mikael Pettersson <mikpe@it.uu.se>
L:	linux-ide@vger.kernel.org
S:	Maintained
F:	drivers/ata/sata_promise.*

PS3 NETWORK SUPPORT
M:	Geoff Levand <geoff@infradead.org>
L:	netdev@vger.kernel.org
L:	cbe-oss-dev@lists.ozlabs.org
S:	Maintained
F:	drivers/net/ethernet/toshiba/ps3_gelic_net.*

PS3 PLATFORM SUPPORT
M:	Geoff Levand <geoff@infradead.org>
L:	linuxppc-dev@lists.ozlabs.org
L:	cbe-oss-dev@lists.ozlabs.org
S:	Maintained
F:	arch/powerpc/boot/ps3*
F:	arch/powerpc/include/asm/lv1call.h
F:	arch/powerpc/include/asm/ps3*.h
F:	arch/powerpc/platforms/ps3/
F:	drivers/*/ps3*
F:	drivers/ps3/
F:	drivers/rtc/rtc-ps3.c
F:	drivers/usb/host/*ps3.c
F:	sound/ppc/snd_ps3*

PS3VRAM DRIVER
M:	Jim Paris <jim@jtan.com>
L:	cbe-oss-dev@lists.ozlabs.org
S:	Maintained
F:	drivers/block/ps3vram.c

PSTORE FILESYSTEM
M:	Anton Vorontsov <cbouatmailru@gmail.com>
M:	Colin Cross <ccross@android.com>
M:	Kees Cook <keescook@chromium.org>
M:	Tony Luck <tony.luck@intel.com>
S:	Maintained
T:	git git://git.infradead.org/users/cbou/linux-pstore.git
F:	fs/pstore/
F:	include/linux/pstore*
F:	drivers/firmware/efivars.c
F:	drivers/acpi/apei/erst.c

PTP HARDWARE CLOCK SUPPORT
M:	Richard Cochran <richardcochran@gmail.com>
S:	Maintained
W:	http://linuxptp.sourceforge.net/
F:	Documentation/ABI/testing/sysfs-ptp
F:	Documentation/ptp/*
F:	drivers/net/ethernet/freescale/gianfar_ptp.c
F:	drivers/net/phy/dp83640*
F:	drivers/ptp/*
F:	include/linux/ptp_cl*

PTRACE SUPPORT
M:	Roland McGrath <roland@redhat.com>
M:	Oleg Nesterov <oleg@redhat.com>
S:	Maintained
F:	include/asm-generic/syscall.h
F:	include/linux/ptrace.h
F:	include/linux/regset.h
F:	include/linux/tracehook.h
F:	include/uapi/linux/ptrace.h
F:	kernel/ptrace.c

PVRUSB2 VIDEO4LINUX DRIVER
M:	Mike Isely <isely@pobox.com>
L:	pvrusb2@isely.net	(subscribers-only)
L:	linux-media@vger.kernel.org
W:	http://www.isely.net/pvrusb2/
T:	git git://linuxtv.org/media_tree.git
S:	Maintained
F:	Documentation/video4linux/README.pvrusb2
F:	drivers/media/usb/pvrusb2/

PWC WEBCAM DRIVER
M:	Hans de Goede <hdegoede@redhat.com>
L:	linux-media@vger.kernel.org
T:	git git://linuxtv.org/media_tree.git
S:	Maintained
F:	drivers/media/usb/pwc/*

PWM SUBSYSTEM
M:	Thierry Reding <thierry.reding@avionic-design.de>
L:	linux-kernel@vger.kernel.org
S:	Maintained
W:	http://gitorious.org/linux-pwm
T:	git git://gitorious.org/linux-pwm/linux-pwm.git
F:	Documentation/pwm.txt
F:	Documentation/devicetree/bindings/pwm/
F:	include/linux/pwm.h
F:	drivers/pwm/
F:	drivers/video/backlight/pwm_bl.c
F:	include/linux/pwm_backlight.h

PXA2xx/PXA3xx SUPPORT
M:	Eric Miao <eric.y.miao@gmail.com>
M:	Russell King <linux@arm.linux.org.uk>
M:	Haojian Zhuang <haojian.zhuang@gmail.com>
L:	linux-arm-kernel@lists.infradead.org (moderated for non-subscribers)
T:	git git://github.com/hzhuang1/linux.git
T:	git git://git.linaro.org/people/ycmiao/pxa-linux.git
S:	Maintained
F:	arch/arm/mach-pxa/
F:	drivers/pcmcia/pxa2xx*
F:	drivers/spi/spi-pxa2xx*
F:	drivers/usb/gadget/pxa2*
F:	include/sound/pxa2xx-lib.h
F:	sound/arm/pxa*
F:	sound/soc/pxa

MMP SUPPORT
M:	Eric Miao <eric.y.miao@gmail.com>
M:	Haojian Zhuang <haojian.zhuang@gmail.com>
L:	linux-arm-kernel@lists.infradead.org (moderated for non-subscribers)
T:	git git://github.com/hzhuang1/linux.git
T:	git git://git.linaro.org/people/ycmiao/pxa-linux.git
S:	Maintained
F:	arch/arm/mach-mmp/

PXA MMCI DRIVER
S:	Orphan

PXA RTC DRIVER
M:	Robert Jarzmik <robert.jarzmik@free.fr>
L:	rtc-linux@googlegroups.com
S:	Maintained

QIB DRIVER
M:	Mike Marciniszyn <infinipath@intel.com>
L:	linux-rdma@vger.kernel.org
S:	Supported
F:	drivers/infiniband/hw/qib/

QLOGIC QLA1280 SCSI DRIVER
M:	Michael Reed <mdr@sgi.com>
L:	linux-scsi@vger.kernel.org
S:	Maintained
F:	drivers/scsi/qla1280.[ch]

QLOGIC QLA2XXX FC-SCSI DRIVER
M:	Andrew Vasquez <andrew.vasquez@qlogic.com>
M:	linux-driver@qlogic.com
L:	linux-scsi@vger.kernel.org
S:	Supported
F:	Documentation/scsi/LICENSE.qla2xxx
F:	drivers/scsi/qla2xxx/

QLOGIC QLA4XXX iSCSI DRIVER
M:	Ravi Anand <ravi.anand@qlogic.com>
M:	Vikas Chaudhary <vikas.chaudhary@qlogic.com>
M:	iscsi-driver@qlogic.com
L:	linux-scsi@vger.kernel.org
S:	Supported
F:	drivers/scsi/qla4xxx/

QLOGIC QLA3XXX NETWORK DRIVER
M:	Jitendra Kalsaria <jitendra.kalsaria@qlogic.com>
M:	Ron Mercer <ron.mercer@qlogic.com>
M:	linux-driver@qlogic.com
L:	netdev@vger.kernel.org
S:	Supported
F:	Documentation/networking/LICENSE.qla3xxx
F:	drivers/net/ethernet/qlogic/qla3xxx.*

QLOGIC QLCNIC (1/10)Gb ETHERNET DRIVER
M:	Jitendra Kalsaria <jitendra.kalsaria@qlogic.com>
M:	Sony Chacko <sony.chacko@qlogic.com>
M:	linux-driver@qlogic.com
L:	netdev@vger.kernel.org
S:	Supported
F:	drivers/net/ethernet/qlogic/qlcnic/

QLOGIC QLGE 10Gb ETHERNET DRIVER
M:	Jitendra Kalsaria <jitendra.kalsaria@qlogic.com>
M:	Ron Mercer <ron.mercer@qlogic.com>
M:	linux-driver@qlogic.com
L:	netdev@vger.kernel.org
S:	Supported
F:	drivers/net/ethernet/qlogic/qlge/

QNX4 FILESYSTEM
M:	Anders Larsen <al@alarsen.net>
W:	http://www.alarsen.net/linux/qnx4fs/
S:	Maintained
F:	fs/qnx4/
F:	include/uapi/linux/qnx4_fs.h
F:	include/uapi/linux/qnxtypes.h

QT1010 MEDIA DRIVER
M:	Antti Palosaari <crope@iki.fi>
L:	linux-media@vger.kernel.org
W:	http://linuxtv.org/
W:	http://palosaari.fi/linux/
Q:	http://patchwork.linuxtv.org/project/linux-media/list/
T:	git git://linuxtv.org/anttip/media_tree.git
S:	Maintained
F:	drivers/media/tuners/qt1010*

QUALCOMM HEXAGON ARCHITECTURE
M:	Richard Kuo <rkuo@codeaurora.org>
L:	linux-hexagon@vger.kernel.org
S:	Supported
F:	arch/hexagon/

QUICKCAM PARALLEL PORT WEBCAMS
M:	Hans Verkuil <hverkuil@xs4all.nl>
L:	linux-media@vger.kernel.org
T:	git git://linuxtv.org/media_tree.git
W:	http://linuxtv.org
S:	Odd Fixes
F:	drivers/media/parport/*-qcam*

RADOS BLOCK DEVICE (RBD)
M:	Yehuda Sadeh <yehuda@inktank.com>
M:	Sage Weil <sage@inktank.com>
M:	Alex Elder <elder@inktank.com>
M:	ceph-devel@vger.kernel.org
W:	http://ceph.com/
T:	git git://git.kernel.org/pub/scm/linux/kernel/git/sage/ceph-client.git
S:	Supported
F:	drivers/block/rbd.c
F:	drivers/block/rbd_types.h

RADEON FRAMEBUFFER DISPLAY DRIVER
M:	Benjamin Herrenschmidt <benh@kernel.crashing.org>
L:	linux-fbdev@vger.kernel.org
S:	Maintained
F:	drivers/video/aty/radeon*
F:	include/uapi/linux/radeonfb.h

RADIOSHARK RADIO DRIVER
M:	Hans de Goede <hdegoede@redhat.com>
L:	linux-media@vger.kernel.org
T:	git git://linuxtv.org/media_tree.git
S:	Maintained
F:	drivers/media/radio/radio-shark.c

RADIOSHARK2 RADIO DRIVER
M:	Hans de Goede <hdegoede@redhat.com>
L:	linux-media@vger.kernel.org
T:	git git://linuxtv.org/media_tree.git
S:	Maintained
F:	drivers/media/radio/radio-shark2.c
F:	drivers/media/radio/radio-tea5777.c

RAGE128 FRAMEBUFFER DISPLAY DRIVER
M:	Paul Mackerras <paulus@samba.org>
L:	linux-fbdev@vger.kernel.org
S:	Maintained
F:	drivers/video/aty/aty128fb.c

RALINK RT2X00 WIRELESS LAN DRIVER
P:	rt2x00 project
M:	Ivo van Doorn <IvDoorn@gmail.com>
M:	Gertjan van Wingerde <gwingerde@gmail.com>
M:	Helmut Schaa <helmut.schaa@googlemail.com>
L:	linux-wireless@vger.kernel.org
L:	users@rt2x00.serialmonkey.com (moderated for non-subscribers)
W:	http://rt2x00.serialmonkey.com/
S:	Maintained
T:	git git://git.kernel.org/pub/scm/linux/kernel/git/ivd/rt2x00.git
F:	drivers/net/wireless/rt2x00/

RAMDISK RAM BLOCK DEVICE DRIVER
M:	Nick Piggin <npiggin@kernel.dk>
S:	Maintained
F:	Documentation/blockdev/ramdisk.txt
F:	drivers/block/brd.c

RAMSAM DRIVER (IBM RamSan 70/80 PCI SSD Flash Card)
M:	Joshua Morris <josh.h.morris@us.ibm.com>
M:	Philip Kelleher <pjk1939@linux.vnet.ibm.com>
S:	Maintained
F:	drivers/block/rsxx/

RANDOM NUMBER DRIVER
M:	Theodore Ts'o" <tytso@mit.edu>
S:	Maintained
F:	drivers/char/random.c

RAPIDIO SUBSYSTEM
M:	Matt Porter <mporter@kernel.crashing.org>
M:	Alexandre Bounine <alexandre.bounine@idt.com>
S:	Maintained
F:	drivers/rapidio/

RAYLINK/WEBGEAR 802.11 WIRELESS LAN DRIVER
L:	linux-wireless@vger.kernel.org
S:	Orphan
F:	drivers/net/wireless/ray*

RCUTORTURE MODULE
M:	Josh Triplett <josh@freedesktop.org>
M:	"Paul E. McKenney" <paulmck@linux.vnet.ibm.com>
S:	Supported
T:	git git://git.kernel.org/pub/scm/linux/kernel/git/paulmck/linux-rcu.git
F:	Documentation/RCU/torture.txt
F:	kernel/rcutorture.c

RDC R-321X SoC
M:	Florian Fainelli <florian@openwrt.org>
S:	Maintained

RDC R6040 FAST ETHERNET DRIVER
M:	Florian Fainelli <florian@openwrt.org>
L:	netdev@vger.kernel.org
S:	Maintained
F:	drivers/net/ethernet/rdc/r6040.c

RDS - RELIABLE DATAGRAM SOCKETS
M:	Venkat Venkatsubra <venkat.x.venkatsubra@oracle.com>
L:	rds-devel@oss.oracle.com (moderated for non-subscribers)
S:	Supported
F:	net/rds/

READ-COPY UPDATE (RCU)
M:	Dipankar Sarma <dipankar@in.ibm.com>
M:	"Paul E. McKenney" <paulmck@linux.vnet.ibm.com>
W:	http://www.rdrop.com/users/paulmck/RCU/
S:	Supported
T:	git git://git.kernel.org/pub/scm/linux/kernel/git/paulmck/linux-rcu.git
F:	Documentation/RCU/
X:	Documentation/RCU/torture.txt
F:	include/linux/rcu*
F:	kernel/rcu*
X:	kernel/rcutorture.c

REAL TIME CLOCK (RTC) SUBSYSTEM
M:	Alessandro Zummo <a.zummo@towertech.it>
L:	rtc-linux@googlegroups.com
Q:	http://patchwork.ozlabs.org/project/rtc-linux/list/
S:	Maintained
F:	Documentation/rtc.txt
F:	drivers/rtc/
F:	include/linux/rtc.h
F:	include/uapi/linux/rtc.h

REISERFS FILE SYSTEM
L:	reiserfs-devel@vger.kernel.org
S:	Supported
F:	fs/reiserfs/

REGISTER MAP ABSTRACTION
M:	Mark Brown <broonie@opensource.wolfsonmicro.com>
T:	git git://git.kernel.org/pub/scm/linux/kernel/git/broonie/regmap.git
S:	Supported
F:	drivers/base/regmap/
F:	include/linux/regmap.h

REMOTE PROCESSOR (REMOTEPROC) SUBSYSTEM
M:	Ohad Ben-Cohen <ohad@wizery.com>
T:	git git://git.kernel.org/pub/scm/linux/kernel/git/ohad/remoteproc.git
S:	Maintained
F:	drivers/remoteproc/
F:	Documentation/remoteproc.txt
F:	include/linux/remoteproc.h

RFKILL
M:	Johannes Berg <johannes@sipsolutions.net>
L:	linux-wireless@vger.kernel.org
W:	http://wireless.kernel.org/
T:	git git://git.kernel.org/pub/scm/linux/kernel/git/jberg/mac80211.git
T:	git git://git.kernel.org/pub/scm/linux/kernel/git/jberg/mac80211-next.git
S:	Maintained
F:	Documentation/rfkill.txt
F:	net/rfkill/

RICOH SMARTMEDIA/XD DRIVER
M:	Maxim Levitsky <maximlevitsky@gmail.com>
S:	Maintained
F:	drivers/mtd/nand/r852.c
F:	drivers/mtd/nand/r852.h

RICOH R5C592 MEMORYSTICK DRIVER
M:	Maxim Levitsky <maximlevitsky@gmail.com>
S:	Maintained
F:	drivers/memstick/host/r592.*

ROCKETPORT DRIVER
P:	Comtrol Corp.
W:	http://www.comtrol.com
S:	Maintained
F:	Documentation/serial/rocket.txt
F:	drivers/tty/rocket*

ROSE NETWORK LAYER
M:	Ralf Baechle <ralf@linux-mips.org>
L:	linux-hams@vger.kernel.org
W:	http://www.linux-ax25.org/
S:	Maintained
F:	include/net/rose.h
F:	include/uapi/linux/rose.h
F:	net/rose/

RTL2830 MEDIA DRIVER
M:	Antti Palosaari <crope@iki.fi>
L:	linux-media@vger.kernel.org
W:	http://linuxtv.org/
W:	http://palosaari.fi/linux/
Q:	http://patchwork.linuxtv.org/project/linux-media/list/
T:	git git://linuxtv.org/anttip/media_tree.git
S:	Maintained
F:	drivers/media/dvb-frontends/rtl2830*

RTL8180 WIRELESS DRIVER
M:	"John W. Linville" <linville@tuxdriver.com>
L:	linux-wireless@vger.kernel.org
W:	http://wireless.kernel.org/
T:	git git://git.kernel.org/pub/scm/linux/kernel/git/linville/wireless-testing.git
S:	Maintained
F:	drivers/net/wireless/rtl818x/rtl8180/

RTL8187 WIRELESS DRIVER
M:	Herton Ronaldo Krzesinski <herton@canonical.com>
M:	Hin-Tak Leung <htl10@users.sourceforge.net>
M:	Larry Finger <Larry.Finger@lwfinger.net>
L:	linux-wireless@vger.kernel.org
W:	http://wireless.kernel.org/
T:	git git://git.kernel.org/pub/scm/linux/kernel/git/linville/wireless-testing.git
S:	Maintained
F:	drivers/net/wireless/rtl818x/rtl8187/

RTL8192CE WIRELESS DRIVER
M:	Larry Finger <Larry.Finger@lwfinger.net>
M:	Chaoming Li <chaoming_li@realsil.com.cn>
L:	linux-wireless@vger.kernel.org
W:	http://wireless.kernel.org/
T:	git git://git.kernel.org/pub/scm/linux/kernel/git/linville/wireless-testing.git
S:	Maintained
F:	drivers/net/wireless/rtlwifi/
F:	drivers/net/wireless/rtlwifi/rtl8192ce/

S3 SAVAGE FRAMEBUFFER DRIVER
M:	Antonino Daplas <adaplas@gmail.com>
L:	linux-fbdev@vger.kernel.org
S:	Maintained
F:	drivers/video/savage/

S390
M:	Martin Schwidefsky <schwidefsky@de.ibm.com>
M:	Heiko Carstens <heiko.carstens@de.ibm.com>
M:	linux390@de.ibm.com
L:	linux-s390@vger.kernel.org
W:	http://www.ibm.com/developerworks/linux/linux390/
S:	Supported
F:	arch/s390/
F:	drivers/s390/
F:	block/partitions/ibm.c
F:	Documentation/s390/
F:	Documentation/DocBook/s390*

S390 NETWORK DRIVERS
M:	Ursula Braun <ursula.braun@de.ibm.com>
M:	Frank Blaschka <blaschka@linux.vnet.ibm.com>
M:	linux390@de.ibm.com
L:	linux-s390@vger.kernel.org
W:	http://www.ibm.com/developerworks/linux/linux390/
S:	Supported
F:	drivers/s390/net/

S390 ZCRYPT DRIVER
M:	Ingo Tuchscherer <ingo.tuchscherer@de.ibm.com>
M:	linux390@de.ibm.com
L:	linux-s390@vger.kernel.org
W:	http://www.ibm.com/developerworks/linux/linux390/
S:	Supported
F:	drivers/s390/crypto/

S390 ZFCP DRIVER
M:	Steffen Maier <maier@linux.vnet.ibm.com>
M:	linux390@de.ibm.com
L:	linux-s390@vger.kernel.org
W:	http://www.ibm.com/developerworks/linux/linux390/
S:	Supported
F:	drivers/s390/scsi/zfcp_*

S390 IUCV NETWORK LAYER
M:	Ursula Braun <ursula.braun@de.ibm.com>
M:	linux390@de.ibm.com
L:	linux-s390@vger.kernel.org
W:	http://www.ibm.com/developerworks/linux/linux390/
S:	Supported
F:	drivers/s390/net/*iucv*
F:	include/net/iucv/
F:	net/iucv/

S3C24XX SD/MMC Driver
M:	Ben Dooks <ben-linux@fluff.org>
L:	linux-arm-kernel@lists.infradead.org (moderated for non-subscribers)
S:	Supported
F:	drivers/mmc/host/s3cmci.*

SAA6588 RDS RECEIVER DRIVER
M:	Hans Verkuil <hverkuil@xs4all.nl>
L:	linux-media@vger.kernel.org
T:	git git://linuxtv.org/media_tree.git
W:	http://linuxtv.org
S:	Odd Fixes
F:	drivers/media/i2c/saa6588*

SAA7134 VIDEO4LINUX DRIVER
M:	Mauro Carvalho Chehab <mchehab@redhat.com>
L:	linux-media@vger.kernel.org
W:	http://linuxtv.org
T:	git git://linuxtv.org/media_tree.git
S:	Odd fixes
F:	Documentation/video4linux/saa7134/
F:	drivers/media/pci/saa7134/

SAA7146 VIDEO4LINUX-2 DRIVER
M:	Hans Verkuil <hverkuil@xs4all.nl>
L:	linux-media@vger.kernel.org
T:	git git://linuxtv.org/media_tree.git
S:	Maintained
F:	drivers/media/common/saa7146/
F:	drivers/media/pci/saa7146/
F:	include/media/saa7146*

SAMSUNG LAPTOP DRIVER
M:	Corentin Chary <corentin.chary@gmail.com>
L:	platform-driver-x86@vger.kernel.org
S:	Maintained
F:	drivers/platform/x86/samsung-laptop.c

SAMSUNG AUDIO (ASoC) DRIVERS
M:	Sangbeom Kim <sbkim73@samsung.com>
L:	alsa-devel@alsa-project.org (moderated for non-subscribers)
S:	Supported
F:	sound/soc/samsung

SAMSUNG FRAMEBUFFER DRIVER
M:	Jingoo Han <jg1.han@samsung.com>
L:	linux-fbdev@vger.kernel.org
S:	Maintained
F:	drivers/video/s3c-fb.c

SAMSUNG MULTIFUNCTION DEVICE DRIVERS
M:	Sangbeom Kim <sbkim73@samsung.com>
L:	linux-kernel@vger.kernel.org
S:	Supported
F:	drivers/mfd/sec*.c
F:	drivers/regulator/s2m*.c
F:	drivers/regulator/s5m*.c
F:	drivers/rtc/rtc-sec.c
F:	include/linux/mfd/samsung/

SAMSUNG S3C24XX/S3C64XX SOC SERIES CAMIF DRIVER
M:	Sylwester Nawrocki <sylvester.nawrocki@gmail.com>
L:	linux-media@vger.kernel.org
L:	linux-samsung-soc@vger.kernel.org (moderated for non-subscribers)
S:	Maintained
F:	drivers/media/platform/s3c-camif/
F:	include/media/s3c_camif.h

SAMSUNG S5C73M3 CAMERA DRIVER
M:	Kyungmin Park <kyungmin.park@samsung.com>
M:	Andrzej Hajda <a.hajda@samsung.com>
L:	linux-media@vger.kernel.org
S:	Supported
F:	drivers/media/i2c/s5c73m3/*

SERIAL DRIVERS
M:	Greg Kroah-Hartman <gregkh@linuxfoundation.org>
L:	linux-serial@vger.kernel.org
S:	Maintained
F:	drivers/tty/serial

SYNOPSYS DESIGNWARE DMAC DRIVER
M:	Viresh Kumar <viresh.linux@gmail.com>
S:	Maintained
F:	include/linux/dw_dmac.h
F:	drivers/dma/dw_dmac_regs.h
F:	drivers/dma/dw_dmac.c

TIMEKEEPING, NTP
M:	John Stultz <johnstul@us.ibm.com>
M:	Thomas Gleixner <tglx@linutronix.de>
T:	git git://git.kernel.org/pub/scm/linux/kernel/git/tip/tip.git timers/core
S:	Supported
F:	include/linux/clocksource.h
F:	include/linux/time.h
F:	include/linux/timex.h
F:	include/uapi/linux/time.h
F:	include/uapi/linux/timex.h
F:	kernel/time/clocksource.c
F:	kernel/time/time*.c
F:	kernel/time/ntp.c
F:	drivers/clocksource

TLG2300 VIDEO4LINUX-2 DRIVER
M:	Huang Shijie <shijie8@gmail.com>
M:	Kang Yong <kangyong@telegent.com>
M:	Zhang Xiaobing <xbzhang@telegent.com>
S:	Supported
F:	drivers/media/usb/tlg2300

SC1200 WDT DRIVER
M:	Zwane Mwaikambo <zwane@arm.linux.org.uk>
S:	Maintained
F:	drivers/watchdog/sc1200wdt.c

SCHEDULER
M:	Ingo Molnar <mingo@redhat.com>
M:	Peter Zijlstra <peterz@infradead.org>
T:	git git://git.kernel.org/pub/scm/linux/kernel/git/tip/tip.git sched/core
S:	Maintained
F:	kernel/sched/
F:	include/linux/sched.h
F:	include/uapi/linux/sched.h

SCORE ARCHITECTURE
M:	Chen Liqin <liqin.chen@sunplusct.com>
M:	Lennox Wu <lennox.wu@gmail.com>
W:	http://www.sunplusct.com
S:	Supported
F:	arch/score/

SCSI CDROM DRIVER
M:	Jens Axboe <axboe@kernel.dk>
L:	linux-scsi@vger.kernel.org
W:	http://www.kernel.dk
S:	Maintained
F:	drivers/scsi/sr*

SCSI RDMA PROTOCOL (SRP) INITIATOR
M:	David Dillow <dillowda@ornl.gov>
L:	linux-rdma@vger.kernel.org
S:	Supported
W:	http://www.openfabrics.org
Q:	http://patchwork.kernel.org/project/linux-rdma/list/
T:	git git://git.kernel.org/pub/scm/linux/kernel/git/dad/srp-initiator.git
F:	drivers/infiniband/ulp/srp/
F:	include/scsi/srp.h

SCSI SG DRIVER
M:	Doug Gilbert <dgilbert@interlog.com>
L:	linux-scsi@vger.kernel.org
W:	http://www.torque.net/sg
S:	Maintained
F:	drivers/scsi/sg.c
F:	include/scsi/sg.h

SCSI SUBSYSTEM
M:	"James E.J. Bottomley" <JBottomley@parallels.com>
L:	linux-scsi@vger.kernel.org
T:	git git://git.kernel.org/pub/scm/linux/kernel/git/jejb/scsi-misc-2.6.git
T:	git git://git.kernel.org/pub/scm/linux/kernel/git/jejb/scsi-rc-fixes-2.6.git
T:	git git://git.kernel.org/pub/scm/linux/kernel/git/jejb/scsi-pending-2.6.git
S:	Maintained
F:	drivers/scsi/
F:	include/scsi/

SCSI TAPE DRIVER
M:	Kai Mäkisara <Kai.Makisara@kolumbus.fi>
L:	linux-scsi@vger.kernel.org
S:	Maintained
F:	Documentation/scsi/st.txt
F:	drivers/scsi/st*

SCTP PROTOCOL
M:	Vlad Yasevich <vyasevich@gmail.com>
M:	Sridhar Samudrala <sri@us.ibm.com>
M:	Neil Horman <nhorman@tuxdriver.com>
L:	linux-sctp@vger.kernel.org
W:	http://lksctp.sourceforge.net
S:	Maintained
F:	Documentation/networking/sctp.txt
F:	include/linux/sctp.h
F:	include/net/sctp/
F:	net/sctp/

SCx200 CPU SUPPORT
M:	Jim Cromie <jim.cromie@gmail.com>
S:	Odd Fixes
F:	Documentation/i2c/busses/scx200_acb
F:	arch/x86/platform/scx200/
F:	drivers/watchdog/scx200_wdt.c
F:	drivers/i2c/busses/scx200*
F:	drivers/mtd/maps/scx200_docflash.c
F:	include/linux/scx200.h

SCx200 GPIO DRIVER
M:	Jim Cromie <jim.cromie@gmail.com>
S:	Maintained
F:	drivers/char/scx200_gpio.c
F:	include/linux/scx200_gpio.h

SCx200 HRT CLOCKSOURCE DRIVER
M:	Jim Cromie <jim.cromie@gmail.com>
S:	Maintained
F:	drivers/clocksource/scx200_hrt.c

SDRICOH_CS MMC/SD HOST CONTROLLER INTERFACE DRIVER
M:	Sascha Sommer <saschasommer@freenet.de>
L:	sdricohcs-devel@lists.sourceforge.net (subscribers-only)
S:	Maintained
F:	drivers/mmc/host/sdricoh_cs.c

SECURE DIGITAL HOST CONTROLLER INTERFACE (SDHCI) DRIVER
M:	Chris Ball <cjb@laptop.org>
L:	linux-mmc@vger.kernel.org
T:	git git://git.kernel.org/pub/scm/linux/kernel/git/cjb/mmc.git
S:	Maintained
F:	drivers/mmc/host/sdhci.*
F:	drivers/mmc/host/sdhci-pltfm.[ch]

SECURE DIGITAL HOST CONTROLLER INTERFACE, OPEN FIRMWARE BINDINGS (SDHCI-OF)
M:	Anton Vorontsov <avorontsov@ru.mvista.com>
L:	linuxppc-dev@lists.ozlabs.org
L:	linux-mmc@vger.kernel.org
S:	Maintained
F:	drivers/mmc/host/sdhci-pltfm.[ch]

SECURE DIGITAL HOST CONTROLLER INTERFACE (SDHCI) SAMSUNG DRIVER
M:	Ben Dooks <ben-linux@fluff.org>
L:	linux-mmc@vger.kernel.org
S:	Maintained
F:	drivers/mmc/host/sdhci-s3c.c

SECURE DIGITAL HOST CONTROLLER INTERFACE (SDHCI) ST SPEAR DRIVER
M:	Viresh Kumar <viresh.linux@gmail.com>
L:	spear-devel@list.st.com
L:	linux-mmc@vger.kernel.org
S:	Maintained
F:	drivers/mmc/host/sdhci-spear.c

SECURITY SUBSYSTEM
M:	James Morris <james.l.morris@oracle.com>
L:	linux-security-module@vger.kernel.org (suggested Cc:)
T:	git git://git.kernel.org/pub/scm/linux/kernel/git/jmorris/linux-security.git
W:	http://kernsec.org/
S:	Supported
F:	security/

SECURITY CONTACT
M:	Security Officers <security@kernel.org>
S:	Supported

SELINUX SECURITY MODULE
M:	Stephen Smalley <sds@tycho.nsa.gov>
M:	James Morris <james.l.morris@oracle.com>
M:	Eric Paris <eparis@parisplace.org>
L:	selinux@tycho.nsa.gov (subscribers-only, general discussion)
W:	http://selinuxproject.org
T:	git git://git.infradead.org/users/eparis/selinux.git
S:	Supported
F:	include/linux/selinux*
F:	security/selinux/
F:	scripts/selinux/

APPARMOR SECURITY MODULE
M:	John Johansen <john.johansen@canonical.com>
L:	apparmor@lists.ubuntu.com (subscribers-only, general discussion)
W:	apparmor.wiki.kernel.org
T:	git git://git.kernel.org/pub/scm/linux/kernel/git/jj/apparmor-dev.git
S:	Supported
F:	security/apparmor/

SENSABLE PHANTOM
M:	Jiri Slaby <jirislaby@gmail.com>
S:	Maintained
F:	drivers/misc/phantom.c
F:	include/uapi/linux/phantom.h

SERIAL ATA (SATA) SUBSYSTEM
M:	Jeff Garzik <jgarzik@pobox.com>
L:	linux-ide@vger.kernel.org
T:	git git://git.kernel.org/pub/scm/linux/kernel/git/jgarzik/libata-dev.git
S:	Supported
F:	drivers/ata/
F:	include/linux/ata.h
F:	include/linux/libata.h

SERVER ENGINES 10Gbps iSCSI - BladeEngine 2 DRIVER
M:	Jayamohan Kallickal <jayamohan.kallickal@emulex.com>
L:	linux-scsi@vger.kernel.org
W:	http://www.emulex.com
S:	Supported
F:	drivers/scsi/be2iscsi/

SERVER ENGINES 10Gbps NIC - BladeEngine 2 DRIVER
M:	Sathya Perla <sathya.perla@emulex.com>
M:	Subbu Seetharaman <subbu.seetharaman@emulex.com>
M:	Ajit Khaparde <ajit.khaparde@emulex.com>
L:	netdev@vger.kernel.org
W:	http://www.emulex.com
S:	Supported
F:	drivers/net/ethernet/emulex/benet/

SFC NETWORK DRIVER
M:	Solarflare linux maintainers <linux-net-drivers@solarflare.com>
M:	Ben Hutchings <bhutchings@solarflare.com>
L:	netdev@vger.kernel.org
S:	Supported
F:	drivers/net/ethernet/sfc/

SGI GRU DRIVER
M:	Dimitri Sivanich <sivanich@sgi.com>
M:	Robin Holt <holt@sgi.com>
S:	Maintained
F:	drivers/misc/sgi-gru/

SGI SN-IA64 (Altix) SERIAL CONSOLE DRIVER
M:	Pat Gefre <pfg@sgi.com>
L:	linux-ia64@vger.kernel.org
S:	Supported
F:	Documentation/ia64/serial.txt
F:	drivers/tty/serial/ioc?_serial.c
F:	include/linux/ioc?.h

SGI VISUAL WORKSTATION 320 AND 540
M:	Andrey Panin <pazke@donpac.ru>
L:	linux-visws-devel@lists.sf.net
W:	http://linux-visws.sf.net
S:	Maintained for 2.6.
F:	Documentation/sgi-visws.txt

SGI XP/XPC/XPNET DRIVER
M:	Robin Holt <holt@sgi.com>
S:	Maintained
F:	drivers/misc/sgi-xp/

SI470X FM RADIO RECEIVER I2C DRIVER
M:	Hans Verkuil <hverkuil@xs4all.nl>
L:	linux-media@vger.kernel.org
T:	git git://linuxtv.org/media_tree.git
W:	http://linuxtv.org
S:	Odd Fixes
F:	drivers/media/radio/si470x/radio-si470x-i2c.c

SI470X FM RADIO RECEIVER USB DRIVER
M:	Hans Verkuil <hverkuil@xs4all.nl>
L:	linux-media@vger.kernel.org
T:	git git://linuxtv.org/media_tree.git
W:	http://linuxtv.org
S:	Maintained
F:	drivers/media/radio/si470x/radio-si470x-common.c
F:	drivers/media/radio/si470x/radio-si470x.h
F:	drivers/media/radio/si470x/radio-si470x-usb.c

SH_VEU V4L2 MEM2MEM DRIVER
M:	Guennadi Liakhovetski <g.liakhovetski@gmx.de>
L:	linux-media@vger.kernel.org
S:	Maintained
F:	drivers/media/platform/sh_veu.c
F:	include/media/sh_veu.h

SH_VOU V4L2 OUTPUT DRIVER
M:	Guennadi Liakhovetski <g.liakhovetski@gmx.de>
L:	linux-media@vger.kernel.org
S:	Maintained
F:	drivers/media/platform/sh_vou.c
F:	include/media/sh_vou.h

SIMPLE FIRMWARE INTERFACE (SFI)
M:	Len Brown <lenb@kernel.org>
L:	sfi-devel@simplefirmware.org
W:	http://simplefirmware.org/
T:	git git://git.kernel.org/pub/scm/linux/kernel/git/lenb/linux-sfi-2.6.git
S:	Supported
F:	arch/x86/platform/sfi/
F:	drivers/sfi/
F:	include/linux/sfi*.h

SIMTEC EB110ATX (Chalice CATS)
P:	Ben Dooks
P:	Vincent Sanders <vince@simtec.co.uk>
M:	Simtec Linux Team <linux@simtec.co.uk>
W:	http://www.simtec.co.uk/products/EB110ATX/
S:	Supported

SIMTEC EB2410ITX (BAST)
P:	Ben Dooks
P:	Vincent Sanders <vince@simtec.co.uk>
M:	Simtec Linux Team <linux@simtec.co.uk>
W:	http://www.simtec.co.uk/products/EB2410ITX/
S:	Supported
F:	arch/arm/mach-s3c2410/mach-bast.c
F:	arch/arm/mach-s3c2410/bast-ide.c
F:	arch/arm/mach-s3c2410/bast-irq.c

TI DAVINCI MACHINE SUPPORT
M:	Sekhar Nori <nsekhar@ti.com>
M:	Kevin Hilman <khilman@ti.com>
L:	davinci-linux-open-source@linux.davincidsp.com (moderated for non-subscribers)
T:	git git://gitorious.org/linux-davinci/linux-davinci.git
Q:	http://patchwork.kernel.org/project/linux-davinci/list/
S:	Supported
F:	arch/arm/mach-davinci
F:	drivers/i2c/busses/i2c-davinci.c

TI DAVINCI SERIES MEDIA DRIVER
M:	Manjunath Hadli <manjunath.hadli@ti.com>
M:	Prabhakar Lad <prabhakar.lad@ti.com>
L:	linux-media@vger.kernel.org
L:	davinci-linux-open-source@linux.davincidsp.com (moderated for non-subscribers)
W:	http://linuxtv.org/
Q:	http://patchwork.linuxtv.org/project/linux-media/list/
T:	git git://linuxtv.org/mhadli/v4l-dvb-davinci_devices.git
S:	Supported
F:	drivers/media/platform/davinci/
F:	include/media/davinci/

SIS 190 ETHERNET DRIVER
M:	Francois Romieu <romieu@fr.zoreil.com>
L:	netdev@vger.kernel.org
S:	Maintained
F:	drivers/net/ethernet/sis/sis190.c

SIS 900/7016 FAST ETHERNET DRIVER
M:	Daniele Venzano <venza@brownhat.org>
W:	http://www.brownhat.org/sis900.html
L:	netdev@vger.kernel.org
S:	Maintained
F:	drivers/net/ethernet/sis/sis900.*

SIS 96X I2C/SMBUS DRIVER
M:	"Mark M. Hoffman" <mhoffman@lightlink.com>
L:	linux-i2c@vger.kernel.org
S:	Maintained
F:	Documentation/i2c/busses/i2c-sis96x
F:	drivers/i2c/busses/i2c-sis96x.c

SIS FRAMEBUFFER DRIVER
M:	Thomas Winischhofer <thomas@winischhofer.net>
W:	http://www.winischhofer.net/linuxsisvga.shtml
S:	Maintained
F:	Documentation/fb/sisfb.txt
F:	drivers/video/sis/
F:	include/video/sisfb.h

SIS USB2VGA DRIVER
M:	Thomas Winischhofer <thomas@winischhofer.net>
W:	http://www.winischhofer.at/linuxsisusbvga.shtml
S:	Maintained
F:	drivers/usb/misc/sisusbvga/

SLAB ALLOCATOR
M:	Christoph Lameter <cl@linux-foundation.org>
M:	Pekka Enberg <penberg@kernel.org>
M:	Matt Mackall <mpm@selenic.com>
L:	linux-mm@kvack.org
S:	Maintained
F:	include/linux/sl?b*.h
F:	mm/sl?b.c

SLEEPABLE READ-COPY UPDATE (SRCU)
M:	Lai Jiangshan <laijs@cn.fujitsu.com>
M:	"Paul E. McKenney" <paulmck@linux.vnet.ibm.com>
W:	http://www.rdrop.com/users/paulmck/RCU/
S:	Supported
T:	git git://git.kernel.org/pub/scm/linux/kernel/git/paulmck/linux-rcu.git
F:	include/linux/srcu*
F:	kernel/srcu*

SMACK SECURITY MODULE
M:	Casey Schaufler <casey@schaufler-ca.com>
L:	linux-security-module@vger.kernel.org
W:	http://schaufler-ca.com
T:	git git://git.gitorious.org/smack-next/kernel.git
S:	Maintained
F:	Documentation/security/Smack.txt
F:	security/smack/

SMC91x ETHERNET DRIVER
M:	Nicolas Pitre <nico@fluxnic.net>
S:	Odd Fixes
F:	drivers/net/ethernet/smsc/smc91x.*

SMIA AND SMIA++ IMAGE SENSOR DRIVER
M:	Sakari Ailus <sakari.ailus@iki.fi>
L:	linux-media@vger.kernel.org
S:	Maintained
F:	drivers/media/i2c/smiapp
F:	include/media/smiapp.h
F:	drivers/media/i2c/smiapp-pll.c
F:	drivers/media/i2c/smiapp-pll.h

SMM665 HARDWARE MONITOR DRIVER
M:	Guenter Roeck <linux@roeck-us.net>
L:	lm-sensors@lm-sensors.org
S:	Maintained
F:	Documentation/hwmon/smm665
F:	drivers/hwmon/smm665.c

SMSC EMC2103 HARDWARE MONITOR DRIVER
M:	Steve Glendinning <steve.glendinning@shawell.net>
L:	lm-sensors@lm-sensors.org
S:	Maintained
F:	Documentation/hwmon/emc2103
F:	drivers/hwmon/emc2103.c

SMSC SCH5627 HARDWARE MONITOR DRIVER
M:	Hans de Goede <hdegoede@redhat.com>
L:	lm-sensors@lm-sensors.org
S:	Supported
F:	Documentation/hwmon/sch5627
F:	drivers/hwmon/sch5627.c

SMSC47B397 HARDWARE MONITOR DRIVER
M:	"Mark M. Hoffman" <mhoffman@lightlink.com>
L:	lm-sensors@lm-sensors.org
S:	Maintained
F:	Documentation/hwmon/smsc47b397
F:	drivers/hwmon/smsc47b397.c

SMSC911x ETHERNET DRIVER
M:	Steve Glendinning <steve.glendinning@shawell.net>
L:	netdev@vger.kernel.org
S:	Maintained
F:	include/linux/smsc911x.h
F:	drivers/net/ethernet/smsc/smsc911x.*

SMSC9420 PCI ETHERNET DRIVER
M:	Steve Glendinning <steve.glendinning@shawell.net>
L:	netdev@vger.kernel.org
S:	Maintained
F:	drivers/net/ethernet/smsc/smsc9420.*

SMSC UFX6000 and UFX7000 USB to VGA DRIVER
M:	Steve Glendinning <steve.glendinning@shawell.net>
L:	linux-fbdev@vger.kernel.org
S:	Maintained
F:	drivers/video/smscufx.c

SOC-CAMERA V4L2 SUBSYSTEM
M:	Guennadi Liakhovetski <g.liakhovetski@gmx.de>
L:	linux-media@vger.kernel.org
T:	git git://linuxtv.org/media_tree.git
S:	Maintained
F:	include/media/soc*
F:	drivers/media/i2c/soc_camera/
F:	drivers/media/platform/soc_camera/

SOEKRIS NET48XX LED SUPPORT
M:	Chris Boot <bootc@bootc.net>
S:	Maintained
F:	drivers/leds/leds-net48xx.c

SOFTWARE RAID (Multiple Disks) SUPPORT
M:	Neil Brown <neilb@suse.de>
L:	linux-raid@vger.kernel.org
S:	Supported
F:	drivers/md/
F:	include/linux/raid/
F:	include/uapi/linux/raid/

SONIC NETWORK DRIVER
M:	Thomas Bogendoerfer <tsbogend@alpha.franken.de>
L:	netdev@vger.kernel.org
S:	Maintained
F:	drivers/net/ethernet/natsemi/sonic.*

SONICS SILICON BACKPLANE DRIVER (SSB)
M:	Michael Buesch <m@bues.ch>
L:	netdev@vger.kernel.org
S:	Maintained
F:	drivers/ssb/
F:	include/linux/ssb/

SONY VAIO CONTROL DEVICE DRIVER
M:	Mattia Dongili <malattia@linux.it>
L:	platform-driver-x86@vger.kernel.org
W:	http://www.linux.it/~malattia/wiki/index.php/Sony_drivers
S:	Maintained
F:	Documentation/laptops/sony-laptop.txt
F:	drivers/char/sonypi.c
F:	drivers/platform/x86/sony-laptop.c
F:	include/linux/sony-laptop.h

SONY MEMORYSTICK CARD SUPPORT
M:	Alex Dubov <oakad@yahoo.com>
W:	http://tifmxx.berlios.de/
S:	Maintained
F:	drivers/memstick/host/tifm_ms.c

SOUND
M:	Jaroslav Kysela <perex@perex.cz>
M:	Takashi Iwai <tiwai@suse.de>
L:	alsa-devel@alsa-project.org (moderated for non-subscribers)
W:	http://www.alsa-project.org/
T:	git git://git.kernel.org/pub/scm/linux/kernel/git/tiwai/sound.git
T:	git git://git.alsa-project.org/alsa-kernel.git
S:	Maintained
F:	Documentation/sound/
F:	include/sound/
F:	include/uapi/sound/
F:	sound/

SOUND - SOC LAYER / DYNAMIC AUDIO POWER MANAGEMENT (ASoC)
M:	Liam Girdwood <lgirdwood@gmail.com>
M:	Mark Brown <broonie@opensource.wolfsonmicro.com>
T:	git git://git.kernel.org/pub/scm/linux/kernel/git/broonie/sound.git
L:	alsa-devel@alsa-project.org (moderated for non-subscribers)
W:	http://alsa-project.org/main/index.php/ASoC
S:	Supported
F:	sound/soc/
F:	include/sound/soc*

SPARC + UltraSPARC (sparc/sparc64)
M:	"David S. Miller" <davem@davemloft.net>
L:	sparclinux@vger.kernel.org
Q:	http://patchwork.ozlabs.org/project/sparclinux/list/
T:	git git://git.kernel.org/pub/scm/linux/kernel/git/davem/sparc.git
T:	git git://git.kernel.org/pub/scm/linux/kernel/git/davem/sparc-next.git
S:	Maintained
F:	arch/sparc/
F:	drivers/sbus/

SPARC SERIAL DRIVERS
M:	"David S. Miller" <davem@davemloft.net>
L:	sparclinux@vger.kernel.org
T:	git git://git.kernel.org/pub/scm/linux/kernel/git/davem/sparc.git
T:	git git://git.kernel.org/pub/scm/linux/kernel/git/davem/sparc-next.git
S:	Maintained
F:	include/linux/sunserialcore.h
F:	drivers/tty/serial/suncore.c
F:	drivers/tty/serial/sunhv.c
F:	drivers/tty/serial/sunsab.c
F:	drivers/tty/serial/sunsab.h
F:	drivers/tty/serial/sunsu.c
F:	drivers/tty/serial/sunzilog.c
F:	drivers/tty/serial/sunzilog.h

SPARSE CHECKER
M:	"Christopher Li" <sparse@chrisli.org>
L:	linux-sparse@vger.kernel.org
W:	https://sparse.wiki.kernel.org/
T:	git git://git.kernel.org/pub/scm/devel/sparse/sparse.git
T:	git git://git.kernel.org/pub/scm/devel/sparse/chrisl/sparse.git
S:	Maintained
F:	include/linux/compiler.h

SPEAR PLATFORM SUPPORT
M:	Viresh Kumar <viresh.linux@gmail.com>
M:	Shiraz Hashim <shiraz.hashim@st.com>
L:	spear-devel@list.st.com
L:	linux-arm-kernel@lists.infradead.org (moderated for non-subscribers)
W:	http://www.st.com/spear
S:	Maintained
F:	arch/arm/plat-spear/

SPEAR13XX MACHINE SUPPORT
M:	Viresh Kumar <viresh.linux@gmail.com>
M:	Shiraz Hashim <shiraz.hashim@st.com>
L:	spear-devel@list.st.com
L:	linux-arm-kernel@lists.infradead.org (moderated for non-subscribers)
W:	http://www.st.com/spear
S:	Maintained
F:	arch/arm/mach-spear13xx/

SPEAR3XX MACHINE SUPPORT
M:	Viresh Kumar <viresh.linux@gmail.com>
M:	Shiraz Hashim <shiraz.hashim@st.com>
L:	spear-devel@list.st.com
L:	linux-arm-kernel@lists.infradead.org (moderated for non-subscribers)
W:	http://www.st.com/spear
S:	Maintained
F:	arch/arm/mach-spear3xx/

SPEAR6XX MACHINE SUPPORT
M:	Rajeev Kumar <rajeev-dlh.kumar@st.com>
M:	Shiraz Hashim <shiraz.hashim@st.com>
M:	Viresh Kumar <viresh.linux@gmail.com>
L:	spear-devel@list.st.com
L:	linux-arm-kernel@lists.infradead.org (moderated for non-subscribers)
W:	http://www.st.com/spear
S:	Maintained
F:	arch/arm/mach-spear6xx/

SPEAR CLOCK FRAMEWORK SUPPORT
M:	Viresh Kumar <viresh.linux@gmail.com>
L:	spear-devel@list.st.com
L:	linux-arm-kernel@lists.infradead.org (moderated for non-subscribers)
W:	http://www.st.com/spear
S:	Maintained
F:	drivers/clk/spear/

SPI SUBSYSTEM
M:	Grant Likely <grant.likely@secretlab.ca>
L:	spi-devel-general@lists.sourceforge.net
Q:	http://patchwork.kernel.org/project/spi-devel-general/list/
T:	git git://git.secretlab.ca/git/linux-2.6.git
S:	Maintained
F:	Documentation/spi/
F:	drivers/spi/
F:	include/linux/spi/
F:	include/uapi/linux/spi/

SPIDERNET NETWORK DRIVER for CELL
M:	Ishizaki Kou <kou.ishizaki@toshiba.co.jp>
M:	Jens Osterkamp <jens@de.ibm.com>
L:	netdev@vger.kernel.org
S:	Supported
F:	Documentation/networking/spider_net.txt
F:	drivers/net/ethernet/toshiba/spider_net*

SPU FILE SYSTEM
M:	Jeremy Kerr <jk@ozlabs.org>
L:	linuxppc-dev@lists.ozlabs.org
L:	cbe-oss-dev@lists.ozlabs.org
W:	http://www.ibm.com/developerworks/power/cell/
S:	Supported
F:	Documentation/filesystems/spufs.txt
F:	arch/powerpc/platforms/cell/spufs/

SQUASHFS FILE SYSTEM
M:	Phillip Lougher <phillip@squashfs.org.uk>
L:	squashfs-devel@lists.sourceforge.net (subscribers-only)
W:	http://squashfs.org.uk
S:	Maintained
F:	Documentation/filesystems/squashfs.txt
F:	fs/squashfs/

SRM (Alpha) environment access
M:	Jan-Benedict Glaw <jbglaw@lug-owl.de>
S:	Maintained
F:	arch/alpha/kernel/srm_env.c

STABLE BRANCH
M:	Greg Kroah-Hartman <gregkh@linuxfoundation.org>
L:	stable@vger.kernel.org
S:	Supported

STAGING SUBSYSTEM
M:	Greg Kroah-Hartman <gregkh@linuxfoundation.org>
T:	git git://git.kernel.org/pub/scm/linux/kernel/git/gregkh/staging.git
L:	devel@driverdev.osuosl.org
S:	Supported
F:	drivers/staging/

STAGING - AGERE HERMES II and II.5 WIRELESS DRIVERS
M:	Henk de Groot <pe1dnn@amsat.org>
S:	Odd Fixes
F:	drivers/staging/wlags49_h2/
F:	drivers/staging/wlags49_h25/

STAGING - ASUS OLED
M:	Jakub Schmidtke <sjakub@gmail.com>
S:	Odd Fixes
F:	drivers/staging/asus_oled/

STAGING - COMEDI
M:	Ian Abbott <abbotti@mev.co.uk>
M:	Mori Hess <fmhess@users.sourceforge.net>
S:	Odd Fixes
F:	drivers/staging/comedi/

STAGING - CRYSTAL HD VIDEO DECODER
M:	Naren Sankar <nsankar@broadcom.com>
M:	Jarod Wilson <jarod@wilsonet.com>
M:	Scott Davilla <davilla@4pi.com>
M:	Manu Abraham <abraham.manu@gmail.com>
S:	Odd Fixes
F:	drivers/staging/crystalhd/

STAGING - ECHO CANCELLER
M:	Steve Underwood <steveu@coppice.org>
M:	David Rowe <david@rowetel.com>
S:	Odd Fixes
F:	drivers/staging/echo/

STAGING - ET131X NETWORK DRIVER
M:	Mark Einon <mark.einon@gmail.com>
S:	Odd Fixes
F:	drivers/staging/et131x/

STAGING - FLARION FT1000 DRIVERS
M:	Marek Belisko <marek.belisko@gmail.com>
S:	Odd Fixes
F:	drivers/staging/ft1000/

STAGING - FRONTIER TRANZPORT AND ALPHATRACK
M:	David Täht <d@teklibre.com>
S:	Odd Fixes
F:	drivers/staging/frontier/

STAGING - INDUSTRIAL IO
M:	Jonathan Cameron <jic23@cam.ac.uk>
L:	linux-iio@vger.kernel.org
S:	Odd Fixes
F:	drivers/staging/iio/

STAGING - LIRC (LINUX INFRARED REMOTE CONTROL) DRIVERS
M:	Jarod Wilson <jarod@wilsonet.com>
W:	http://www.lirc.org/
S:	Odd Fixes
F:	drivers/staging/media/lirc/

STAGING - NVIDIA COMPLIANT EMBEDDED CONTROLLER INTERFACE (nvec)
M:	Julian Andres Klode <jak@jak-linux.org>
M:	Marc Dietrich <marvin24@gmx.de>
L:	ac100@lists.launchpad.net (moderated for non-subscribers)
S:	Maintained
F:	drivers/staging/nvec/

STAGING - OLPC SECONDARY DISPLAY CONTROLLER (DCON)
M:	Andres Salomon <dilinger@queued.net>
M:	Chris Ball <cjb@laptop.org>
M:	Jon Nettleton <jon.nettleton@gmail.com>
W:	http://wiki.laptop.org/go/DCON
S:	Odd Fixes
F:	drivers/staging/olpc_dcon/

STAGING - OZMO DEVICES USB OVER WIFI DRIVER
M:	Rupesh Gujare <rgujare@ozmodevices.com>
M:	Chris Kelly <ckelly@ozmodevices.com>
S:	Maintained
F:	drivers/staging/ozwpan/

STAGING - PARALLEL LCD/KEYPAD PANEL DRIVER
M:	Willy Tarreau <willy@meta-x.org>
S:	Odd Fixes
F:	drivers/staging/panel/

STAGING - REALTEK RTL8712U DRIVERS
M:	Larry Finger <Larry.Finger@lwfinger.net>
M:	Florian Schilhabel <florian.c.schilhabel@googlemail.com>.
S:	Odd Fixes
F:	drivers/staging/rtl8712/

STAGING - SILICON MOTION SM7XX FRAME BUFFER DRIVER
M:	Teddy Wang <teddy.wang@siliconmotion.com.cn>
S:	Odd Fixes
F:	drivers/staging/sm7xxfb/

STAGING - SOFTLOGIC 6x10 MPEG CODEC
M:	Ben Collins <bcollins@bluecherry.net>
S:	Odd Fixes
F:	drivers/staging/media/solo6x10/

STAGING - SPEAKUP CONSOLE SPEECH DRIVER
M:	William Hubbs <w.d.hubbs@gmail.com>
M:	Chris Brannon <chris@the-brannons.com>
M:	Kirk Reiser <kirk@braille.uwo.ca>
M:	Samuel Thibault <samuel.thibault@ens-lyon.org>
L:	speakup@braille.uwo.ca
W:	http://www.linux-speakup.org/
S:	Odd Fixes
F:	drivers/staging/speakup/

STAGING - TI DSP BRIDGE DRIVERS
M:	Omar Ramirez Luna <omar.ramirez@copitl.com>
S:	Odd Fixes
F:	drivers/staging/tidspbridge/

STAGING - USB ENE SM/MS CARD READER DRIVER
M:	Al Cho <acho@novell.com>
S:	Odd Fixes
F:	drivers/staging/keucr/

STAGING - VIA VT665X DRIVERS
M:	Forest Bond <forest@alittletooquiet.net>
S:	Odd Fixes
F:	drivers/staging/vt665?/

STAGING - WINBOND IS89C35 WLAN USB DRIVER
M:	Pavel Machek <pavel@ucw.cz>
S:	Odd Fixes
F:	drivers/staging/winbond/

STAGING - XGI Z7,Z9,Z11 PCI DISPLAY DRIVER
M:	Arnaud Patard <arnaud.patard@rtp-net.org>
S:	Odd Fixes
F:	drivers/staging/xgifb/

STARFIRE/DURALAN NETWORK DRIVER
M:	Ion Badulescu <ionut@badula.org>
S:	Odd Fixes
F:	drivers/net/ethernet/adaptec/starfire*

SUN3/3X
M:	Sam Creasey <sammy@sammy.net>
W:	http://sammy.net/sun3/
S:	Maintained
F:	arch/m68k/kernel/*sun3*
F:	arch/m68k/sun3*/
F:	arch/m68k/include/asm/sun3*
F:	drivers/net/ethernet/i825xx/sun3*

SUPERH
M:	Paul Mundt <lethal@linux-sh.org>
L:	linux-sh@vger.kernel.org
W:	http://www.linux-sh.org
Q:	http://patchwork.kernel.org/project/linux-sh/list/
T:	git git://github.com/pmundt/linux-sh.git sh-latest
S:	Supported
F:	Documentation/sh/
F:	arch/sh/
F:	drivers/sh/

SUSPEND TO RAM
M:	Len Brown <len.brown@intel.com>
M:	Pavel Machek <pavel@ucw.cz>
M:	"Rafael J. Wysocki" <rjw@sisk.pl>
L:	linux-pm@vger.kernel.org
S:	Supported
F:	Documentation/power/
F:	arch/x86/kernel/acpi/
F:	drivers/base/power/
F:	kernel/power/
F:	include/linux/suspend.h
F:	include/linux/freezer.h
F:	include/linux/pm.h

SVGA HANDLING
M:	Martin Mares <mj@ucw.cz>
L:	linux-video@atrey.karlin.mff.cuni.cz
S:	Maintained
F:	Documentation/svga.txt
F:	arch/x86/boot/video*

SWIOTLB SUBSYSTEM
M:	Konrad Rzeszutek Wilk <konrad.wilk@oracle.com>
L:	linux-kernel@vger.kernel.org
S:	Supported
F:	lib/swiotlb.c
F:	arch/*/kernel/pci-swiotlb.c
F:	include/linux/swiotlb.h

SYNOPSYS ARC ARCHITECTURE
M:	Vineet Gupta <vgupta@synopsys.com>
L:	linux-snps-arc@vger.kernel.org
S:	Supported
F:	arch/arc/

SYSV FILESYSTEM
M:	Christoph Hellwig <hch@infradead.org>
S:	Maintained
F:	Documentation/filesystems/sysv-fs.txt
F:	fs/sysv/
F:	include/linux/sysv_fs.h

TARGET SUBSYSTEM
M:	Nicholas A. Bellinger <nab@linux-iscsi.org>
L:	linux-scsi@vger.kernel.org
L:	target-devel@vger.kernel.org
L:	http://groups.google.com/group/linux-iscsi-target-dev
W:	http://www.linux-iscsi.org
T:	git git://git.kernel.org/pub/scm/linux/kernel/git/nab/lio-core.git master
S:	Supported
F:	drivers/target/
F:	include/target/
F:	Documentation/target/

TASKSTATS STATISTICS INTERFACE
M:	Balbir Singh <bsingharora@gmail.com>
S:	Maintained
F:	Documentation/accounting/taskstats*
F:	include/linux/taskstats*
F:	kernel/taskstats.c

TC CLASSIFIER
M:	Jamal Hadi Salim <jhs@mojatatu.com>
L:	netdev@vger.kernel.org
S:	Maintained
F:	include/net/pkt_cls.h
F:	include/uapi/linux/pkt_cls.h
F:	net/sched/

TCP LOW PRIORITY MODULE
M:	"Wong Hoi Sing, Edison" <hswong3i@gmail.com>
M:	"Hung Hing Lun, Mike" <hlhung3i@gmail.com>
W:	http://tcp-lp-mod.sourceforge.net/
S:	Maintained
F:	net/ipv4/tcp_lp.c

TDA10071 MEDIA DRIVER
M:	Antti Palosaari <crope@iki.fi>
L:	linux-media@vger.kernel.org
W:	http://linuxtv.org/
W:	http://palosaari.fi/linux/
Q:	http://patchwork.linuxtv.org/project/linux-media/list/
T:	git git://linuxtv.org/anttip/media_tree.git
S:	Maintained
F:	drivers/media/dvb-frontends/tda10071*

TDA18212 MEDIA DRIVER
M:	Antti Palosaari <crope@iki.fi>
L:	linux-media@vger.kernel.org
W:	http://linuxtv.org/
W:	http://palosaari.fi/linux/
Q:	http://patchwork.linuxtv.org/project/linux-media/list/
T:	git git://linuxtv.org/anttip/media_tree.git
S:	Maintained
F:	drivers/media/tuners/tda18212*

TDA18218 MEDIA DRIVER
M:	Antti Palosaari <crope@iki.fi>
L:	linux-media@vger.kernel.org
W:	http://linuxtv.org/
W:	http://palosaari.fi/linux/
Q:	http://patchwork.linuxtv.org/project/linux-media/list/
T:	git git://linuxtv.org/anttip/media_tree.git
S:	Maintained
F:	drivers/media/tuners/tda18218*

TDA18271 MEDIA DRIVER
M:	Michael Krufky <mkrufky@linuxtv.org>
L:	linux-media@vger.kernel.org
W:	http://linuxtv.org/
W:	http://github.com/mkrufky
Q:	http://patchwork.linuxtv.org/project/linux-media/list/
T:	git git://linuxtv.org/mkrufky/tuners.git
S:	Maintained
F:	drivers/media/tuners/tda18271*

TDA827x MEDIA DRIVER
M:	Michael Krufky <mkrufky@linuxtv.org>
L:	linux-media@vger.kernel.org
W:	http://linuxtv.org/
W:	http://github.com/mkrufky
Q:	http://patchwork.linuxtv.org/project/linux-media/list/
T:	git git://linuxtv.org/mkrufky/tuners.git
S:	Maintained
F:	drivers/media/tuners/tda8290.*

TDA8290 MEDIA DRIVER
M:	Michael Krufky <mkrufky@linuxtv.org>
L:	linux-media@vger.kernel.org
W:	http://linuxtv.org/
W:	http://github.com/mkrufky
Q:	http://patchwork.linuxtv.org/project/linux-media/list/
T:	git git://linuxtv.org/mkrufky/tuners.git
S:	Maintained
F:	drivers/media/tuners/tda8290.*

TDA9840 MEDIA DRIVER
M:	Hans Verkuil <hverkuil@xs4all.nl>
L:	linux-media@vger.kernel.org
T:	git git://linuxtv.org/media_tree.git
W:	http://linuxtv.org
S:	Maintained
F:	drivers/media/i2c/tda9840*

TEA5761 TUNER DRIVER
M:	Mauro Carvalho Chehab <mchehab@redhat.com>
L:	linux-media@vger.kernel.org
W:	http://linuxtv.org
T:	git git://linuxtv.org/media_tree.git
S:	Odd fixes
F:	drivers/media/tuners/tea5761.*

TEA5767 TUNER DRIVER
M:	Mauro Carvalho Chehab <mchehab@redhat.com>
L:	linux-media@vger.kernel.org
W:	http://linuxtv.org
T:	git git://linuxtv.org/media_tree.git
S:	Maintained
F:	drivers/media/tuners/tea5767.*

TEA6415C MEDIA DRIVER
M:	Hans Verkuil <hverkuil@xs4all.nl>
L:	linux-media@vger.kernel.org
T:	git git://linuxtv.org/media_tree.git
W:	http://linuxtv.org
S:	Maintained
F:	drivers/media/i2c/tea6415c*

TEA6420 MEDIA DRIVER
M:	Hans Verkuil <hverkuil@xs4all.nl>
L:	linux-media@vger.kernel.org
T:	git git://linuxtv.org/media_tree.git
W:	http://linuxtv.org
S:	Maintained
F:	drivers/media/i2c/tea6420*

TEAM DRIVER
M:	Jiri Pirko <jpirko@redhat.com>
L:	netdev@vger.kernel.org
S:	Supported
F:	drivers/net/team/
F:	include/linux/if_team.h
F:	include/uapi/linux/if_team.h

TECHNOTREND USB IR RECEIVER
M:	Sean Young <sean@mess.org>
L:	linux-media@vger.kernel.org
S:	Maintained
F:	drivers/media/rc/ttusbir.c

TEGRA SUPPORT
M:	Stephen Warren <swarren@wwwdotorg.org>
L:	linux-tegra@vger.kernel.org
Q:	http://patchwork.ozlabs.org/project/linux-tegra/list/
T:	git git://git.kernel.org/pub/scm/linux/kernel/git/swarren/linux-tegra.git
S:	Supported
F:	arch/arm/mach-tegra
F:	arch/arm/boot/dts/tegra*
F:	arch/arm/configs/tegra_defconfig

TEHUTI ETHERNET DRIVER
M:	Andy Gospodarek <andy@greyhouse.net>
L:	netdev@vger.kernel.org
S:	Supported
F:	drivers/net/ethernet/tehuti/*

Telecom Clock Driver for MCPL0010
M:	Mark Gross <mark.gross@intel.com>
S:	Supported
F:	drivers/char/tlclk.c

TENSILICA XTENSA PORT (xtensa)
M:	Chris Zankel <chris@zankel.net>
M:	Max Filippov <jcmvbkbc@gmail.com>
L:	linux-xtensa@linux-xtensa.org
S:	Maintained
F:	arch/xtensa/

THERMAL
M:      Zhang Rui <rui.zhang@intel.com>
L:      linux-pm@vger.kernel.org
T:      git git://git.kernel.org/pub/scm/linux/kernel/git/rzhang/linux.git
S:      Supported
F:      drivers/thermal/
F:      include/linux/thermal.h

THINKPAD ACPI EXTRAS DRIVER
M:	Henrique de Moraes Holschuh <ibm-acpi@hmh.eng.br>
L:	ibm-acpi-devel@lists.sourceforge.net
L:	platform-driver-x86@vger.kernel.org
W:	http://ibm-acpi.sourceforge.net
W:	http://thinkwiki.org/wiki/Ibm-acpi
T:	git git://repo.or.cz/linux-2.6/linux-acpi-2.6/ibm-acpi-2.6.git
S:	Maintained
F:	drivers/platform/x86/thinkpad_acpi.c

TI FLASH MEDIA INTERFACE DRIVER
M:	Alex Dubov <oakad@yahoo.com>
S:	Maintained
F:	drivers/misc/tifm*
F:	drivers/mmc/host/tifm_sd.c
F:	include/linux/tifm.h

TI LM49xxx FAMILY ASoC CODEC DRIVERS
M:	M R Swami Reddy <mr.swami.reddy@ti.com>
M:	Vishwas A Deshpande <vishwas.a.deshpande@ti.com>
L:	alsa-devel@alsa-project.org (moderated for non-subscribers)
S:	Maintained
F:	sound/soc/codecs/lm49453*
F:	sound/soc/codecs/isabelle*

TI LP855x BACKLIGHT DRIVER
M:	Milo Kim <milo.kim@ti.com>
S:	Maintained
F:	Documentation/backlight/lp855x-driver.txt
F:	drivers/video/backlight/lp855x_bl.c
F:	include/linux/platform_data/lp855x.h

TI TWL4030 SERIES SOC CODEC DRIVER
M:	Peter Ujfalusi <peter.ujfalusi@ti.com>
L:	alsa-devel@alsa-project.org (moderated for non-subscribers)
S:	Maintained
F:	sound/soc/codecs/twl4030*

TI WILINK WIRELESS DRIVERS
M:	Luciano Coelho <coelho@ti.com>
L:	linux-wireless@vger.kernel.org
W:	http://wireless.kernel.org/en/users/Drivers/wl12xx
W:	http://wireless.kernel.org/en/users/Drivers/wl1251
T:	git git://git.kernel.org/pub/scm/linux/kernel/git/luca/wl12xx.git
S:	Maintained
F:	drivers/net/wireless/ti/
F:	include/linux/wl12xx.h

TIPC NETWORK LAYER
M:	Jon Maloy <jon.maloy@ericsson.com>
M:	Allan Stephens <allan.stephens@windriver.com>
L:	netdev@vger.kernel.org (core kernel code)
L:	tipc-discussion@lists.sourceforge.net (user apps, general discussion)
W:	http://tipc.sourceforge.net/
S:	Maintained
F:	include/uapi/linux/tipc*.h
F:	net/tipc/

TILE ARCHITECTURE
M:	Chris Metcalf <cmetcalf@tilera.com>
W:	http://www.tilera.com/scm/
S:	Supported
F:	arch/tile/
F:	drivers/tty/hvc/hvc_tile.c
F:	drivers/net/ethernet/tile/
F:	drivers/edac/tile_edac.c

TLAN NETWORK DRIVER
M:	Samuel Chessman <chessman@tux.org>
L:	tlan-devel@lists.sourceforge.net (subscribers-only)
W:	http://sourceforge.net/projects/tlan/
S:	Maintained
F:	Documentation/networking/tlan.txt
F:	drivers/net/ethernet/ti/tlan.*

TOMOYO SECURITY MODULE
M:	Kentaro Takeda <takedakn@nttdata.co.jp>
M:	Tetsuo Handa <penguin-kernel@I-love.SAKURA.ne.jp>
L:	tomoyo-dev-en@lists.sourceforge.jp (subscribers-only, for developers in English)
L:	tomoyo-users-en@lists.sourceforge.jp (subscribers-only, for users in English)
L:	tomoyo-dev@lists.sourceforge.jp (subscribers-only, for developers in Japanese)
L:	tomoyo-users@lists.sourceforge.jp (subscribers-only, for users in Japanese)
W:	http://tomoyo.sourceforge.jp/
T:	quilt http://svn.sourceforge.jp/svnroot/tomoyo/trunk/2.5.x/tomoyo-lsm/patches/
S:	Maintained
F:	security/tomoyo/

TOPSTAR LAPTOP EXTRAS DRIVER
M:	Herton Ronaldo Krzesinski <herton@canonical.com>
L:	platform-driver-x86@vger.kernel.org
S:	Maintained
F:	drivers/platform/x86/topstar-laptop.c

TOSHIBA ACPI EXTRAS DRIVER
L:	platform-driver-x86@vger.kernel.org
S:	Orphan
F:	drivers/platform/x86/toshiba_acpi.c

TOSHIBA SMM DRIVER
M:	Jonathan Buzzard <jonathan@buzzard.org.uk>
L:	tlinux-users@tce.toshiba-dme.co.jp
W:	http://www.buzzard.org.uk/toshiba/
S:	Maintained
F:	drivers/char/toshiba.c
F:	include/linux/toshiba.h
F:	include/uapi/linux/toshiba.h

TMIO MMC DRIVER
M:	Guennadi Liakhovetski <g.liakhovetski@gmx.de>
M:	Ian Molton <ian@mnementh.co.uk>
L:	linux-mmc@vger.kernel.org
S:	Maintained
F:	drivers/mmc/host/tmio_mmc*
F:	drivers/mmc/host/sh_mobile_sdhi.c
F:	include/linux/mmc/tmio.h
F:	include/linux/mmc/sh_mobile_sdhi.h

TMPFS (SHMEM FILESYSTEM)
M:	Hugh Dickins <hughd@google.com>
L:	linux-mm@kvack.org
S:	Maintained
F:	include/linux/shmem_fs.h
F:	mm/shmem.c

TM6000 VIDEO4LINUX DRIVER
M:	Mauro Carvalho Chehab <mchehab@redhat.com>
L:	linux-media@vger.kernel.org
W:	http://linuxtv.org
T:	git git://linuxtv.org/media_tree.git
S:	Odd fixes
F:	drivers/media/usb/tm6000/

TPM DEVICE DRIVER
M:	Kent Yoder <key@linux.vnet.ibm.com>
M:	Rajiv Andrade <mail@srajiv.net>
W:	http://tpmdd.sourceforge.net
M:	Marcel Selhorst <tpmdd@selhorst.net>
M:	Sirrix AG <tpmdd@sirrix.com>
W:	http://www.sirrix.com
L:	tpmdd-devel@lists.sourceforge.net (moderated for non-subscribers)
S:	Maintained
F:	drivers/char/tpm/

TRACING
M:	Steven Rostedt <rostedt@goodmis.org>
M:	Frederic Weisbecker <fweisbec@gmail.com>
M:	Ingo Molnar <mingo@redhat.com>
T:	git git://git.kernel.org/pub/scm/linux/kernel/git/tip/tip.git perf/core
S:	Maintained
F:	Documentation/trace/ftrace.txt
F:	arch/*/*/*/ftrace.h
F:	arch/*/kernel/ftrace.c
F:	include/*/ftrace.h
F:	include/linux/trace*.h
F:	include/trace/
F:	kernel/trace/

TRIVIAL PATCHES
M:	Jiri Kosina <trivial@kernel.org>
T:	git git://git.kernel.org/pub/scm/linux/kernel/git/jikos/trivial.git
S:	Maintained
K:	^Subject:.*(?i)trivial

TTY LAYER
M:	Greg Kroah-Hartman <gregkh@linuxfoundation.org>
M:	Jiri Slaby <jslaby@suse.cz>
S:	Supported
T:	git git://git.kernel.org/pub/scm/linux/kernel/git/gregkh/tty.git
F:	drivers/tty/
F:	drivers/tty/serial/serial_core.c
F:	include/linux/serial_core.h
F:	include/linux/serial.h
F:	include/linux/tty.h
F:	include/uapi/linux/serial_core.h
F:	include/uapi/linux/serial.h
F:	include/uapi/linux/tty.h

TUA9001 MEDIA DRIVER
M:	Antti Palosaari <crope@iki.fi>
L:	linux-media@vger.kernel.org
W:	http://linuxtv.org/
W:	http://palosaari.fi/linux/
Q:	http://patchwork.linuxtv.org/project/linux-media/list/
T:	git git://linuxtv.org/anttip/media_tree.git
S:	Maintained
F:	drivers/media/tuners/tua9001*

TULIP NETWORK DRIVERS
M:	Grant Grundler <grundler@parisc-linux.org>
L:	netdev@vger.kernel.org
S:	Maintained
F:	drivers/net/ethernet/dec/tulip/

TUN/TAP driver
M:	Maxim Krasnyansky <maxk@qti.qualcomm.com>
W:	http://vtun.sourceforge.net/tun
S:	Maintained
F:	Documentation/networking/tuntap.txt
F:	arch/um/os-Linux/drivers/

TURBOCHANNEL SUBSYSTEM
M:	"Maciej W. Rozycki" <macro@linux-mips.org>
S:	Maintained
F:	drivers/tc/
F:	include/linux/tc.h

U14-34F SCSI DRIVER
M:	Dario Ballabio <ballabio_dario@emc.com>
L:	linux-scsi@vger.kernel.org
S:	Maintained
F:	drivers/scsi/u14-34f.c

UBI FILE SYSTEM (UBIFS)
M:	Artem Bityutskiy <dedekind1@gmail.com>
M:	Adrian Hunter <adrian.hunter@intel.com>
L:	linux-mtd@lists.infradead.org
T:	git git://git.infradead.org/ubifs-2.6.git
W:	http://www.linux-mtd.infradead.org/doc/ubifs.html
S:	Maintained
F:	Documentation/filesystems/ubifs.txt
F:	fs/ubifs/

UCLINUX (AND M68KNOMMU)
M:	Greg Ungerer <gerg@uclinux.org>
W:	http://www.uclinux.org/
L:	uclinux-dev@uclinux.org  (subscribers-only)
S:	Maintained
F:	arch/m68k/*/*_no.*
F:	arch/m68k/include/asm/*_no.*

UCLINUX FOR RENESAS H8/300 (H8300)
M:	Yoshinori Sato <ysato@users.sourceforge.jp>
W:	http://uclinux-h8.sourceforge.jp/
S:	Supported
F:	arch/h8300/
F:	drivers/ide/ide-h8300.c
F:	drivers/net/ethernet/8390/ne-h8300.c

UDF FILESYSTEM
M:	Jan Kara <jack@suse.cz>
S:	Maintained
F:	Documentation/filesystems/udf.txt
F:	fs/udf/

UFS FILESYSTEM
M:	Evgeniy Dushistov <dushistov@mail.ru>
S:	Maintained
F:	Documentation/filesystems/ufs.txt
F:	fs/ufs/

UHID USERSPACE HID IO DRIVER:
M:	David Herrmann <dh.herrmann@googlemail.com>
L:	linux-input@vger.kernel.org
S:	Maintained
F:	drivers/hid/uhid.c
F:	include/uapi/linux/uhid.h

ULTRA-WIDEBAND (UWB) SUBSYSTEM:
L:	linux-usb@vger.kernel.org
S:	Orphan
F:	drivers/uwb/
F:	include/linux/uwb.h
F:	include/linux/uwb/

UNICORE32 ARCHITECTURE:
M:	Guan Xuetao <gxt@mprc.pku.edu.cn>
W:	http://mprc.pku.edu.cn/~guanxuetao/linux
S:	Maintained
T:	git git://git.kernel.org/pub/scm/linux/kernel/git/epip/linux-2.6-unicore32.git
F:	arch/unicore32/

UNIFDEF
M:	Tony Finch <dot@dotat.at>
W:	http://dotat.at/prog/unifdef
S:	Maintained
F:	scripts/unifdef.c

UNIFORM CDROM DRIVER
M:	Jens Axboe <axboe@kernel.dk>
W:	http://www.kernel.dk
S:	Maintained
F:	Documentation/cdrom/
F:	drivers/cdrom/cdrom.c
F:	include/linux/cdrom.h
F:	include/uapi/linux/cdrom.h

UNIVERSAL FLASH STORAGE HOST CONTROLLER DRIVER
M:	Vinayak Holikatti <vinholikatti@gmail.com>
M:	Santosh Y <santoshsy@gmail.com>
L:	linux-scsi@vger.kernel.org
S:	Supported
F:	Documentation/scsi/ufs.txt
F:	drivers/scsi/ufs/

UNSORTED BLOCK IMAGES (UBI)
M:	Artem Bityutskiy <dedekind1@gmail.com>
W:	http://www.linux-mtd.infradead.org/
L:	linux-mtd@lists.infradead.org
T:	git git://git.infradead.org/ubi-2.6.git
S:	Maintained
F:	drivers/mtd/ubi/
F:	include/linux/mtd/ubi.h
F:	include/uapi/mtd/ubi-user.h

UNSORTED BLOCK IMAGES (UBI) Fastmap
M:	Richard Weinberger <richard@nod.at>
L:	linux-mtd@lists.infradead.org
S:	Maintained
F:	drivers/mtd/ubi/fastmap.c

USB ACM DRIVER
M:	Oliver Neukum <oliver@neukum.org>
L:	linux-usb@vger.kernel.org
S:	Maintained
F:	Documentation/usb/acm.txt
F:	drivers/usb/class/cdc-acm.*

USB AR5523 WIRELESS DRIVER
M:	Pontus Fuchs <pontus.fuchs@gmail.com>
L:	linux-wireless@vger.kernel.org
S:	Maintained
F:	drivers/net/wireless/ath/ar5523/

USB ATTACHED SCSI
M:	Matthew Wilcox <willy@linux.intel.com>
M:	Sarah Sharp <sarah.a.sharp@linux.intel.com>
L:	linux-usb@vger.kernel.org
L:	linux-scsi@vger.kernel.org
S:	Supported
F:	drivers/usb/storage/uas.c

USB CDC ETHERNET DRIVER
M:	Oliver Neukum <oliver@neukum.org>
L:	linux-usb@vger.kernel.org
S:	Maintained
F:	drivers/net/usb/cdc_*.c
F:	include/uapi/linux/usb/cdc.h

USB CYPRESS C67X00 DRIVER
M:	Peter Korsgaard <jacmet@sunsite.dk>
L:	linux-usb@vger.kernel.org
S:	Maintained
F:	drivers/usb/c67x00/

USB DAVICOM DM9601 DRIVER
M:	Peter Korsgaard <jacmet@sunsite.dk>
L:	netdev@vger.kernel.org
W:	http://www.linux-usb.org/usbnet
S:	Maintained
F:	drivers/net/usb/dm9601.c

USB DIAMOND RIO500 DRIVER
M:	Cesar Miquel <miquel@df.uba.ar>
L:	rio500-users@lists.sourceforge.net
W:	http://rio500.sourceforge.net
S:	Maintained
F:	drivers/usb/misc/rio500*

USB EHCI DRIVER
M:	Alan Stern <stern@rowland.harvard.edu>
L:	linux-usb@vger.kernel.org
S:	Maintained
F:	Documentation/usb/ehci.txt
F:	drivers/usb/host/ehci*

USB GADGET/PERIPHERAL SUBSYSTEM
M:	Felipe Balbi <balbi@ti.com>
L:	linux-usb@vger.kernel.org
W:	http://www.linux-usb.org/gadget
T:	git git://git.kernel.org/pub/scm/linux/kernel/git/balbi/usb.git
S:	Maintained
F:	drivers/usb/gadget/
F:	include/linux/usb/gadget*

USB HID/HIDBP DRIVERS (USB KEYBOARDS, MICE, REMOTE CONTROLS, ...)
M:	Jiri Kosina <jkosina@suse.cz>
L:	linux-usb@vger.kernel.org
T:	git git://git.kernel.org/pub/scm/linux/kernel/git/jikos/hid.git
S:	Maintained
F:	Documentation/hid/hiddev.txt
F:	drivers/hid/usbhid/

USB/IP DRIVERS
M:	Matt Mooney <mfm@muteddisk.com>
L:	linux-usb@vger.kernel.org
S:	Maintained
F:	drivers/staging/usbip/

USB ISP116X DRIVER
M:	Olav Kongas <ok@artecdesign.ee>
L:	linux-usb@vger.kernel.org
S:	Maintained
F:	drivers/usb/host/isp116x*
F:	include/linux/usb/isp116x.h

USB KAWASAKI LSI DRIVER
M:	Oliver Neukum <oliver@neukum.org>
L:	linux-usb@vger.kernel.org
S:	Maintained
F:	drivers/usb/serial/kl5kusb105.*

USB MASS STORAGE DRIVER
M:	Matthew Dharm <mdharm-usb@one-eyed-alien.net>
L:	linux-usb@vger.kernel.org
L:	usb-storage@lists.one-eyed-alien.net
S:	Maintained
W:	http://www.one-eyed-alien.net/~mdharm/linux-usb/
F:	drivers/usb/storage/

USB MIDI DRIVER
M:	Clemens Ladisch <clemens@ladisch.de>
L:	alsa-devel@alsa-project.org (moderated for non-subscribers)
T:	git git://git.alsa-project.org/alsa-kernel.git
S:	Maintained
F:	sound/usb/midi.*

USB OHCI DRIVER
M:	Alan Stern <stern@rowland.harvard.edu>
L:	linux-usb@vger.kernel.org
S:	Maintained
F:	Documentation/usb/ohci.txt
F:	drivers/usb/host/ohci*

USB OPTION-CARD DRIVER
M:	Matthias Urlichs <smurf@smurf.noris.de>
L:	linux-usb@vger.kernel.org
S:	Maintained
F:	drivers/usb/serial/option.c

USB PEGASUS DRIVER
M:	Petko Manolov <petkan@users.sourceforge.net>
L:	linux-usb@vger.kernel.org
L:	netdev@vger.kernel.org
W:	http://pegasus2.sourceforge.net/
S:	Maintained
F:	drivers/net/usb/pegasus.*

USB PHY LAYER
M:	Felipe Balbi <balbi@ti.com>
L:	linux-usb@vger.kernel.org
T:	git git://git.kernel.org/pub/scm/linux/kernel/git/balbi/usb.git
S:	Maintained
F:	drivers/usb/phy/
F:	drivers/usb/otg/

USB PRINTER DRIVER (usblp)
M:	Pete Zaitcev <zaitcev@redhat.com>
L:	linux-usb@vger.kernel.org
S:	Supported
F:	drivers/usb/class/usblp.c

USB RTL8150 DRIVER
M:	Petko Manolov <petkan@users.sourceforge.net>
L:	linux-usb@vger.kernel.org
L:	netdev@vger.kernel.org
W:	http://pegasus2.sourceforge.net/
S:	Maintained
F:	drivers/net/usb/rtl8150.c

USB SERIAL BELKIN F5U103 DRIVER
M:	William Greathouse <wgreathouse@smva.com>
L:	linux-usb@vger.kernel.org
S:	Maintained
F:	drivers/usb/serial/belkin_sa.*

USB SERIAL CYPRESS M8 DRIVER
M:	Lonnie Mendez <dignome@gmail.com>
L:	linux-usb@vger.kernel.org
S:	Maintained
W:	http://geocities.com/i0xox0i
W:	http://firstlight.net/cvs
F:	drivers/usb/serial/cypress_m8.*

USB SERIAL CYBERJACK DRIVER
M:	Matthias Bruestle and Harald Welte <support@reiner-sct.com>
W:	http://www.reiner-sct.de/support/treiber_cyberjack.php
S:	Maintained
F:	drivers/usb/serial/cyberjack.c

USB SERIAL DIGI ACCELEPORT DRIVER
M:	Peter Berger <pberger@brimson.com>
M:	Al Borchers <alborchers@steinerpoint.com>
L:	linux-usb@vger.kernel.org
S:	Maintained
F:	drivers/usb/serial/digi_acceleport.c

USB SERIAL DRIVER
M:	Greg Kroah-Hartman <gregkh@linuxfoundation.org>
L:	linux-usb@vger.kernel.org
S:	Supported
F:	Documentation/usb/usb-serial.txt
F:	drivers/usb/serial/generic.c
F:	drivers/usb/serial/usb-serial.c
F:	include/linux/usb/serial.h

USB SERIAL EMPEG EMPEG-CAR MARK I/II DRIVER
M:	Gary Brubaker <xavyer@ix.netcom.com>
L:	linux-usb@vger.kernel.org
S:	Maintained
F:	drivers/usb/serial/empeg.c

USB SERIAL KEYSPAN DRIVER
M:	Greg Kroah-Hartman <gregkh@linuxfoundation.org>
L:	linux-usb@vger.kernel.org
S:	Maintained
F:	drivers/usb/serial/*keyspan*

USB SERIAL WHITEHEAT DRIVER
M:	Support Department <support@connecttech.com>
L:	linux-usb@vger.kernel.org
W:	http://www.connecttech.com
S:	Supported
F:	drivers/usb/serial/whiteheat*

USB SMSC75XX ETHERNET DRIVER
M:	Steve Glendinning <steve.glendinning@shawell.net>
L:	netdev@vger.kernel.org
S:	Maintained
F:	drivers/net/usb/smsc75xx.*

USB SMSC95XX ETHERNET DRIVER
M:	Steve Glendinning <steve.glendinning@shawell.net>
L:	netdev@vger.kernel.org
S:	Maintained
F:	drivers/net/usb/smsc95xx.*

USB SN9C1xx DRIVER
M:	Luca Risolia <luca.risolia@studio.unibo.it>
L:	linux-usb@vger.kernel.org
L:	linux-media@vger.kernel.org
T:	git git://linuxtv.org/media_tree.git
W:	http://www.linux-projects.org
S:	Maintained
F:	Documentation/video4linux/sn9c102.txt
F:	drivers/media/usb/sn9c102/

USB SUBSYSTEM
M:	Greg Kroah-Hartman <gregkh@linuxfoundation.org>
L:	linux-usb@vger.kernel.org
W:	http://www.linux-usb.org
T:	git git://git.kernel.org/pub/scm/linux/kernel/git/gregkh/usb.git
S:	Supported
F:	Documentation/usb/
F:	drivers/net/usb/
F:	drivers/usb/
F:	include/linux/usb.h
F:	include/linux/usb/

USB UHCI DRIVER
M:	Alan Stern <stern@rowland.harvard.edu>
L:	linux-usb@vger.kernel.org
S:	Maintained
F:	drivers/usb/host/uhci*

USB "USBNET" DRIVER FRAMEWORK
M:	Oliver Neukum <oneukum@suse.de>
L:	netdev@vger.kernel.org
W:	http://www.linux-usb.org/usbnet
S:	Maintained
F:	drivers/net/usb/usbnet.c
F:	include/linux/usb/usbnet.h

USB VIDEO CLASS
M:	Laurent Pinchart <laurent.pinchart@ideasonboard.com>
L:	linux-uvc-devel@lists.sourceforge.net (subscribers-only)
L:	linux-media@vger.kernel.org
T:	git git://linuxtv.org/media_tree.git
W:	http://www.ideasonboard.org/uvc/
S:	Maintained
F:	drivers/media/usb/uvc/
F:	include/uapi/linux/uvcvideo.h

USB VISION DRIVER
M:	Hans Verkuil <hverkuil@xs4all.nl>
L:	linux-media@vger.kernel.org
T:	git git://linuxtv.org/media_tree.git
W:	http://linuxtv.org
S:	Odd Fixes
F:	drivers/media/usb/usbvision/

USB WEBCAM GADGET
M:	Laurent Pinchart <laurent.pinchart@ideasonboard.com>
L:	linux-usb@vger.kernel.org
S:	Maintained
F:	drivers/usb/gadget/*uvc*.c
F:	drivers/usb/gadget/webcam.c

USB WIRELESS RNDIS DRIVER (rndis_wlan)
M:	Jussi Kivilinna <jussi.kivilinna@mbnet.fi>
L:	linux-wireless@vger.kernel.org
S:	Maintained
F:	drivers/net/wireless/rndis_wlan.c

USB XHCI DRIVER
M:	Sarah Sharp <sarah.a.sharp@linux.intel.com>
L:	linux-usb@vger.kernel.org
S:	Supported
F:	drivers/usb/host/xhci*
F:	drivers/usb/host/pci-quirks*

USB ZD1201 DRIVER
L:	linux-wireless@vger.kernel.org
W:	http://linux-lc100020.sourceforge.net
S:	Orphan
F:	drivers/net/wireless/zd1201.*

USB ZR364XX DRIVER
M:	Antoine Jacquet <royale@zerezo.com>
L:	linux-usb@vger.kernel.org
L:	linux-media@vger.kernel.org
T:	git git://linuxtv.org/media_tree.git
W:	http://royale.zerezo.com/zr364xx/
S:	Maintained
F:	Documentation/video4linux/zr364xx.txt
F:	drivers/media/usb/zr364xx/

USER-MODE LINUX (UML)
M:	Jeff Dike <jdike@addtoit.com>
M:	Richard Weinberger <richard@nod.at>
L:	user-mode-linux-devel@lists.sourceforge.net
L:	user-mode-linux-user@lists.sourceforge.net
W:	http://user-mode-linux.sourceforge.net
S:	Maintained
F:	Documentation/virtual/uml/
F:	arch/um/
F:	arch/x86/um/
F:	fs/hostfs/
F:	fs/hppfs/

USERSPACE I/O (UIO)
M:	"Hans J. Koch" <hjk@hansjkoch.de>
M:	Greg Kroah-Hartman <gregkh@linuxfoundation.org>
S:	Maintained
F:	Documentation/DocBook/uio-howto.tmpl
F:	drivers/uio/
F:	include/linux/uio*.h

UTIL-LINUX PACKAGE
M:	Karel Zak <kzak@redhat.com>
L:	util-linux@vger.kernel.org
W:	http://en.wikipedia.org/wiki/Util-linux
T:	git git://git.kernel.org/pub/scm/utils/util-linux/util-linux.git
S:	Maintained

UVESAFB DRIVER
M:	Michal Januszewski <spock@gentoo.org>
L:	linux-fbdev@vger.kernel.org
W:	http://dev.gentoo.org/~spock/projects/uvesafb/
S:	Maintained
F:	Documentation/fb/uvesafb.txt
F:	drivers/video/uvesafb.*

VFAT/FAT/MSDOS FILESYSTEM
M:	OGAWA Hirofumi <hirofumi@mail.parknet.co.jp>
S:	Maintained
F:	Documentation/filesystems/vfat.txt
F:	fs/fat/

VFIO DRIVER
M:	Alex Williamson <alex.williamson@redhat.com>
L:	kvm@vger.kernel.org
S:	Maintained
F:	Documentation/vfio.txt
F:	drivers/vfio/
F:	include/linux/vfio.h
F:	include/uapi/linux/vfio.h

VIDEOBUF2 FRAMEWORK
M:	Pawel Osciak <pawel@osciak.com>
M:	Marek Szyprowski <m.szyprowski@samsung.com>
M:	Kyungmin Park <kyungmin.park@samsung.com>
L:	linux-media@vger.kernel.org
S:	Maintained
F:	drivers/media/v4l2-core/videobuf2-*
F:	include/media/videobuf2-*

VIRTIO CONSOLE DRIVER
M:	Amit Shah <amit.shah@redhat.com>
L:	virtualization@lists.linux-foundation.org
S:	Maintained
F:	drivers/char/virtio_console.c
F:	include/linux/virtio_console.h
F:	include/uapi/linux/virtio_console.h

VIRTIO CORE, NET AND BLOCK DRIVERS
M:	Rusty Russell <rusty@rustcorp.com.au>
M:	"Michael S. Tsirkin" <mst@redhat.com>
L:	virtualization@lists.linux-foundation.org
S:	Maintained
F:	drivers/virtio/
F:	drivers/net/virtio_net.c
F:	drivers/block/virtio_blk.c
F:	include/linux/virtio_*.h

VIRTIO HOST (VHOST)
M:	"Michael S. Tsirkin" <mst@redhat.com>
L:	kvm@vger.kernel.org
L:	virtualization@lists.linux-foundation.org
L:	netdev@vger.kernel.org
S:	Maintained
F:	drivers/vhost/
F:	include/uapi/linux/vhost.h

VIA RHINE NETWORK DRIVER
M:	Roger Luethi <rl@hellgate.ch>
S:	Maintained
F:	drivers/net/ethernet/via/via-rhine.c

VIA SD/MMC CARD CONTROLLER DRIVER
M:	Bruce Chang <brucechang@via.com.tw>
M:	Harald Welte <HaraldWelte@viatech.com>
S:	Maintained
F:	drivers/mmc/host/via-sdmmc.c

VIA UNICHROME(PRO)/CHROME9 FRAMEBUFFER DRIVER
M:	Florian Tobias Schandinat <FlorianSchandinat@gmx.de>
L:	linux-fbdev@vger.kernel.org
S:	Maintained
F:	include/linux/via-core.h
F:	include/linux/via-gpio.h
F:	include/linux/via_i2c.h
F:	drivers/video/via/

VIA VELOCITY NETWORK DRIVER
M:	Francois Romieu <romieu@fr.zoreil.com>
L:	netdev@vger.kernel.org
S:	Maintained
F:	drivers/net/ethernet/via/via-velocity.*

VIVI VIRTUAL VIDEO DRIVER
M:	Hans Verkuil <hverkuil@xs4all.nl>
L:	linux-media@vger.kernel.org
T:	git git://linuxtv.org/media_tree.git
W:	http://linuxtv.org
S:	Maintained
F:	drivers/media/platform/vivi*

VLAN (802.1Q)
M:	Patrick McHardy <kaber@trash.net>
L:	netdev@vger.kernel.org
S:	Maintained
F:	drivers/net/macvlan.c
F:	include/linux/if_*vlan.h
F:	net/8021q/

VLYNQ BUS
M:	Florian Fainelli <florian@openwrt.org>
L:	openwrt-devel@lists.openwrt.org (subscribers-only)
S:	Maintained
F:	drivers/vlynq/vlynq.c
F:	include/linux/vlynq.h

VME SUBSYSTEM
M:	Martyn Welch <martyn.welch@ge.com>
M:	Manohar Vanga <manohar.vanga@gmail.com>
M:	Greg Kroah-Hartman <gregkh@linuxfoundation.org>
L:	devel@driverdev.osuosl.org
S:	Maintained
T:	git git://git.kernel.org/pub/scm/linux/kernel/git/gregkh/driver-core.git
F:	Documentation/vme_api.txt
F:	drivers/staging/vme/
F:	drivers/vme/
F:	include/linux/vme*

VMWARE VMXNET3 ETHERNET DRIVER
M:	Shreyas Bhatewara <sbhatewara@vmware.com>
M:	"VMware, Inc." <pv-drivers@vmware.com>
L:	netdev@vger.kernel.org
S:	Maintained
F:	drivers/net/vmxnet3/

VMware PVSCSI driver
M:	Arvind Kumar <arvindkumar@vmware.com>
M:	VMware PV-Drivers <pv-drivers@vmware.com>
L:	linux-scsi@vger.kernel.org
S:	Maintained
F:	drivers/scsi/vmw_pvscsi.c
F:	drivers/scsi/vmw_pvscsi.h

VOLTAGE AND CURRENT REGULATOR FRAMEWORK
M:	Liam Girdwood <lrg@ti.com>
M:	Mark Brown <broonie@opensource.wolfsonmicro.com>
W:	http://opensource.wolfsonmicro.com/node/15
W:	http://www.slimlogic.co.uk/?p=48
T:	git git://git.kernel.org/pub/scm/linux/kernel/git/lrg/regulator.git
S:	Supported
F:	drivers/regulator/
F:	include/linux/regulator/

VT1211 HARDWARE MONITOR DRIVER
M:	Juerg Haefliger <juergh@gmail.com>
L:	lm-sensors@lm-sensors.org
S:	Maintained
F:	Documentation/hwmon/vt1211
F:	drivers/hwmon/vt1211.c

VT8231 HARDWARE MONITOR DRIVER
M:	Roger Lucas <vt8231@hiddenengine.co.uk>
L:	lm-sensors@lm-sensors.org
S:	Maintained
F:	drivers/hwmon/vt8231.c

VUB300 USB to SDIO/SD/MMC bridge chip
M:	Tony Olech <tony.olech@elandigitalsystems.com>
L:	linux-mmc@vger.kernel.org
L:	linux-usb@vger.kernel.org
S:	Supported
F:	drivers/mmc/host/vub300.c

W1 DALLAS'S 1-WIRE BUS
M:	Evgeniy Polyakov <zbr@ioremap.net>
S:	Maintained
F:	Documentation/w1/
F:	drivers/w1/

W83791D HARDWARE MONITORING DRIVER
M:	Marc Hulsman <m.hulsman@tudelft.nl>
L:	lm-sensors@lm-sensors.org
S:	Maintained
F:	Documentation/hwmon/w83791d
F:	drivers/hwmon/w83791d.c

W83793 HARDWARE MONITORING DRIVER
M:	Rudolf Marek <r.marek@assembler.cz>
L:	lm-sensors@lm-sensors.org
S:	Maintained
F:	Documentation/hwmon/w83793
F:	drivers/hwmon/w83793.c

W83795 HARDWARE MONITORING DRIVER
M:	Jean Delvare <khali@linux-fr.org>
L:	lm-sensors@lm-sensors.org
S:	Maintained
F:	drivers/hwmon/w83795.c

W83L51xD SD/MMC CARD INTERFACE DRIVER
M:	Pierre Ossman <pierre@ossman.eu>
S:	Maintained
F:	drivers/mmc/host/wbsd.*

WATCHDOG DEVICE DRIVERS
M:	Wim Van Sebroeck <wim@iguana.be>
L:	linux-watchdog@vger.kernel.org
W:	http://www.linux-watchdog.org/
T:	git git://www.linux-watchdog.org/linux-watchdog.git
S:	Maintained
F:	Documentation/watchdog/
F:	drivers/watchdog/
F:	include/linux/watchdog.h
F:	include/uapi/linux/watchdog.h

WD7000 SCSI DRIVER
M:	Miroslav Zagorac <zaga@fly.cc.fer.hr>
L:	linux-scsi@vger.kernel.org
S:	Maintained
F:	drivers/scsi/wd7000.c

WIIMOTE HID DRIVER
M:	David Herrmann <dh.herrmann@googlemail.com>
L:	linux-input@vger.kernel.org
S:	Maintained
F:	drivers/hid/hid-wiimote*

WINBOND CIR DRIVER
M:	David Härdeman <david@hardeman.nu>
S:	Maintained
F:	drivers/media/rc/winbond-cir.c

WIMAX STACK
M:	Inaky Perez-Gonzalez <inaky.perez-gonzalez@intel.com>
M:	linux-wimax@intel.com
L:	wimax@linuxwimax.org
S:	Supported
W:	http://linuxwimax.org
F:	Documentation/wimax/README.wimax
F:	include/linux/wimax/debug.h
F:	include/net/wimax.h
F:	include/uapi/linux/wimax.h
F:	net/wimax/

WISTRON LAPTOP BUTTON DRIVER
M:	Miloslav Trmac <mitr@volny.cz>
S:	Maintained
F:	drivers/input/misc/wistron_btns.c

WL3501 WIRELESS PCMCIA CARD DRIVER
M:	Arnaldo Carvalho de Melo <acme@ghostprotocols.net>
L:	linux-wireless@vger.kernel.org
W:	http://oops.ghostprotocols.net:81/blog
S:	Maintained
F:	drivers/net/wireless/wl3501*

WM97XX TOUCHSCREEN DRIVERS
M:	Mark Brown <broonie@opensource.wolfsonmicro.com>
M:	Liam Girdwood <lrg@slimlogic.co.uk>
L:	linux-input@vger.kernel.org
T:	git git://opensource.wolfsonmicro.com/linux-2.6-touch
W:	http://opensource.wolfsonmicro.com/node/7
S:	Supported
F:	drivers/input/touchscreen/*wm97*
F:	include/linux/wm97xx.h

WOLFSON MICROELECTRONICS DRIVERS
M:	Mark Brown <broonie@opensource.wolfsonmicro.com>
L:	patches@opensource.wolfsonmicro.com
T:	git git://opensource.wolfsonmicro.com/linux-2.6-asoc
T:	git git://opensource.wolfsonmicro.com/linux-2.6-audioplus
W:	http://opensource.wolfsonmicro.com/content/linux-drivers-wolfson-devices
S:	Supported
F:	Documentation/hwmon/wm83??
F:	arch/arm/mach-s3c64xx/mach-crag6410*
F:	drivers/clk/clk-wm83*.c
F:	drivers/extcon/extcon-arizona.c
F:	drivers/leds/leds-wm83*.c
F:	drivers/gpio/gpio-*wm*.c
F:	drivers/gpio/gpio-arizona.c
F:	drivers/hwmon/wm83??-hwmon.c
F:	drivers/input/misc/wm831x-on.c
F:	drivers/input/touchscreen/wm831x-ts.c
F:	drivers/input/touchscreen/wm97*.c
F:	drivers/mfd/arizona*
F:	drivers/mfd/wm*.c
F:	drivers/power/wm83*.c
F:	drivers/rtc/rtc-wm83*.c
F:	drivers/regulator/wm8*.c
F:	drivers/video/backlight/wm83*_bl.c
F:	drivers/watchdog/wm83*_wdt.c
F:	include/linux/mfd/arizona/
F:	include/linux/mfd/wm831x/
F:	include/linux/mfd/wm8350/
F:	include/linux/mfd/wm8400*
F:	include/linux/wm97xx.h
F:	include/sound/wm????.h
F:	sound/soc/codecs/arizona.?
F:	sound/soc/codecs/wm*

WORKQUEUE
M:	Tejun Heo <tj@kernel.org>
T:	git git://git.kernel.org/pub/scm/linux/kernel/git/tj/wq.git
S:	Maintained
F:	include/linux/workqueue.h
F:	kernel/workqueue.c
F:	Documentation/workqueue.txt

X.25 NETWORK LAYER
M:	Andrew Hendry <andrew.hendry@gmail.com>
L:	linux-x25@vger.kernel.org
S:	Odd Fixes
F:	Documentation/networking/x25*
F:	include/net/x25*
F:	net/x25/

X86 ARCHITECTURE (32-BIT AND 64-BIT)
M:	Thomas Gleixner <tglx@linutronix.de>
M:	Ingo Molnar <mingo@redhat.com>
M:	"H. Peter Anvin" <hpa@zytor.com>
M:	x86@kernel.org
T:	git git://git.kernel.org/pub/scm/linux/kernel/git/tip/tip.git x86/core
S:	Maintained
F:	Documentation/x86/
F:	arch/x86/

X86 PLATFORM DRIVERS
M:	Matthew Garrett <matthew.garrett@nebula.com>
L:	platform-driver-x86@vger.kernel.org
T:	git git://git.kernel.org/pub/scm/linux/kernel/git/mjg59/platform-drivers-x86.git
S:	Maintained
F:	drivers/platform/x86

X86 MCE INFRASTRUCTURE
M:	Tony Luck <tony.luck@intel.com>
M:	Borislav Petkov <bp@alien8.de>
L:	linux-edac@vger.kernel.org
S:	Maintained
F:	arch/x86/kernel/cpu/mcheck/*

XC2028/3028 TUNER DRIVER
M:	Mauro Carvalho Chehab <mchehab@redhat.com>
L:	linux-media@vger.kernel.org
W:	http://linuxtv.org
T:	git git://linuxtv.org/media_tree.git
S:	Maintained
F:	drivers/media/tuners/tuner-xc2028.*

XEN HYPERVISOR INTERFACE
M:	Konrad Rzeszutek Wilk <konrad.wilk@oracle.com>
M:	Jeremy Fitzhardinge <jeremy@goop.org>
L:	xen-devel@lists.xensource.com (moderated for non-subscribers)
L:	virtualization@lists.linux-foundation.org
S:	Supported
F:	arch/x86/xen/
F:	drivers/*/xen-*front.c
F:	drivers/xen/
F:	arch/x86/include/asm/xen/
F:	include/xen/
F:	include/uapi/xen/

XEN HYPERVISOR ARM
M:	Stefano Stabellini <stefano.stabellini@eu.citrix.com>
L:	xen-devel@lists.xensource.com (moderated for non-subscribers)
S:	Supported
F:	arch/arm/xen/
F:	arch/arm/include/asm/xen/

XEN NETWORK BACKEND DRIVER
M:	Ian Campbell <ian.campbell@citrix.com>
L:	xen-devel@lists.xensource.com (moderated for non-subscribers)
L:	netdev@vger.kernel.org
S:	Supported
F:	drivers/net/xen-netback/*

XEN PCI SUBSYSTEM
M:	Konrad Rzeszutek Wilk <konrad.wilk@oracle.com>
L:	xen-devel@lists.xensource.com (moderated for non-subscribers)
S:	Supported
F:	arch/x86/pci/*xen*
F:	drivers/pci/*xen*

XEN SWIOTLB SUBSYSTEM
M:	Konrad Rzeszutek Wilk <konrad.wilk@oracle.com>
L:	xen-devel@lists.xensource.com (moderated for non-subscribers)
S:	Supported
F:	arch/x86/xen/*swiotlb*
F:	drivers/xen/*swiotlb*

XFS FILESYSTEM
P:	Silicon Graphics Inc
M:	Ben Myers <bpm@sgi.com>
M:	Alex Elder <elder@kernel.org>
M:	xfs@oss.sgi.com
L:	xfs@oss.sgi.com
W:	http://oss.sgi.com/projects/xfs
T:	git git://oss.sgi.com/xfs/xfs.git
S:	Supported
F:	Documentation/filesystems/xfs.txt
F:	fs/xfs/

XILINX AXI ETHERNET DRIVER
M:	Anirudha Sarangi <anirudh@xilinx.com>
M:	John Linn <John.Linn@xilinx.com>
S:	Maintained
F:	drivers/net/ethernet/xilinx/xilinx_axienet*

XILINX SYSTEMACE DRIVER
M:	Grant Likely <grant.likely@secretlab.ca>
W:	http://www.secretlab.ca/
S:	Maintained
F:	drivers/block/xsysace.c

XILINX UARTLITE SERIAL DRIVER
M:	Peter Korsgaard <jacmet@sunsite.dk>
L:	linux-serial@vger.kernel.org
S:	Maintained
F:	drivers/tty/serial/uartlite.c

YAM DRIVER FOR AX.25
M:	Jean-Paul Roubelat <jpr@f6fbb.org>
L:	linux-hams@vger.kernel.org
S:	Maintained
F:	drivers/net/hamradio/yam*
F:	include/linux/yam.h

YEALINK PHONE DRIVER
M:	Henk Vergonet <Henk.Vergonet@gmail.com>
L:	usbb2k-api-dev@nongnu.org
S:	Maintained
F:	Documentation/input/yealink.txt
F:	drivers/input/misc/yealink.*

Z8530 DRIVER FOR AX.25
M:	Joerg Reuter <jreuter@yaina.de>
W:	http://yaina.de/jreuter/
W:	http://www.qsl.net/dl1bke/
L:	linux-hams@vger.kernel.org
S:	Maintained
F:	Documentation/networking/z8530drv.txt
F:	drivers/net/hamradio/*scc.c
F:	drivers/net/hamradio/z8530.h

ZD1211RW WIRELESS DRIVER
M:	Daniel Drake <dsd@gentoo.org>
M:	Ulrich Kunitz <kune@deine-taler.de>
W:	http://zd1211.ath.cx/wiki/DriverRewrite
L:	linux-wireless@vger.kernel.org
L:	zd1211-devs@lists.sourceforge.net (subscribers-only)
S:	Maintained
F:	drivers/net/wireless/zd1211rw/

ZR36067 VIDEO FOR LINUX DRIVER
L:	mjpeg-users@lists.sourceforge.net
L:	linux-media@vger.kernel.org
W:	http://mjpeg.sourceforge.net/driver-zoran/
T:	Mercurial http://linuxtv.org/hg/v4l-dvb
S:	Odd Fixes
F:	drivers/media/pci/zoran/

ZS DECSTATION Z85C30 SERIAL DRIVER
M:	"Maciej W. Rozycki" <macro@linux-mips.org>
S:	Maintained
F:	drivers/tty/serial/zs.*

THE REST
M:	Linus Torvalds <torvalds@linux-foundation.org>
L:	linux-kernel@vger.kernel.org
Q:	http://patchwork.kernel.org/project/LKML/list/
T:	git git://git.kernel.org/pub/scm/linux/kernel/git/torvalds/linux.git
S:	Buried alive in reporters
F:	*
F:	*/<|MERGE_RESOLUTION|>--- conflicted
+++ resolved
@@ -5169,7 +5169,6 @@
 F:	drivers/mtd/
 F:	include/linux/mtd/
 F:	include/uapi/mtd/
-<<<<<<< HEAD
 
 METAG ARCHITECTURE
 M:	James Hogan <james.hogan@imgtec.com>
@@ -5182,8 +5181,6 @@
 F:	drivers/irqchip/irq-metag-ext.c
 F:	drivers/tty/metag_da.c
 F:	fs/imgdafs/
-=======
->>>>>>> 19557da8
 
 MICROBLAZE ARCHITECTURE
 M:	Michal Simek <monstr@monstr.eu>
@@ -5559,16 +5556,6 @@
 F:	include/linux/sunrpc/
 F:	include/uapi/linux/nfs*
 F:	include/uapi/linux/sunrpc/
-<<<<<<< HEAD
-=======
-
-NI5010 NETWORK DRIVER
-M:	Jan-Pascal van Best <janpascal@vanbest.org>
-M:	Andreas Mohr <andi@lisas.de>
-L:	netdev@vger.kernel.org
-S:	Maintained
-F:	drivers/net/ethernet/racal/ni5010.*
->>>>>>> 19557da8
 
 NILFS2 FILESYSTEM
 M:	KONISHI Ryusuke <konishi.ryusuke@lab.ntt.co.jp>
