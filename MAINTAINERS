--- conflicted
+++ resolved
@@ -7640,12 +7640,8 @@
 F:	drivers/pci/host/pci-exynos.c
 
 PCI DRIVER FOR SYNOPSIS DESIGNWARE
-<<<<<<< HEAD
 M:	Jingoo Han <jingoohan1@gmail.com>
 M:	Pratyush Anand <pratyush.anand@gmail.com>
-=======
-M:	Jingoo Han <jg1.han@samsung.com>
->>>>>>> e7f8fd8a
 L:	linux-pci@vger.kernel.org
 S:	Maintained
 F:	drivers/pci/host/*designware*
@@ -7659,12 +7655,9 @@
 F:	drivers/pci/host/pci-host-generic.c
 
 PCIE DRIVER FOR ST SPEAR13XX
-<<<<<<< HEAD
 M:	Pratyush Anand <pratyush.anand@gmail.com>
-=======
->>>>>>> e7f8fd8a
 L:	linux-pci@vger.kernel.org
-S:	Orphan
+S:	Maintained
 F:	drivers/pci/host/*spear*
 
 PCMCIA SUBSYSTEM
