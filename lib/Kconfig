#
# Library configuration
#

config BINARY_PRINTF
	def_bool n

menu "Library routines"

config RAID6_PQ
	tristate

config BITREVERSE
	tristate

config RATIONAL
	boolean

config GENERIC_FIND_FIRST_BIT
	bool

config GENERIC_PCI_IOMAP
	bool

config GENERIC_IOMAP
	bool
	select GENERIC_PCI_IOMAP

config CRC_CCITT
	tristate "CRC-CCITT functions"
	help
	  This option is provided for the case where no in-kernel-tree
	  modules require CRC-CCITT functions, but a module built outside
	  the kernel tree does. Such modules that use library CRC-CCITT
	  functions require M here.

config CRC16
	tristate "CRC16 functions"
	help
	  This option is provided for the case where no in-kernel-tree
	  modules require CRC16 functions, but a module built outside
	  the kernel tree does. Such modules that use library CRC16
	  functions require M here.

config CRC_T10DIF
	tristate "CRC calculation for the T10 Data Integrity Field"
	help
	  This option is only needed if a module that's not in the
	  kernel tree needs to calculate CRC checks for use with the
	  SCSI data integrity subsystem.

config CRC_ITU_T
	tristate "CRC ITU-T V.41 functions"
	help
	  This option is provided for the case where no in-kernel-tree
	  modules require CRC ITU-T V.41 functions, but a module built outside
	  the kernel tree does. Such modules that use library CRC ITU-T V.41
	  functions require M here.

config CRC32
	tristate "CRC32 functions"
	default y
	select BITREVERSE
	help
	  This option is provided for the case where no in-kernel-tree
	  modules require CRC32 functions, but a module built outside the
	  kernel tree does. Such modules that use library CRC32 functions
	  require M here.

config CRC7
	tristate "CRC7 functions"
	help
	  This option is provided for the case where no in-kernel-tree
	  modules require CRC7 functions, but a module built outside
	  the kernel tree does. Such modules that use library CRC7
	  functions require M here.

config LIBCRC32C
	tristate "CRC32c (Castagnoli, et al) Cyclic Redundancy-Check"
	select CRYPTO
	select CRYPTO_CRC32C
	help
	  This option is provided for the case where no in-kernel-tree
	  modules require CRC32c functions, but a module built outside the
	  kernel tree does. Such modules that use library CRC32c functions
	  require M here.  See Castagnoli93.
	  Module will be libcrc32c.

config CRC8
	tristate "CRC8 function"
	help
	  This option provides CRC8 function. Drivers may select this
	  when they need to do cyclic redundancy check according CRC8
	  algorithm. Module will be called crc8.

config AUDIT_GENERIC
	bool
	depends on AUDIT && !AUDIT_ARCH
	default y

#
# compression support is select'ed if needed
#
config ZLIB_INFLATE
	tristate

config ZLIB_DEFLATE
	tristate

config LZO_COMPRESS
	tristate

config LZO_DECOMPRESS
	tristate

source "lib/xz/Kconfig"

#
# These all provide a common interface (hence the apparent duplication with
# ZLIB_INFLATE; DECOMPRESS_GZIP is just a wrapper.)
#
config DECOMPRESS_GZIP
	select ZLIB_INFLATE
	tristate

config DECOMPRESS_BZIP2
	tristate

config DECOMPRESS_LZMA
	tristate

config DECOMPRESS_XZ
	select XZ_DEC
	tristate

config DECOMPRESS_LZO
	select LZO_DECOMPRESS
	tristate

#
# Generic allocator support is selected if needed
#
config GENERIC_ALLOCATOR
	boolean

#
# reed solomon support is select'ed if needed
#
config REED_SOLOMON
	tristate
	
config REED_SOLOMON_ENC8
	boolean

config REED_SOLOMON_DEC8
	boolean

config REED_SOLOMON_ENC16
	boolean

config REED_SOLOMON_DEC16
	boolean

#
# BCH support is selected if needed
#
config BCH
	tristate

config BCH_CONST_PARAMS
	boolean
	help
	  Drivers may select this option to force specific constant
	  values for parameters 'm' (Galois field order) and 't'
	  (error correction capability). Those specific values must
	  be set by declaring default values for symbols BCH_CONST_M
	  and BCH_CONST_T.
	  Doing so will enable extra compiler optimizations,
	  improving encoding and decoding performance up to 2x for
	  usual (m,t) values (typically such that m*t < 200).
	  When this option is selected, the BCH library supports
	  only a single (m,t) configuration. This is mainly useful
	  for NAND flash board drivers requiring known, fixed BCH
	  parameters.

config BCH_CONST_M
	int
	range 5 15
	help
	  Constant value for Galois field order 'm'. If 'k' is the
	  number of data bits to protect, 'm' should be chosen such
	  that (k + m*t) <= 2**m - 1.
	  Drivers should declare a default value for this symbol if
	  they select option BCH_CONST_PARAMS.

config BCH_CONST_T
	int
	help
	  Constant value for error correction capability in bits 't'.
	  Drivers should declare a default value for this symbol if
	  they select option BCH_CONST_PARAMS.

#
# Textsearch support is select'ed if needed
#
config TEXTSEARCH
	boolean

config TEXTSEARCH_KMP
	tristate

config TEXTSEARCH_BM
	tristate

config TEXTSEARCH_FSM
	tristate

config BTREE
	boolean

config HAS_IOMEM
	boolean
	depends on !NO_IOMEM
	default y

config HAS_IOPORT
	boolean
	depends on HAS_IOMEM && !NO_IOPORT
	default y

config HAS_DMA
	boolean
	depends on !NO_DMA
	default y

config CHECK_SIGNATURE
	bool

config CPUMASK_OFFSTACK
	bool "Force CPU masks off stack" if DEBUG_PER_CPU_MAPS
	help
	  Use dynamic allocation for cpumask_var_t, instead of putting
	  them on the stack.  This is a bit more expensive, but avoids
	  stack overflow.

config DISABLE_OBSOLETE_CPUMASK_FUNCTIONS
       bool "Disable obsolete cpumask functions" if DEBUG_PER_CPU_MAPS
       depends on EXPERIMENTAL && BROKEN

config CPU_RMAP
	bool
	depends on SMP

config DQL
	bool

#
# Netlink attribute parsing support is select'ed if needed
#
config NLATTR
	bool

#
# Generic 64-bit atomic support is selected if needed
#
config GENERIC_ATOMIC64
       bool

config LRU_CACHE
	tristate

config AVERAGE
	bool "Averaging functions"
	help
	  This option is provided for the case where no in-kernel-tree
	  modules require averaging functions, but a module built outside
	  the kernel tree does. Such modules that use library averaging
	  functions require Y here.

	  If unsure, say N.

config CORDIC
	tristate "CORDIC algorithm"
	help
	  This option provides an implementation of the CORDIC algorithm;
	  calculations are in fixed point. Module will be called cordic.

<<<<<<< HEAD
=======
config MPILIB
	tristate
	help
	  Multiprecision maths library from GnuPG.
	  It is used to implement RSA digital signature verification,
	  which is used by IMA/EVM digital signature extension.

config MPILIB_EXTRA
	bool
	depends on MPILIB
	help
	  Additional sources of multiprecision maths library from GnuPG.
	  This code is unnecessary for RSA digital signature verification,
	  but can be compiled if needed.

config SIGNATURE
	tristate
	depends on KEYS && CRYPTO
	select CRYPTO_SHA1
	select MPILIB
	help
	  Digital signature verification. Currently only RSA is supported.
	  Implementation is done using GnuPG MPI library

>>>>>>> dcd6c922
endmenu<|MERGE_RESOLUTION|>--- conflicted
+++ resolved
@@ -285,8 +285,6 @@
 	  This option provides an implementation of the CORDIC algorithm;
 	  calculations are in fixed point. Module will be called cordic.
 
-<<<<<<< HEAD
-=======
 config MPILIB
 	tristate
 	help
@@ -311,5 +309,4 @@
 	  Digital signature verification. Currently only RSA is supported.
 	  Implementation is done using GnuPG MPI library
 
->>>>>>> dcd6c922
 endmenu