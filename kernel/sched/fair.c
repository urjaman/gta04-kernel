--- conflicted
+++ resolved
@@ -4305,11 +4305,6 @@
 more_balance:
 		local_irq_save(flags);
 		double_rq_lock(this_rq, busiest);
-<<<<<<< HEAD
-		if (!env.loop)
-			update_h_load(env.src_cpu);
-=======
->>>>>>> 4cbe5a55
 
 		/*
 		 * cur_ld_moved - load moved in current iteration
