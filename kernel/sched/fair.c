/*
 * Completely Fair Scheduling (CFS) Class (SCHED_NORMAL/SCHED_BATCH)
 *
 *  Copyright (C) 2007 Red Hat, Inc., Ingo Molnar <mingo@redhat.com>
 *
 *  Interactivity improvements by Mike Galbraith
 *  (C) 2007 Mike Galbraith <efault@gmx.de>
 *
 *  Various enhancements by Dmitry Adamushko.
 *  (C) 2007 Dmitry Adamushko <dmitry.adamushko@gmail.com>
 *
 *  Group scheduling enhancements by Srivatsa Vaddagiri
 *  Copyright IBM Corporation, 2007
 *  Author: Srivatsa Vaddagiri <vatsa@linux.vnet.ibm.com>
 *
 *  Scaled math optimizations by Thomas Gleixner
 *  Copyright (C) 2007, Thomas Gleixner <tglx@linutronix.de>
 *
 *  Adaptive scheduling granularity, math enhancements by Peter Zijlstra
 *  Copyright (C) 2007 Red Hat, Inc., Peter Zijlstra <pzijlstr@redhat.com>
 */

#include <linux/latencytop.h>
#include <linux/sched.h>
#include <linux/cpumask.h>
#include <linux/cpuidle.h>
#include <linux/slab.h>
#include <linux/profile.h>
#include <linux/interrupt.h>
#include <linux/mempolicy.h>
#include <linux/migrate.h>
#include <linux/task_work.h>

#include <trace/events/sched.h>

#include "sched.h"

/*
 * Targeted preemption latency for CPU-bound tasks:
 * (default: 6ms * (1 + ilog(ncpus)), units: nanoseconds)
 *
 * NOTE: this latency value is not the same as the concept of
 * 'timeslice length' - timeslices in CFS are of variable length
 * and have no persistent notion like in traditional, time-slice
 * based scheduling concepts.
 *
 * (to see the precise effective timeslice length of your workload,
 *  run vmstat and monitor the context-switches (cs) field)
 */
unsigned int sysctl_sched_latency = 6000000ULL;
unsigned int normalized_sysctl_sched_latency = 6000000ULL;

/*
 * The initial- and re-scaling of tunables is configurable
 * (default SCHED_TUNABLESCALING_LOG = *(1+ilog(ncpus))
 *
 * Options are:
 * SCHED_TUNABLESCALING_NONE - unscaled, always *1
 * SCHED_TUNABLESCALING_LOG - scaled logarithmical, *1+ilog(ncpus)
 * SCHED_TUNABLESCALING_LINEAR - scaled linear, *ncpus
 */
enum sched_tunable_scaling sysctl_sched_tunable_scaling
	= SCHED_TUNABLESCALING_LOG;

/*
 * Minimal preemption granularity for CPU-bound tasks:
 * (default: 0.75 msec * (1 + ilog(ncpus)), units: nanoseconds)
 */
unsigned int sysctl_sched_min_granularity = 750000ULL;
unsigned int normalized_sysctl_sched_min_granularity = 750000ULL;

/*
 * is kept at sysctl_sched_latency / sysctl_sched_min_granularity
 */
static unsigned int sched_nr_latency = 8;

/*
 * After fork, child runs first. If set to 0 (default) then
 * parent will (try to) run first.
 */
unsigned int sysctl_sched_child_runs_first __read_mostly;

/*
 * SCHED_OTHER wake-up granularity.
 * (default: 1 msec * (1 + ilog(ncpus)), units: nanoseconds)
 *
 * This option delays the preemption effects of decoupled workloads
 * and reduces their over-scheduling. Synchronous workloads will still
 * have immediate wakeup/sleep latencies.
 */
unsigned int sysctl_sched_wakeup_granularity = 1000000UL;
unsigned int normalized_sysctl_sched_wakeup_granularity = 1000000UL;

const_debug unsigned int sysctl_sched_migration_cost = 500000UL;

/*
 * The exponential sliding  window over which load is averaged for shares
 * distribution.
 * (default: 10msec)
 */
unsigned int __read_mostly sysctl_sched_shares_window = 10000000UL;

#ifdef CONFIG_CFS_BANDWIDTH
/*
 * Amount of runtime to allocate from global (tg) to local (per-cfs_rq) pool
 * each time a cfs_rq requests quota.
 *
 * Note: in the case that the slice exceeds the runtime remaining (either due
 * to consumption or the quota being specified to be smaller than the slice)
 * we will always only issue the remaining available time.
 *
 * default: 5 msec, units: microseconds
  */
unsigned int sysctl_sched_cfs_bandwidth_slice = 5000UL;
#endif

static inline void update_load_add(struct load_weight *lw, unsigned long inc)
{
	lw->weight += inc;
	lw->inv_weight = 0;
}

static inline void update_load_sub(struct load_weight *lw, unsigned long dec)
{
	lw->weight -= dec;
	lw->inv_weight = 0;
}

static inline void update_load_set(struct load_weight *lw, unsigned long w)
{
	lw->weight = w;
	lw->inv_weight = 0;
}

/*
 * Increase the granularity value when there are more CPUs,
 * because with more CPUs the 'effective latency' as visible
 * to users decreases. But the relationship is not linear,
 * so pick a second-best guess by going with the log2 of the
 * number of CPUs.
 *
 * This idea comes from the SD scheduler of Con Kolivas:
 */
static unsigned int get_update_sysctl_factor(void)
{
	unsigned int cpus = min_t(unsigned int, num_online_cpus(), 8);
	unsigned int factor;

	switch (sysctl_sched_tunable_scaling) {
	case SCHED_TUNABLESCALING_NONE:
		factor = 1;
		break;
	case SCHED_TUNABLESCALING_LINEAR:
		factor = cpus;
		break;
	case SCHED_TUNABLESCALING_LOG:
	default:
		factor = 1 + ilog2(cpus);
		break;
	}

	return factor;
}

static void update_sysctl(void)
{
	unsigned int factor = get_update_sysctl_factor();

#define SET_SYSCTL(name) \
	(sysctl_##name = (factor) * normalized_sysctl_##name)
	SET_SYSCTL(sched_min_granularity);
	SET_SYSCTL(sched_latency);
	SET_SYSCTL(sched_wakeup_granularity);
#undef SET_SYSCTL
}

void sched_init_granularity(void)
{
	update_sysctl();
}

#define WMULT_CONST	(~0U)
#define WMULT_SHIFT	32

static void __update_inv_weight(struct load_weight *lw)
{
	unsigned long w;

	if (likely(lw->inv_weight))
		return;

	w = scale_load_down(lw->weight);

	if (BITS_PER_LONG > 32 && unlikely(w >= WMULT_CONST))
		lw->inv_weight = 1;
	else if (unlikely(!w))
		lw->inv_weight = WMULT_CONST;
	else
		lw->inv_weight = WMULT_CONST / w;
}

/*
 * delta_exec * weight / lw.weight
 *   OR
 * (delta_exec * (weight * lw->inv_weight)) >> WMULT_SHIFT
 *
 * Either weight := NICE_0_LOAD and lw \e prio_to_wmult[], in which case
 * we're guaranteed shift stays positive because inv_weight is guaranteed to
 * fit 32 bits, and NICE_0_LOAD gives another 10 bits; therefore shift >= 22.
 *
 * Or, weight =< lw.weight (because lw.weight is the runqueue weight), thus
 * weight/lw.weight <= 1, and therefore our shift will also be positive.
 */
static u64 __calc_delta(u64 delta_exec, unsigned long weight, struct load_weight *lw)
{
	u64 fact = scale_load_down(weight);
	int shift = WMULT_SHIFT;

	__update_inv_weight(lw);

	if (unlikely(fact >> 32)) {
		while (fact >> 32) {
			fact >>= 1;
			shift--;
		}
	}

	/* hint to use a 32x32->64 mul */
	fact = (u64)(u32)fact * lw->inv_weight;

	while (fact >> 32) {
		fact >>= 1;
		shift--;
	}

	return mul_u64_u32_shr(delta_exec, fact, shift);
}


const struct sched_class fair_sched_class;

/**************************************************************
 * CFS operations on generic schedulable entities:
 */

#ifdef CONFIG_FAIR_GROUP_SCHED

/* cpu runqueue to which this cfs_rq is attached */
static inline struct rq *rq_of(struct cfs_rq *cfs_rq)
{
	return cfs_rq->rq;
}

/* An entity is a task if it doesn't "own" a runqueue */
#define entity_is_task(se)	(!se->my_q)

static inline struct task_struct *task_of(struct sched_entity *se)
{
#ifdef CONFIG_SCHED_DEBUG
	WARN_ON_ONCE(!entity_is_task(se));
#endif
	return container_of(se, struct task_struct, se);
}

/* Walk up scheduling entities hierarchy */
#define for_each_sched_entity(se) \
		for (; se; se = se->parent)

static inline struct cfs_rq *task_cfs_rq(struct task_struct *p)
{
	return p->se.cfs_rq;
}

/* runqueue on which this entity is (to be) queued */
static inline struct cfs_rq *cfs_rq_of(struct sched_entity *se)
{
	return se->cfs_rq;
}

/* runqueue "owned" by this group */
static inline struct cfs_rq *group_cfs_rq(struct sched_entity *grp)
{
	return grp->my_q;
}

static inline void list_add_leaf_cfs_rq(struct cfs_rq *cfs_rq)
{
	if (!cfs_rq->on_list) {
		/*
		 * Ensure we either appear before our parent (if already
		 * enqueued) or force our parent to appear after us when it is
		 * enqueued.  The fact that we always enqueue bottom-up
		 * reduces this to two cases.
		 */
		if (cfs_rq->tg->parent &&
		    cfs_rq->tg->parent->cfs_rq[cpu_of(rq_of(cfs_rq))]->on_list) {
			list_add_rcu(&cfs_rq->leaf_cfs_rq_list,
				&rq_of(cfs_rq)->leaf_cfs_rq_list);
		} else {
			list_add_tail_rcu(&cfs_rq->leaf_cfs_rq_list,
				&rq_of(cfs_rq)->leaf_cfs_rq_list);
		}

		cfs_rq->on_list = 1;
	}
}

static inline void list_del_leaf_cfs_rq(struct cfs_rq *cfs_rq)
{
	if (cfs_rq->on_list) {
		list_del_rcu(&cfs_rq->leaf_cfs_rq_list);
		cfs_rq->on_list = 0;
	}
}

/* Iterate thr' all leaf cfs_rq's on a runqueue */
#define for_each_leaf_cfs_rq(rq, cfs_rq) \
	list_for_each_entry_rcu(cfs_rq, &rq->leaf_cfs_rq_list, leaf_cfs_rq_list)

/* Do the two (enqueued) entities belong to the same group ? */
static inline struct cfs_rq *
is_same_group(struct sched_entity *se, struct sched_entity *pse)
{
	if (se->cfs_rq == pse->cfs_rq)
		return se->cfs_rq;

	return NULL;
}

static inline struct sched_entity *parent_entity(struct sched_entity *se)
{
	return se->parent;
}

static void
find_matching_se(struct sched_entity **se, struct sched_entity **pse)
{
	int se_depth, pse_depth;

	/*
	 * preemption test can be made between sibling entities who are in the
	 * same cfs_rq i.e who have a common parent. Walk up the hierarchy of
	 * both tasks until we find their ancestors who are siblings of common
	 * parent.
	 */

	/* First walk up until both entities are at same depth */
	se_depth = (*se)->depth;
	pse_depth = (*pse)->depth;

	while (se_depth > pse_depth) {
		se_depth--;
		*se = parent_entity(*se);
	}

	while (pse_depth > se_depth) {
		pse_depth--;
		*pse = parent_entity(*pse);
	}

	while (!is_same_group(*se, *pse)) {
		*se = parent_entity(*se);
		*pse = parent_entity(*pse);
	}
}

#else	/* !CONFIG_FAIR_GROUP_SCHED */

static inline struct task_struct *task_of(struct sched_entity *se)
{
	return container_of(se, struct task_struct, se);
}

static inline struct rq *rq_of(struct cfs_rq *cfs_rq)
{
	return container_of(cfs_rq, struct rq, cfs);
}

#define entity_is_task(se)	1

#define for_each_sched_entity(se) \
		for (; se; se = NULL)

static inline struct cfs_rq *task_cfs_rq(struct task_struct *p)
{
	return &task_rq(p)->cfs;
}

static inline struct cfs_rq *cfs_rq_of(struct sched_entity *se)
{
	struct task_struct *p = task_of(se);
	struct rq *rq = task_rq(p);

	return &rq->cfs;
}

/* runqueue "owned" by this group */
static inline struct cfs_rq *group_cfs_rq(struct sched_entity *grp)
{
	return NULL;
}

static inline void list_add_leaf_cfs_rq(struct cfs_rq *cfs_rq)
{
}

static inline void list_del_leaf_cfs_rq(struct cfs_rq *cfs_rq)
{
}

#define for_each_leaf_cfs_rq(rq, cfs_rq) \
		for (cfs_rq = &rq->cfs; cfs_rq; cfs_rq = NULL)

static inline struct sched_entity *parent_entity(struct sched_entity *se)
{
	return NULL;
}

static inline void
find_matching_se(struct sched_entity **se, struct sched_entity **pse)
{
}

#endif	/* CONFIG_FAIR_GROUP_SCHED */

static __always_inline
void account_cfs_rq_runtime(struct cfs_rq *cfs_rq, u64 delta_exec);

/**************************************************************
 * Scheduling class tree data structure manipulation methods:
 */

static inline u64 max_vruntime(u64 max_vruntime, u64 vruntime)
{
	s64 delta = (s64)(vruntime - max_vruntime);
	if (delta > 0)
		max_vruntime = vruntime;

	return max_vruntime;
}

static inline u64 min_vruntime(u64 min_vruntime, u64 vruntime)
{
	s64 delta = (s64)(vruntime - min_vruntime);
	if (delta < 0)
		min_vruntime = vruntime;

	return min_vruntime;
}

static inline int entity_before(struct sched_entity *a,
				struct sched_entity *b)
{
	return (s64)(a->vruntime - b->vruntime) < 0;
}

static void update_min_vruntime(struct cfs_rq *cfs_rq)
{
	u64 vruntime = cfs_rq->min_vruntime;

	if (cfs_rq->curr)
		vruntime = cfs_rq->curr->vruntime;

	if (cfs_rq->rb_leftmost) {
		struct sched_entity *se = rb_entry(cfs_rq->rb_leftmost,
						   struct sched_entity,
						   run_node);

		if (!cfs_rq->curr)
			vruntime = se->vruntime;
		else
			vruntime = min_vruntime(vruntime, se->vruntime);
	}

	/* ensure we never gain time by being placed backwards. */
	cfs_rq->min_vruntime = max_vruntime(cfs_rq->min_vruntime, vruntime);
#ifndef CONFIG_64BIT
	smp_wmb();
	cfs_rq->min_vruntime_copy = cfs_rq->min_vruntime;
#endif
}

/*
 * Enqueue an entity into the rb-tree:
 */
static void __enqueue_entity(struct cfs_rq *cfs_rq, struct sched_entity *se)
{
	struct rb_node **link = &cfs_rq->tasks_timeline.rb_node;
	struct rb_node *parent = NULL;
	struct sched_entity *entry;
	int leftmost = 1;

	/*
	 * Find the right place in the rbtree:
	 */
	while (*link) {
		parent = *link;
		entry = rb_entry(parent, struct sched_entity, run_node);
		/*
		 * We dont care about collisions. Nodes with
		 * the same key stay together.
		 */
		if (entity_before(se, entry)) {
			link = &parent->rb_left;
		} else {
			link = &parent->rb_right;
			leftmost = 0;
		}
	}

	/*
	 * Maintain a cache of leftmost tree entries (it is frequently
	 * used):
	 */
	if (leftmost)
		cfs_rq->rb_leftmost = &se->run_node;

	rb_link_node(&se->run_node, parent, link);
	rb_insert_color(&se->run_node, &cfs_rq->tasks_timeline);
}

static void __dequeue_entity(struct cfs_rq *cfs_rq, struct sched_entity *se)
{
	if (cfs_rq->rb_leftmost == &se->run_node) {
		struct rb_node *next_node;

		next_node = rb_next(&se->run_node);
		cfs_rq->rb_leftmost = next_node;
	}

	rb_erase(&se->run_node, &cfs_rq->tasks_timeline);
}

struct sched_entity *__pick_first_entity(struct cfs_rq *cfs_rq)
{
	struct rb_node *left = cfs_rq->rb_leftmost;

	if (!left)
		return NULL;

	return rb_entry(left, struct sched_entity, run_node);
}

static struct sched_entity *__pick_next_entity(struct sched_entity *se)
{
	struct rb_node *next = rb_next(&se->run_node);

	if (!next)
		return NULL;

	return rb_entry(next, struct sched_entity, run_node);
}

#ifdef CONFIG_SCHED_DEBUG
struct sched_entity *__pick_last_entity(struct cfs_rq *cfs_rq)
{
	struct rb_node *last = rb_last(&cfs_rq->tasks_timeline);

	if (!last)
		return NULL;

	return rb_entry(last, struct sched_entity, run_node);
}

/**************************************************************
 * Scheduling class statistics methods:
 */

int sched_proc_update_handler(struct ctl_table *table, int write,
		void __user *buffer, size_t *lenp,
		loff_t *ppos)
{
	int ret = proc_dointvec_minmax(table, write, buffer, lenp, ppos);
	unsigned int factor = get_update_sysctl_factor();

	if (ret || !write)
		return ret;

	sched_nr_latency = DIV_ROUND_UP(sysctl_sched_latency,
					sysctl_sched_min_granularity);

#define WRT_SYSCTL(name) \
	(normalized_sysctl_##name = sysctl_##name / (factor))
	WRT_SYSCTL(sched_min_granularity);
	WRT_SYSCTL(sched_latency);
	WRT_SYSCTL(sched_wakeup_granularity);
#undef WRT_SYSCTL

	return 0;
}
#endif

/*
 * delta /= w
 */
static inline u64 calc_delta_fair(u64 delta, struct sched_entity *se)
{
	if (unlikely(se->load.weight != NICE_0_LOAD))
		delta = __calc_delta(delta, NICE_0_LOAD, &se->load);

	return delta;
}

/*
 * The idea is to set a period in which each task runs once.
 *
 * When there are too many tasks (sched_nr_latency) we have to stretch
 * this period because otherwise the slices get too small.
 *
 * p = (nr <= nl) ? l : l*nr/nl
 */
static u64 __sched_period(unsigned long nr_running)
{
	if (unlikely(nr_running > sched_nr_latency))
		return nr_running * sysctl_sched_min_granularity;
	else
		return sysctl_sched_latency;
}

/*
 * We calculate the wall-time slice from the period by taking a part
 * proportional to the weight.
 *
 * s = p*P[w/rw]
 */
static u64 sched_slice(struct cfs_rq *cfs_rq, struct sched_entity *se)
{
	u64 slice = __sched_period(cfs_rq->nr_running + !se->on_rq);

	for_each_sched_entity(se) {
		struct load_weight *load;
		struct load_weight lw;

		cfs_rq = cfs_rq_of(se);
		load = &cfs_rq->load;

		if (unlikely(!se->on_rq)) {
			lw = cfs_rq->load;

			update_load_add(&lw, se->load.weight);
			load = &lw;
		}
		slice = __calc_delta(slice, se->load.weight, load);
	}
	return slice;
}

/*
 * We calculate the vruntime slice of a to-be-inserted task.
 *
 * vs = s/w
 */
static u64 sched_vslice(struct cfs_rq *cfs_rq, struct sched_entity *se)
{
	return calc_delta_fair(sched_slice(cfs_rq, se), se);
}

#ifdef CONFIG_SMP
static int select_idle_sibling(struct task_struct *p, int cpu);
static unsigned long task_h_load(struct task_struct *p);

/*
 * We choose a half-life close to 1 scheduling period.
 * Note: The tables below are dependent on this value.
 */
#define LOAD_AVG_PERIOD 32
#define LOAD_AVG_MAX 47742 /* maximum possible load avg */
#define LOAD_AVG_MAX_N 345 /* number of full periods to produce LOAD_MAX_AVG */

/* Give new sched_entity start runnable values to heavy its load in infant time */
void init_entity_runnable_average(struct sched_entity *se)
{
	struct sched_avg *sa = &se->avg;

	sa->last_update_time = 0;
	/*
	 * sched_avg's period_contrib should be strictly less then 1024, so
	 * we give it 1023 to make sure it is almost a period (1024us), and
	 * will definitely be update (after enqueue).
	 */
	sa->period_contrib = 1023;
	sa->load_avg = scale_load_down(se->load.weight);
	sa->load_sum = sa->load_avg * LOAD_AVG_MAX;
	sa->util_avg = scale_load_down(SCHED_LOAD_SCALE);
<<<<<<< HEAD
	sa->util_sum = LOAD_AVG_MAX;
=======
	sa->util_sum = sa->util_avg * LOAD_AVG_MAX;
>>>>>>> 0b2dd639
	/* when this task enqueue'ed, it will contribute to its cfs_rq's load_avg */
}

static inline unsigned long cfs_rq_runnable_load_avg(struct cfs_rq *cfs_rq);
static inline unsigned long cfs_rq_load_avg(struct cfs_rq *cfs_rq);
#else
void init_entity_runnable_average(struct sched_entity *se)
{
}
#endif

/*
 * Update the current task's runtime statistics.
 */
static void update_curr(struct cfs_rq *cfs_rq)
{
	struct sched_entity *curr = cfs_rq->curr;
	u64 now = rq_clock_task(rq_of(cfs_rq));
	u64 delta_exec;

	if (unlikely(!curr))
		return;

	delta_exec = now - curr->exec_start;
	if (unlikely((s64)delta_exec <= 0))
		return;

	curr->exec_start = now;

	schedstat_set(curr->statistics.exec_max,
		      max(delta_exec, curr->statistics.exec_max));

	curr->sum_exec_runtime += delta_exec;
	schedstat_add(cfs_rq, exec_clock, delta_exec);

	curr->vruntime += calc_delta_fair(delta_exec, curr);
	update_min_vruntime(cfs_rq);

	if (entity_is_task(curr)) {
		struct task_struct *curtask = task_of(curr);

		trace_sched_stat_runtime(curtask, delta_exec, curr->vruntime);
		cpuacct_charge(curtask, delta_exec);
		account_group_exec_runtime(curtask, delta_exec);
	}

	account_cfs_rq_runtime(cfs_rq, delta_exec);
}

static void update_curr_fair(struct rq *rq)
{
	update_curr(cfs_rq_of(&rq->curr->se));
}

static inline void
update_stats_wait_start(struct cfs_rq *cfs_rq, struct sched_entity *se)
{
	schedstat_set(se->statistics.wait_start, rq_clock(rq_of(cfs_rq)));
}

/*
 * Task is being enqueued - update stats:
 */
static void update_stats_enqueue(struct cfs_rq *cfs_rq, struct sched_entity *se)
{
	/*
	 * Are we enqueueing a waiting task? (for current tasks
	 * a dequeue/enqueue event is a NOP)
	 */
	if (se != cfs_rq->curr)
		update_stats_wait_start(cfs_rq, se);
}

static void
update_stats_wait_end(struct cfs_rq *cfs_rq, struct sched_entity *se)
{
	schedstat_set(se->statistics.wait_max, max(se->statistics.wait_max,
			rq_clock(rq_of(cfs_rq)) - se->statistics.wait_start));
	schedstat_set(se->statistics.wait_count, se->statistics.wait_count + 1);
	schedstat_set(se->statistics.wait_sum, se->statistics.wait_sum +
			rq_clock(rq_of(cfs_rq)) - se->statistics.wait_start);
#ifdef CONFIG_SCHEDSTATS
	if (entity_is_task(se)) {
		trace_sched_stat_wait(task_of(se),
			rq_clock(rq_of(cfs_rq)) - se->statistics.wait_start);
	}
#endif
	schedstat_set(se->statistics.wait_start, 0);
}

static inline void
update_stats_dequeue(struct cfs_rq *cfs_rq, struct sched_entity *se)
{
	/*
	 * Mark the end of the wait period if dequeueing a
	 * waiting task:
	 */
	if (se != cfs_rq->curr)
		update_stats_wait_end(cfs_rq, se);
}

/*
 * We are picking a new current task - update its stats:
 */
static inline void
update_stats_curr_start(struct cfs_rq *cfs_rq, struct sched_entity *se)
{
	/*
	 * We are starting a new run period:
	 */
	se->exec_start = rq_clock_task(rq_of(cfs_rq));
}

/**************************************************
 * Scheduling class queueing methods:
 */

#ifdef CONFIG_NUMA_BALANCING
/*
 * Approximate time to scan a full NUMA task in ms. The task scan period is
 * calculated based on the tasks virtual memory size and
 * numa_balancing_scan_size.
 */
unsigned int sysctl_numa_balancing_scan_period_min = 1000;
unsigned int sysctl_numa_balancing_scan_period_max = 60000;

/* Portion of address space to scan in MB */
unsigned int sysctl_numa_balancing_scan_size = 256;

/* Scan @scan_size MB every @scan_period after an initial @scan_delay in ms */
unsigned int sysctl_numa_balancing_scan_delay = 1000;

static unsigned int task_nr_scan_windows(struct task_struct *p)
{
	unsigned long rss = 0;
	unsigned long nr_scan_pages;

	/*
	 * Calculations based on RSS as non-present and empty pages are skipped
	 * by the PTE scanner and NUMA hinting faults should be trapped based
	 * on resident pages
	 */
	nr_scan_pages = sysctl_numa_balancing_scan_size << (20 - PAGE_SHIFT);
	rss = get_mm_rss(p->mm);
	if (!rss)
		rss = nr_scan_pages;

	rss = round_up(rss, nr_scan_pages);
	return rss / nr_scan_pages;
}

/* For sanitys sake, never scan more PTEs than MAX_SCAN_WINDOW MB/sec. */
#define MAX_SCAN_WINDOW 2560

static unsigned int task_scan_min(struct task_struct *p)
{
	unsigned int scan_size = READ_ONCE(sysctl_numa_balancing_scan_size);
	unsigned int scan, floor;
	unsigned int windows = 1;

	if (scan_size < MAX_SCAN_WINDOW)
		windows = MAX_SCAN_WINDOW / scan_size;
	floor = 1000 / windows;

	scan = sysctl_numa_balancing_scan_period_min / task_nr_scan_windows(p);
	return max_t(unsigned int, floor, scan);
}

static unsigned int task_scan_max(struct task_struct *p)
{
	unsigned int smin = task_scan_min(p);
	unsigned int smax;

	/* Watch for min being lower than max due to floor calculations */
	smax = sysctl_numa_balancing_scan_period_max / task_nr_scan_windows(p);
	return max(smin, smax);
}

static void account_numa_enqueue(struct rq *rq, struct task_struct *p)
{
	rq->nr_numa_running += (p->numa_preferred_nid != -1);
	rq->nr_preferred_running += (p->numa_preferred_nid == task_node(p));
}

static void account_numa_dequeue(struct rq *rq, struct task_struct *p)
{
	rq->nr_numa_running -= (p->numa_preferred_nid != -1);
	rq->nr_preferred_running -= (p->numa_preferred_nid == task_node(p));
}

struct numa_group {
	atomic_t refcount;

	spinlock_t lock; /* nr_tasks, tasks */
	int nr_tasks;
	pid_t gid;

	struct rcu_head rcu;
	nodemask_t active_nodes;
	unsigned long total_faults;
	/*
	 * Faults_cpu is used to decide whether memory should move
	 * towards the CPU. As a consequence, these stats are weighted
	 * more by CPU use than by memory faults.
	 */
	unsigned long *faults_cpu;
	unsigned long faults[0];
};

/* Shared or private faults. */
#define NR_NUMA_HINT_FAULT_TYPES 2

/* Memory and CPU locality */
#define NR_NUMA_HINT_FAULT_STATS (NR_NUMA_HINT_FAULT_TYPES * 2)

/* Averaged statistics, and temporary buffers. */
#define NR_NUMA_HINT_FAULT_BUCKETS (NR_NUMA_HINT_FAULT_STATS * 2)

pid_t task_numa_group_id(struct task_struct *p)
{
	return p->numa_group ? p->numa_group->gid : 0;
}

/*
 * The averaged statistics, shared & private, memory & cpu,
 * occupy the first half of the array. The second half of the
 * array is for current counters, which are averaged into the
 * first set by task_numa_placement.
 */
static inline int task_faults_idx(enum numa_faults_stats s, int nid, int priv)
{
	return NR_NUMA_HINT_FAULT_TYPES * (s * nr_node_ids + nid) + priv;
}

static inline unsigned long task_faults(struct task_struct *p, int nid)
{
	if (!p->numa_faults)
		return 0;

	return p->numa_faults[task_faults_idx(NUMA_MEM, nid, 0)] +
		p->numa_faults[task_faults_idx(NUMA_MEM, nid, 1)];
}

static inline unsigned long group_faults(struct task_struct *p, int nid)
{
	if (!p->numa_group)
		return 0;

	return p->numa_group->faults[task_faults_idx(NUMA_MEM, nid, 0)] +
		p->numa_group->faults[task_faults_idx(NUMA_MEM, nid, 1)];
}

static inline unsigned long group_faults_cpu(struct numa_group *group, int nid)
{
	return group->faults_cpu[task_faults_idx(NUMA_MEM, nid, 0)] +
		group->faults_cpu[task_faults_idx(NUMA_MEM, nid, 1)];
}

/* Handle placement on systems where not all nodes are directly connected. */
static unsigned long score_nearby_nodes(struct task_struct *p, int nid,
					int maxdist, bool task)
{
	unsigned long score = 0;
	int node;

	/*
	 * All nodes are directly connected, and the same distance
	 * from each other. No need for fancy placement algorithms.
	 */
	if (sched_numa_topology_type == NUMA_DIRECT)
		return 0;

	/*
	 * This code is called for each node, introducing N^2 complexity,
	 * which should be ok given the number of nodes rarely exceeds 8.
	 */
	for_each_online_node(node) {
		unsigned long faults;
		int dist = node_distance(nid, node);

		/*
		 * The furthest away nodes in the system are not interesting
		 * for placement; nid was already counted.
		 */
		if (dist == sched_max_numa_distance || node == nid)
			continue;

		/*
		 * On systems with a backplane NUMA topology, compare groups
		 * of nodes, and move tasks towards the group with the most
		 * memory accesses. When comparing two nodes at distance
		 * "hoplimit", only nodes closer by than "hoplimit" are part
		 * of each group. Skip other nodes.
		 */
		if (sched_numa_topology_type == NUMA_BACKPLANE &&
					dist > maxdist)
			continue;

		/* Add up the faults from nearby nodes. */
		if (task)
			faults = task_faults(p, node);
		else
			faults = group_faults(p, node);

		/*
		 * On systems with a glueless mesh NUMA topology, there are
		 * no fixed "groups of nodes". Instead, nodes that are not
		 * directly connected bounce traffic through intermediate
		 * nodes; a numa_group can occupy any set of nodes.
		 * The further away a node is, the less the faults count.
		 * This seems to result in good task placement.
		 */
		if (sched_numa_topology_type == NUMA_GLUELESS_MESH) {
			faults *= (sched_max_numa_distance - dist);
			faults /= (sched_max_numa_distance - LOCAL_DISTANCE);
		}

		score += faults;
	}

	return score;
}

/*
 * These return the fraction of accesses done by a particular task, or
 * task group, on a particular numa node.  The group weight is given a
 * larger multiplier, in order to group tasks together that are almost
 * evenly spread out between numa nodes.
 */
static inline unsigned long task_weight(struct task_struct *p, int nid,
					int dist)
{
	unsigned long faults, total_faults;

	if (!p->numa_faults)
		return 0;

	total_faults = p->total_numa_faults;

	if (!total_faults)
		return 0;

	faults = task_faults(p, nid);
	faults += score_nearby_nodes(p, nid, dist, true);

	return 1000 * faults / total_faults;
}

static inline unsigned long group_weight(struct task_struct *p, int nid,
					 int dist)
{
	unsigned long faults, total_faults;

	if (!p->numa_group)
		return 0;

	total_faults = p->numa_group->total_faults;

	if (!total_faults)
		return 0;

	faults = group_faults(p, nid);
	faults += score_nearby_nodes(p, nid, dist, false);

	return 1000 * faults / total_faults;
}

bool should_numa_migrate_memory(struct task_struct *p, struct page * page,
				int src_nid, int dst_cpu)
{
	struct numa_group *ng = p->numa_group;
	int dst_nid = cpu_to_node(dst_cpu);
	int last_cpupid, this_cpupid;

	this_cpupid = cpu_pid_to_cpupid(dst_cpu, current->pid);

	/*
	 * Multi-stage node selection is used in conjunction with a periodic
	 * migration fault to build a temporal task<->page relation. By using
	 * a two-stage filter we remove short/unlikely relations.
	 *
	 * Using P(p) ~ n_p / n_t as per frequentist probability, we can equate
	 * a task's usage of a particular page (n_p) per total usage of this
	 * page (n_t) (in a given time-span) to a probability.
	 *
	 * Our periodic faults will sample this probability and getting the
	 * same result twice in a row, given these samples are fully
	 * independent, is then given by P(n)^2, provided our sample period
	 * is sufficiently short compared to the usage pattern.
	 *
	 * This quadric squishes small probabilities, making it less likely we
	 * act on an unlikely task<->page relation.
	 */
	last_cpupid = page_cpupid_xchg_last(page, this_cpupid);
	if (!cpupid_pid_unset(last_cpupid) &&
				cpupid_to_nid(last_cpupid) != dst_nid)
		return false;

	/* Always allow migrate on private faults */
	if (cpupid_match_pid(p, last_cpupid))
		return true;

	/* A shared fault, but p->numa_group has not been set up yet. */
	if (!ng)
		return true;

	/*
	 * Do not migrate if the destination is not a node that
	 * is actively used by this numa group.
	 */
	if (!node_isset(dst_nid, ng->active_nodes))
		return false;

	/*
	 * Source is a node that is not actively used by this
	 * numa group, while the destination is. Migrate.
	 */
	if (!node_isset(src_nid, ng->active_nodes))
		return true;

	/*
	 * Both source and destination are nodes in active
	 * use by this numa group. Maximize memory bandwidth
	 * by migrating from more heavily used groups, to less
	 * heavily used ones, spreading the load around.
	 * Use a 1/4 hysteresis to avoid spurious page movement.
	 */
	return group_faults(p, dst_nid) < (group_faults(p, src_nid) * 3 / 4);
}

static unsigned long weighted_cpuload(const int cpu);
static unsigned long source_load(int cpu, int type);
static unsigned long target_load(int cpu, int type);
static unsigned long capacity_of(int cpu);
static long effective_load(struct task_group *tg, int cpu, long wl, long wg);

/* Cached statistics for all CPUs within a node */
struct numa_stats {
	unsigned long nr_running;
	unsigned long load;

	/* Total compute capacity of CPUs on a node */
	unsigned long compute_capacity;

	/* Approximate capacity in terms of runnable tasks on a node */
	unsigned long task_capacity;
	int has_free_capacity;
};

/*
 * XXX borrowed from update_sg_lb_stats
 */
static void update_numa_stats(struct numa_stats *ns, int nid)
{
	int smt, cpu, cpus = 0;
	unsigned long capacity;

	memset(ns, 0, sizeof(*ns));
	for_each_cpu(cpu, cpumask_of_node(nid)) {
		struct rq *rq = cpu_rq(cpu);

		ns->nr_running += rq->nr_running;
		ns->load += weighted_cpuload(cpu);
		ns->compute_capacity += capacity_of(cpu);

		cpus++;
	}

	/*
	 * If we raced with hotplug and there are no CPUs left in our mask
	 * the @ns structure is NULL'ed and task_numa_compare() will
	 * not find this node attractive.
	 *
	 * We'll either bail at !has_free_capacity, or we'll detect a huge
	 * imbalance and bail there.
	 */
	if (!cpus)
		return;

	/* smt := ceil(cpus / capacity), assumes: 1 < smt_power < 2 */
	smt = DIV_ROUND_UP(SCHED_CAPACITY_SCALE * cpus, ns->compute_capacity);
	capacity = cpus / smt; /* cores */

	ns->task_capacity = min_t(unsigned, capacity,
		DIV_ROUND_CLOSEST(ns->compute_capacity, SCHED_CAPACITY_SCALE));
	ns->has_free_capacity = (ns->nr_running < ns->task_capacity);
}

struct task_numa_env {
	struct task_struct *p;

	int src_cpu, src_nid;
	int dst_cpu, dst_nid;

	struct numa_stats src_stats, dst_stats;

	int imbalance_pct;
	int dist;

	struct task_struct *best_task;
	long best_imp;
	int best_cpu;
};

static void task_numa_assign(struct task_numa_env *env,
			     struct task_struct *p, long imp)
{
	if (env->best_task)
		put_task_struct(env->best_task);
	if (p)
		get_task_struct(p);

	env->best_task = p;
	env->best_imp = imp;
	env->best_cpu = env->dst_cpu;
}

static bool load_too_imbalanced(long src_load, long dst_load,
				struct task_numa_env *env)
{
	long imb, old_imb;
	long orig_src_load, orig_dst_load;
	long src_capacity, dst_capacity;

	/*
	 * The load is corrected for the CPU capacity available on each node.
	 *
	 * src_load        dst_load
	 * ------------ vs ---------
	 * src_capacity    dst_capacity
	 */
	src_capacity = env->src_stats.compute_capacity;
	dst_capacity = env->dst_stats.compute_capacity;

	/* We care about the slope of the imbalance, not the direction. */
	if (dst_load < src_load)
		swap(dst_load, src_load);

	/* Is the difference below the threshold? */
	imb = dst_load * src_capacity * 100 -
	      src_load * dst_capacity * env->imbalance_pct;
	if (imb <= 0)
		return false;

	/*
	 * The imbalance is above the allowed threshold.
	 * Compare it with the old imbalance.
	 */
	orig_src_load = env->src_stats.load;
	orig_dst_load = env->dst_stats.load;

	if (orig_dst_load < orig_src_load)
		swap(orig_dst_load, orig_src_load);

	old_imb = orig_dst_load * src_capacity * 100 -
		  orig_src_load * dst_capacity * env->imbalance_pct;

	/* Would this change make things worse? */
	return (imb > old_imb);
}

/*
 * This checks if the overall compute and NUMA accesses of the system would
 * be improved if the source tasks was migrated to the target dst_cpu taking
 * into account that it might be best if task running on the dst_cpu should
 * be exchanged with the source task
 */
static void task_numa_compare(struct task_numa_env *env,
			      long taskimp, long groupimp)
{
	struct rq *src_rq = cpu_rq(env->src_cpu);
	struct rq *dst_rq = cpu_rq(env->dst_cpu);
	struct task_struct *cur;
	long src_load, dst_load;
	long load;
	long imp = env->p->numa_group ? groupimp : taskimp;
	long moveimp = imp;
	int dist = env->dist;

	rcu_read_lock();

	raw_spin_lock_irq(&dst_rq->lock);
	cur = dst_rq->curr;
	/*
	 * No need to move the exiting task, and this ensures that ->curr
	 * wasn't reaped and thus get_task_struct() in task_numa_assign()
	 * is safe under RCU read lock.
	 * Note that rcu_read_lock() itself can't protect from the final
	 * put_task_struct() after the last schedule().
	 */
	if ((cur->flags & PF_EXITING) || is_idle_task(cur))
		cur = NULL;
	raw_spin_unlock_irq(&dst_rq->lock);

	/*
	 * Because we have preemption enabled we can get migrated around and
	 * end try selecting ourselves (current == env->p) as a swap candidate.
	 */
	if (cur == env->p)
		goto unlock;

	/*
	 * "imp" is the fault differential for the source task between the
	 * source and destination node. Calculate the total differential for
	 * the source task and potential destination task. The more negative
	 * the value is, the more rmeote accesses that would be expected to
	 * be incurred if the tasks were swapped.
	 */
	if (cur) {
		/* Skip this swap candidate if cannot move to the source cpu */
		if (!cpumask_test_cpu(env->src_cpu, tsk_cpus_allowed(cur)))
			goto unlock;

		/*
		 * If dst and source tasks are in the same NUMA group, or not
		 * in any group then look only at task weights.
		 */
		if (cur->numa_group == env->p->numa_group) {
			imp = taskimp + task_weight(cur, env->src_nid, dist) -
			      task_weight(cur, env->dst_nid, dist);
			/*
			 * Add some hysteresis to prevent swapping the
			 * tasks within a group over tiny differences.
			 */
			if (cur->numa_group)
				imp -= imp/16;
		} else {
			/*
			 * Compare the group weights. If a task is all by
			 * itself (not part of a group), use the task weight
			 * instead.
			 */
			if (cur->numa_group)
				imp += group_weight(cur, env->src_nid, dist) -
				       group_weight(cur, env->dst_nid, dist);
			else
				imp += task_weight(cur, env->src_nid, dist) -
				       task_weight(cur, env->dst_nid, dist);
		}
	}

	if (imp <= env->best_imp && moveimp <= env->best_imp)
		goto unlock;

	if (!cur) {
		/* Is there capacity at our destination? */
		if (env->src_stats.nr_running <= env->src_stats.task_capacity &&
		    !env->dst_stats.has_free_capacity)
			goto unlock;

		goto balance;
	}

	/* Balance doesn't matter much if we're running a task per cpu */
	if (imp > env->best_imp && src_rq->nr_running == 1 &&
			dst_rq->nr_running == 1)
		goto assign;

	/*
	 * In the overloaded case, try and keep the load balanced.
	 */
balance:
	load = task_h_load(env->p);
	dst_load = env->dst_stats.load + load;
	src_load = env->src_stats.load - load;

	if (moveimp > imp && moveimp > env->best_imp) {
		/*
		 * If the improvement from just moving env->p direction is
		 * better than swapping tasks around, check if a move is
		 * possible. Store a slightly smaller score than moveimp,
		 * so an actually idle CPU will win.
		 */
		if (!load_too_imbalanced(src_load, dst_load, env)) {
			imp = moveimp - 1;
			cur = NULL;
			goto assign;
		}
	}

	if (imp <= env->best_imp)
		goto unlock;

	if (cur) {
		load = task_h_load(cur);
		dst_load -= load;
		src_load += load;
	}

	if (load_too_imbalanced(src_load, dst_load, env))
		goto unlock;

	/*
	 * One idle CPU per node is evaluated for a task numa move.
	 * Call select_idle_sibling to maybe find a better one.
	 */
	if (!cur)
		env->dst_cpu = select_idle_sibling(env->p, env->dst_cpu);

assign:
	task_numa_assign(env, cur, imp);
unlock:
	rcu_read_unlock();
}

static void task_numa_find_cpu(struct task_numa_env *env,
				long taskimp, long groupimp)
{
	int cpu;

	for_each_cpu(cpu, cpumask_of_node(env->dst_nid)) {
		/* Skip this CPU if the source task cannot migrate */
		if (!cpumask_test_cpu(cpu, tsk_cpus_allowed(env->p)))
			continue;

		env->dst_cpu = cpu;
		task_numa_compare(env, taskimp, groupimp);
	}
}

/* Only move tasks to a NUMA node less busy than the current node. */
static bool numa_has_capacity(struct task_numa_env *env)
{
	struct numa_stats *src = &env->src_stats;
	struct numa_stats *dst = &env->dst_stats;

	if (src->has_free_capacity && !dst->has_free_capacity)
		return false;

	/*
	 * Only consider a task move if the source has a higher load
	 * than the destination, corrected for CPU capacity on each node.
	 *
	 *      src->load                dst->load
	 * --------------------- vs ---------------------
	 * src->compute_capacity    dst->compute_capacity
	 */
	if (src->load * dst->compute_capacity * env->imbalance_pct >

	    dst->load * src->compute_capacity * 100)
		return true;

	return false;
}

static int task_numa_migrate(struct task_struct *p)
{
	struct task_numa_env env = {
		.p = p,

		.src_cpu = task_cpu(p),
		.src_nid = task_node(p),

		.imbalance_pct = 112,

		.best_task = NULL,
		.best_imp = 0,
		.best_cpu = -1
	};
	struct sched_domain *sd;
	unsigned long taskweight, groupweight;
	int nid, ret, dist;
	long taskimp, groupimp;

	/*
	 * Pick the lowest SD_NUMA domain, as that would have the smallest
	 * imbalance and would be the first to start moving tasks about.
	 *
	 * And we want to avoid any moving of tasks about, as that would create
	 * random movement of tasks -- counter the numa conditions we're trying
	 * to satisfy here.
	 */
	rcu_read_lock();
	sd = rcu_dereference(per_cpu(sd_numa, env.src_cpu));
	if (sd)
		env.imbalance_pct = 100 + (sd->imbalance_pct - 100) / 2;
	rcu_read_unlock();

	/*
	 * Cpusets can break the scheduler domain tree into smaller
	 * balance domains, some of which do not cross NUMA boundaries.
	 * Tasks that are "trapped" in such domains cannot be migrated
	 * elsewhere, so there is no point in (re)trying.
	 */
	if (unlikely(!sd)) {
		p->numa_preferred_nid = task_node(p);
		return -EINVAL;
	}

	env.dst_nid = p->numa_preferred_nid;
	dist = env.dist = node_distance(env.src_nid, env.dst_nid);
	taskweight = task_weight(p, env.src_nid, dist);
	groupweight = group_weight(p, env.src_nid, dist);
	update_numa_stats(&env.src_stats, env.src_nid);
	taskimp = task_weight(p, env.dst_nid, dist) - taskweight;
	groupimp = group_weight(p, env.dst_nid, dist) - groupweight;
	update_numa_stats(&env.dst_stats, env.dst_nid);

	/* Try to find a spot on the preferred nid. */
	if (numa_has_capacity(&env))
		task_numa_find_cpu(&env, taskimp, groupimp);

	/*
	 * Look at other nodes in these cases:
	 * - there is no space available on the preferred_nid
	 * - the task is part of a numa_group that is interleaved across
	 *   multiple NUMA nodes; in order to better consolidate the group,
	 *   we need to check other locations.
	 */
	if (env.best_cpu == -1 || (p->numa_group &&
			nodes_weight(p->numa_group->active_nodes) > 1)) {
		for_each_online_node(nid) {
			if (nid == env.src_nid || nid == p->numa_preferred_nid)
				continue;

			dist = node_distance(env.src_nid, env.dst_nid);
			if (sched_numa_topology_type == NUMA_BACKPLANE &&
						dist != env.dist) {
				taskweight = task_weight(p, env.src_nid, dist);
				groupweight = group_weight(p, env.src_nid, dist);
			}

			/* Only consider nodes where both task and groups benefit */
			taskimp = task_weight(p, nid, dist) - taskweight;
			groupimp = group_weight(p, nid, dist) - groupweight;
			if (taskimp < 0 && groupimp < 0)
				continue;

			env.dist = dist;
			env.dst_nid = nid;
			update_numa_stats(&env.dst_stats, env.dst_nid);
			if (numa_has_capacity(&env))
				task_numa_find_cpu(&env, taskimp, groupimp);
		}
	}

	/*
	 * If the task is part of a workload that spans multiple NUMA nodes,
	 * and is migrating into one of the workload's active nodes, remember
	 * this node as the task's preferred numa node, so the workload can
	 * settle down.
	 * A task that migrated to a second choice node will be better off
	 * trying for a better one later. Do not set the preferred node here.
	 */
	if (p->numa_group) {
		if (env.best_cpu == -1)
			nid = env.src_nid;
		else
			nid = env.dst_nid;

		if (node_isset(nid, p->numa_group->active_nodes))
			sched_setnuma(p, env.dst_nid);
	}

	/* No better CPU than the current one was found. */
	if (env.best_cpu == -1)
		return -EAGAIN;

	/*
	 * Reset the scan period if the task is being rescheduled on an
	 * alternative node to recheck if the tasks is now properly placed.
	 */
	p->numa_scan_period = task_scan_min(p);

	if (env.best_task == NULL) {
		ret = migrate_task_to(p, env.best_cpu);
		if (ret != 0)
			trace_sched_stick_numa(p, env.src_cpu, env.best_cpu);
		return ret;
	}

	ret = migrate_swap(p, env.best_task);
	if (ret != 0)
		trace_sched_stick_numa(p, env.src_cpu, task_cpu(env.best_task));
	put_task_struct(env.best_task);
	return ret;
}

/* Attempt to migrate a task to a CPU on the preferred node. */
static void numa_migrate_preferred(struct task_struct *p)
{
	unsigned long interval = HZ;

	/* This task has no NUMA fault statistics yet */
	if (unlikely(p->numa_preferred_nid == -1 || !p->numa_faults))
		return;

	/* Periodically retry migrating the task to the preferred node */
	interval = min(interval, msecs_to_jiffies(p->numa_scan_period) / 16);
	p->numa_migrate_retry = jiffies + interval;

	/* Success if task is already running on preferred CPU */
	if (task_node(p) == p->numa_preferred_nid)
		return;

	/* Otherwise, try migrate to a CPU on the preferred node */
	task_numa_migrate(p);
}

/*
 * Find the nodes on which the workload is actively running. We do this by
 * tracking the nodes from which NUMA hinting faults are triggered. This can
 * be different from the set of nodes where the workload's memory is currently
 * located.
 *
 * The bitmask is used to make smarter decisions on when to do NUMA page
 * migrations, To prevent flip-flopping, and excessive page migrations, nodes
 * are added when they cause over 6/16 of the maximum number of faults, but
 * only removed when they drop below 3/16.
 */
static void update_numa_active_node_mask(struct numa_group *numa_group)
{
	unsigned long faults, max_faults = 0;
	int nid;

	for_each_online_node(nid) {
		faults = group_faults_cpu(numa_group, nid);
		if (faults > max_faults)
			max_faults = faults;
	}

	for_each_online_node(nid) {
		faults = group_faults_cpu(numa_group, nid);
		if (!node_isset(nid, numa_group->active_nodes)) {
			if (faults > max_faults * 6 / 16)
				node_set(nid, numa_group->active_nodes);
		} else if (faults < max_faults * 3 / 16)
			node_clear(nid, numa_group->active_nodes);
	}
}

/*
 * When adapting the scan rate, the period is divided into NUMA_PERIOD_SLOTS
 * increments. The more local the fault statistics are, the higher the scan
 * period will be for the next scan window. If local/(local+remote) ratio is
 * below NUMA_PERIOD_THRESHOLD (where range of ratio is 1..NUMA_PERIOD_SLOTS)
 * the scan period will decrease. Aim for 70% local accesses.
 */
#define NUMA_PERIOD_SLOTS 10
#define NUMA_PERIOD_THRESHOLD 7

/*
 * Increase the scan period (slow down scanning) if the majority of
 * our memory is already on our local node, or if the majority of
 * the page accesses are shared with other processes.
 * Otherwise, decrease the scan period.
 */
static void update_task_scan_period(struct task_struct *p,
			unsigned long shared, unsigned long private)
{
	unsigned int period_slot;
	int ratio;
	int diff;

	unsigned long remote = p->numa_faults_locality[0];
	unsigned long local = p->numa_faults_locality[1];

	/*
	 * If there were no record hinting faults then either the task is
	 * completely idle or all activity is areas that are not of interest
	 * to automatic numa balancing. Related to that, if there were failed
	 * migration then it implies we are migrating too quickly or the local
	 * node is overloaded. In either case, scan slower
	 */
	if (local + shared == 0 || p->numa_faults_locality[2]) {
		p->numa_scan_period = min(p->numa_scan_period_max,
			p->numa_scan_period << 1);

		p->mm->numa_next_scan = jiffies +
			msecs_to_jiffies(p->numa_scan_period);

		return;
	}

	/*
	 * Prepare to scale scan period relative to the current period.
	 *	 == NUMA_PERIOD_THRESHOLD scan period stays the same
	 *       <  NUMA_PERIOD_THRESHOLD scan period decreases (scan faster)
	 *	 >= NUMA_PERIOD_THRESHOLD scan period increases (scan slower)
	 */
	period_slot = DIV_ROUND_UP(p->numa_scan_period, NUMA_PERIOD_SLOTS);
	ratio = (local * NUMA_PERIOD_SLOTS) / (local + remote);
	if (ratio >= NUMA_PERIOD_THRESHOLD) {
		int slot = ratio - NUMA_PERIOD_THRESHOLD;
		if (!slot)
			slot = 1;
		diff = slot * period_slot;
	} else {
		diff = -(NUMA_PERIOD_THRESHOLD - ratio) * period_slot;

		/*
		 * Scale scan rate increases based on sharing. There is an
		 * inverse relationship between the degree of sharing and
		 * the adjustment made to the scanning period. Broadly
		 * speaking the intent is that there is little point
		 * scanning faster if shared accesses dominate as it may
		 * simply bounce migrations uselessly
		 */
		ratio = DIV_ROUND_UP(private * NUMA_PERIOD_SLOTS, (private + shared + 1));
		diff = (diff * ratio) / NUMA_PERIOD_SLOTS;
	}

	p->numa_scan_period = clamp(p->numa_scan_period + diff,
			task_scan_min(p), task_scan_max(p));
	memset(p->numa_faults_locality, 0, sizeof(p->numa_faults_locality));
}

/*
 * Get the fraction of time the task has been running since the last
 * NUMA placement cycle. The scheduler keeps similar statistics, but
 * decays those on a 32ms period, which is orders of magnitude off
 * from the dozens-of-seconds NUMA balancing period. Use the scheduler
 * stats only if the task is so new there are no NUMA statistics yet.
 */
static u64 numa_get_avg_runtime(struct task_struct *p, u64 *period)
{
	u64 runtime, delta, now;
	/* Use the start of this time slice to avoid calculations. */
	now = p->se.exec_start;
	runtime = p->se.sum_exec_runtime;

	if (p->last_task_numa_placement) {
		delta = runtime - p->last_sum_exec_runtime;
		*period = now - p->last_task_numa_placement;
	} else {
		delta = p->se.avg.load_sum / p->se.load.weight;
		*period = LOAD_AVG_MAX;
	}

	p->last_sum_exec_runtime = runtime;
	p->last_task_numa_placement = now;

	return delta;
}

/*
 * Determine the preferred nid for a task in a numa_group. This needs to
 * be done in a way that produces consistent results with group_weight,
 * otherwise workloads might not converge.
 */
static int preferred_group_nid(struct task_struct *p, int nid)
{
	nodemask_t nodes;
	int dist;

	/* Direct connections between all NUMA nodes. */
	if (sched_numa_topology_type == NUMA_DIRECT)
		return nid;

	/*
	 * On a system with glueless mesh NUMA topology, group_weight
	 * scores nodes according to the number of NUMA hinting faults on
	 * both the node itself, and on nearby nodes.
	 */
	if (sched_numa_topology_type == NUMA_GLUELESS_MESH) {
		unsigned long score, max_score = 0;
		int node, max_node = nid;

		dist = sched_max_numa_distance;

		for_each_online_node(node) {
			score = group_weight(p, node, dist);
			if (score > max_score) {
				max_score = score;
				max_node = node;
			}
		}
		return max_node;
	}

	/*
	 * Finding the preferred nid in a system with NUMA backplane
	 * interconnect topology is more involved. The goal is to locate
	 * tasks from numa_groups near each other in the system, and
	 * untangle workloads from different sides of the system. This requires
	 * searching down the hierarchy of node groups, recursively searching
	 * inside the highest scoring group of nodes. The nodemask tricks
	 * keep the complexity of the search down.
	 */
	nodes = node_online_map;
	for (dist = sched_max_numa_distance; dist > LOCAL_DISTANCE; dist--) {
		unsigned long max_faults = 0;
		nodemask_t max_group = NODE_MASK_NONE;
		int a, b;

		/* Are there nodes at this distance from each other? */
		if (!find_numa_distance(dist))
			continue;

		for_each_node_mask(a, nodes) {
			unsigned long faults = 0;
			nodemask_t this_group;
			nodes_clear(this_group);

			/* Sum group's NUMA faults; includes a==b case. */
			for_each_node_mask(b, nodes) {
				if (node_distance(a, b) < dist) {
					faults += group_faults(p, b);
					node_set(b, this_group);
					node_clear(b, nodes);
				}
			}

			/* Remember the top group. */
			if (faults > max_faults) {
				max_faults = faults;
				max_group = this_group;
				/*
				 * subtle: at the smallest distance there is
				 * just one node left in each "group", the
				 * winner is the preferred nid.
				 */
				nid = a;
			}
		}
		/* Next round, evaluate the nodes within max_group. */
		if (!max_faults)
			break;
		nodes = max_group;
	}
	return nid;
}

static void task_numa_placement(struct task_struct *p)
{
	int seq, nid, max_nid = -1, max_group_nid = -1;
	unsigned long max_faults = 0, max_group_faults = 0;
	unsigned long fault_types[2] = { 0, 0 };
	unsigned long total_faults;
	u64 runtime, period;
	spinlock_t *group_lock = NULL;

	/*
	 * The p->mm->numa_scan_seq field gets updated without
	 * exclusive access. Use READ_ONCE() here to ensure
	 * that the field is read in a single access:
	 */
	seq = READ_ONCE(p->mm->numa_scan_seq);
	if (p->numa_scan_seq == seq)
		return;
	p->numa_scan_seq = seq;
	p->numa_scan_period_max = task_scan_max(p);

	total_faults = p->numa_faults_locality[0] +
		       p->numa_faults_locality[1];
	runtime = numa_get_avg_runtime(p, &period);

	/* If the task is part of a group prevent parallel updates to group stats */
	if (p->numa_group) {
		group_lock = &p->numa_group->lock;
		spin_lock_irq(group_lock);
	}

	/* Find the node with the highest number of faults */
	for_each_online_node(nid) {
		/* Keep track of the offsets in numa_faults array */
		int mem_idx, membuf_idx, cpu_idx, cpubuf_idx;
		unsigned long faults = 0, group_faults = 0;
		int priv;

		for (priv = 0; priv < NR_NUMA_HINT_FAULT_TYPES; priv++) {
			long diff, f_diff, f_weight;

			mem_idx = task_faults_idx(NUMA_MEM, nid, priv);
			membuf_idx = task_faults_idx(NUMA_MEMBUF, nid, priv);
			cpu_idx = task_faults_idx(NUMA_CPU, nid, priv);
			cpubuf_idx = task_faults_idx(NUMA_CPUBUF, nid, priv);

			/* Decay existing window, copy faults since last scan */
			diff = p->numa_faults[membuf_idx] - p->numa_faults[mem_idx] / 2;
			fault_types[priv] += p->numa_faults[membuf_idx];
			p->numa_faults[membuf_idx] = 0;

			/*
			 * Normalize the faults_from, so all tasks in a group
			 * count according to CPU use, instead of by the raw
			 * number of faults. Tasks with little runtime have
			 * little over-all impact on throughput, and thus their
			 * faults are less important.
			 */
			f_weight = div64_u64(runtime << 16, period + 1);
			f_weight = (f_weight * p->numa_faults[cpubuf_idx]) /
				   (total_faults + 1);
			f_diff = f_weight - p->numa_faults[cpu_idx] / 2;
			p->numa_faults[cpubuf_idx] = 0;

			p->numa_faults[mem_idx] += diff;
			p->numa_faults[cpu_idx] += f_diff;
			faults += p->numa_faults[mem_idx];
			p->total_numa_faults += diff;
			if (p->numa_group) {
				/*
				 * safe because we can only change our own group
				 *
				 * mem_idx represents the offset for a given
				 * nid and priv in a specific region because it
				 * is at the beginning of the numa_faults array.
				 */
				p->numa_group->faults[mem_idx] += diff;
				p->numa_group->faults_cpu[mem_idx] += f_diff;
				p->numa_group->total_faults += diff;
				group_faults += p->numa_group->faults[mem_idx];
			}
		}

		if (faults > max_faults) {
			max_faults = faults;
			max_nid = nid;
		}

		if (group_faults > max_group_faults) {
			max_group_faults = group_faults;
			max_group_nid = nid;
		}
	}

	update_task_scan_period(p, fault_types[0], fault_types[1]);

	if (p->numa_group) {
		update_numa_active_node_mask(p->numa_group);
		spin_unlock_irq(group_lock);
		max_nid = preferred_group_nid(p, max_group_nid);
	}

	if (max_faults) {
		/* Set the new preferred node */
		if (max_nid != p->numa_preferred_nid)
			sched_setnuma(p, max_nid);

		if (task_node(p) != p->numa_preferred_nid)
			numa_migrate_preferred(p);
	}
}

static inline int get_numa_group(struct numa_group *grp)
{
	return atomic_inc_not_zero(&grp->refcount);
}

static inline void put_numa_group(struct numa_group *grp)
{
	if (atomic_dec_and_test(&grp->refcount))
		kfree_rcu(grp, rcu);
}

static void task_numa_group(struct task_struct *p, int cpupid, int flags,
			int *priv)
{
	struct numa_group *grp, *my_grp;
	struct task_struct *tsk;
	bool join = false;
	int cpu = cpupid_to_cpu(cpupid);
	int i;

	if (unlikely(!p->numa_group)) {
		unsigned int size = sizeof(struct numa_group) +
				    4*nr_node_ids*sizeof(unsigned long);

		grp = kzalloc(size, GFP_KERNEL | __GFP_NOWARN);
		if (!grp)
			return;

		atomic_set(&grp->refcount, 1);
		spin_lock_init(&grp->lock);
		grp->gid = p->pid;
		/* Second half of the array tracks nids where faults happen */
		grp->faults_cpu = grp->faults + NR_NUMA_HINT_FAULT_TYPES *
						nr_node_ids;

		node_set(task_node(current), grp->active_nodes);

		for (i = 0; i < NR_NUMA_HINT_FAULT_STATS * nr_node_ids; i++)
			grp->faults[i] = p->numa_faults[i];

		grp->total_faults = p->total_numa_faults;

		grp->nr_tasks++;
		rcu_assign_pointer(p->numa_group, grp);
	}

	rcu_read_lock();
	tsk = READ_ONCE(cpu_rq(cpu)->curr);

	if (!cpupid_match_pid(tsk, cpupid))
		goto no_join;

	grp = rcu_dereference(tsk->numa_group);
	if (!grp)
		goto no_join;

	my_grp = p->numa_group;
	if (grp == my_grp)
		goto no_join;

	/*
	 * Only join the other group if its bigger; if we're the bigger group,
	 * the other task will join us.
	 */
	if (my_grp->nr_tasks > grp->nr_tasks)
		goto no_join;

	/*
	 * Tie-break on the grp address.
	 */
	if (my_grp->nr_tasks == grp->nr_tasks && my_grp > grp)
		goto no_join;

	/* Always join threads in the same process. */
	if (tsk->mm == current->mm)
		join = true;

	/* Simple filter to avoid false positives due to PID collisions */
	if (flags & TNF_SHARED)
		join = true;

	/* Update priv based on whether false sharing was detected */
	*priv = !join;

	if (join && !get_numa_group(grp))
		goto no_join;

	rcu_read_unlock();

	if (!join)
		return;

	BUG_ON(irqs_disabled());
	double_lock_irq(&my_grp->lock, &grp->lock);

	for (i = 0; i < NR_NUMA_HINT_FAULT_STATS * nr_node_ids; i++) {
		my_grp->faults[i] -= p->numa_faults[i];
		grp->faults[i] += p->numa_faults[i];
	}
	my_grp->total_faults -= p->total_numa_faults;
	grp->total_faults += p->total_numa_faults;

	my_grp->nr_tasks--;
	grp->nr_tasks++;

	spin_unlock(&my_grp->lock);
	spin_unlock_irq(&grp->lock);

	rcu_assign_pointer(p->numa_group, grp);

	put_numa_group(my_grp);
	return;

no_join:
	rcu_read_unlock();
	return;
}

void task_numa_free(struct task_struct *p)
{
	struct numa_group *grp = p->numa_group;
	void *numa_faults = p->numa_faults;
	unsigned long flags;
	int i;

	if (grp) {
		spin_lock_irqsave(&grp->lock, flags);
		for (i = 0; i < NR_NUMA_HINT_FAULT_STATS * nr_node_ids; i++)
			grp->faults[i] -= p->numa_faults[i];
		grp->total_faults -= p->total_numa_faults;

		grp->nr_tasks--;
		spin_unlock_irqrestore(&grp->lock, flags);
		RCU_INIT_POINTER(p->numa_group, NULL);
		put_numa_group(grp);
	}

	p->numa_faults = NULL;
	kfree(numa_faults);
}

/*
 * Got a PROT_NONE fault for a page on @node.
 */
void task_numa_fault(int last_cpupid, int mem_node, int pages, int flags)
{
	struct task_struct *p = current;
	bool migrated = flags & TNF_MIGRATED;
	int cpu_node = task_node(current);
	int local = !!(flags & TNF_FAULT_LOCAL);
	int priv;

	if (!static_branch_likely(&sched_numa_balancing))
		return;

	/* for example, ksmd faulting in a user's mm */
	if (!p->mm)
		return;

	/* Allocate buffer to track faults on a per-node basis */
	if (unlikely(!p->numa_faults)) {
		int size = sizeof(*p->numa_faults) *
			   NR_NUMA_HINT_FAULT_BUCKETS * nr_node_ids;

		p->numa_faults = kzalloc(size, GFP_KERNEL|__GFP_NOWARN);
		if (!p->numa_faults)
			return;

		p->total_numa_faults = 0;
		memset(p->numa_faults_locality, 0, sizeof(p->numa_faults_locality));
	}

	/*
	 * First accesses are treated as private, otherwise consider accesses
	 * to be private if the accessing pid has not changed
	 */
	if (unlikely(last_cpupid == (-1 & LAST_CPUPID_MASK))) {
		priv = 1;
	} else {
		priv = cpupid_match_pid(p, last_cpupid);
		if (!priv && !(flags & TNF_NO_GROUP))
			task_numa_group(p, last_cpupid, flags, &priv);
	}

	/*
	 * If a workload spans multiple NUMA nodes, a shared fault that
	 * occurs wholly within the set of nodes that the workload is
	 * actively using should be counted as local. This allows the
	 * scan rate to slow down when a workload has settled down.
	 */
	if (!priv && !local && p->numa_group &&
			node_isset(cpu_node, p->numa_group->active_nodes) &&
			node_isset(mem_node, p->numa_group->active_nodes))
		local = 1;

	task_numa_placement(p);

	/*
	 * Retry task to preferred node migration periodically, in case it
	 * case it previously failed, or the scheduler moved us.
	 */
	if (time_after(jiffies, p->numa_migrate_retry))
		numa_migrate_preferred(p);

	if (migrated)
		p->numa_pages_migrated += pages;
	if (flags & TNF_MIGRATE_FAIL)
		p->numa_faults_locality[2] += pages;

	p->numa_faults[task_faults_idx(NUMA_MEMBUF, mem_node, priv)] += pages;
	p->numa_faults[task_faults_idx(NUMA_CPUBUF, cpu_node, priv)] += pages;
	p->numa_faults_locality[local] += pages;
}

static void reset_ptenuma_scan(struct task_struct *p)
{
	/*
	 * We only did a read acquisition of the mmap sem, so
	 * p->mm->numa_scan_seq is written to without exclusive access
	 * and the update is not guaranteed to be atomic. That's not
	 * much of an issue though, since this is just used for
	 * statistical sampling. Use READ_ONCE/WRITE_ONCE, which are not
	 * expensive, to avoid any form of compiler optimizations:
	 */
	WRITE_ONCE(p->mm->numa_scan_seq, READ_ONCE(p->mm->numa_scan_seq) + 1);
	p->mm->numa_scan_offset = 0;
}

/*
 * The expensive part of numa migration is done from task_work context.
 * Triggered from task_tick_numa().
 */
void task_numa_work(struct callback_head *work)
{
	unsigned long migrate, next_scan, now = jiffies;
	struct task_struct *p = current;
	struct mm_struct *mm = p->mm;
	struct vm_area_struct *vma;
	unsigned long start, end;
	unsigned long nr_pte_updates = 0;
	long pages;

	WARN_ON_ONCE(p != container_of(work, struct task_struct, numa_work));

	work->next = work; /* protect against double add */
	/*
	 * Who cares about NUMA placement when they're dying.
	 *
	 * NOTE: make sure not to dereference p->mm before this check,
	 * exit_task_work() happens _after_ exit_mm() so we could be called
	 * without p->mm even though we still had it when we enqueued this
	 * work.
	 */
	if (p->flags & PF_EXITING)
		return;

	if (!mm->numa_next_scan) {
		mm->numa_next_scan = now +
			msecs_to_jiffies(sysctl_numa_balancing_scan_delay);
	}

	/*
	 * Enforce maximal scan/migration frequency..
	 */
	migrate = mm->numa_next_scan;
	if (time_before(now, migrate))
		return;

	if (p->numa_scan_period == 0) {
		p->numa_scan_period_max = task_scan_max(p);
		p->numa_scan_period = task_scan_min(p);
	}

	next_scan = now + msecs_to_jiffies(p->numa_scan_period);
	if (cmpxchg(&mm->numa_next_scan, migrate, next_scan) != migrate)
		return;

	/*
	 * Delay this task enough that another task of this mm will likely win
	 * the next time around.
	 */
	p->node_stamp += 2 * TICK_NSEC;

	start = mm->numa_scan_offset;
	pages = sysctl_numa_balancing_scan_size;
	pages <<= 20 - PAGE_SHIFT; /* MB in pages */
	if (!pages)
		return;

	down_read(&mm->mmap_sem);
	vma = find_vma(mm, start);
	if (!vma) {
		reset_ptenuma_scan(p);
		start = 0;
		vma = mm->mmap;
	}
	for (; vma; vma = vma->vm_next) {
		if (!vma_migratable(vma) || !vma_policy_mof(vma) ||
			is_vm_hugetlb_page(vma) || (vma->vm_flags & VM_MIXEDMAP)) {
			continue;
		}

		/*
		 * Shared library pages mapped by multiple processes are not
		 * migrated as it is expected they are cache replicated. Avoid
		 * hinting faults in read-only file-backed mappings or the vdso
		 * as migrating the pages will be of marginal benefit.
		 */
		if (!vma->vm_mm ||
		    (vma->vm_file && (vma->vm_flags & (VM_READ|VM_WRITE)) == (VM_READ)))
			continue;

		/*
		 * Skip inaccessible VMAs to avoid any confusion between
		 * PROT_NONE and NUMA hinting ptes
		 */
		if (!(vma->vm_flags & (VM_READ | VM_EXEC | VM_WRITE)))
			continue;

		do {
			start = max(start, vma->vm_start);
			end = ALIGN(start + (pages << PAGE_SHIFT), HPAGE_SIZE);
			end = min(end, vma->vm_end);
			nr_pte_updates += change_prot_numa(vma, start, end);

			/*
			 * Scan sysctl_numa_balancing_scan_size but ensure that
			 * at least one PTE is updated so that unused virtual
			 * address space is quickly skipped.
			 */
			if (nr_pte_updates)
				pages -= (end - start) >> PAGE_SHIFT;

			start = end;
			if (pages <= 0)
				goto out;

			cond_resched();
		} while (end != vma->vm_end);
	}

out:
	/*
	 * It is possible to reach the end of the VMA list but the last few
	 * VMAs are not guaranteed to the vma_migratable. If they are not, we
	 * would find the !migratable VMA on the next scan but not reset the
	 * scanner to the start so check it now.
	 */
	if (vma)
		mm->numa_scan_offset = start;
	else
		reset_ptenuma_scan(p);
	up_read(&mm->mmap_sem);
}

/*
 * Drive the periodic memory faults..
 */
void task_tick_numa(struct rq *rq, struct task_struct *curr)
{
	struct callback_head *work = &curr->numa_work;
	u64 period, now;

	/*
	 * We don't care about NUMA placement if we don't have memory.
	 */
	if (!curr->mm || (curr->flags & PF_EXITING) || work->next != work)
		return;

	/*
	 * Using runtime rather than walltime has the dual advantage that
	 * we (mostly) drive the selection from busy threads and that the
	 * task needs to have done some actual work before we bother with
	 * NUMA placement.
	 */
	now = curr->se.sum_exec_runtime;
	period = (u64)curr->numa_scan_period * NSEC_PER_MSEC;

	if (now - curr->node_stamp > period) {
		if (!curr->node_stamp)
			curr->numa_scan_period = task_scan_min(curr);
		curr->node_stamp += period;

		if (!time_before(jiffies, curr->mm->numa_next_scan)) {
			init_task_work(work, task_numa_work); /* TODO: move this into sched_fork() */
			task_work_add(curr, work, true);
		}
	}
}
#else
static void task_tick_numa(struct rq *rq, struct task_struct *curr)
{
}

static inline void account_numa_enqueue(struct rq *rq, struct task_struct *p)
{
}

static inline void account_numa_dequeue(struct rq *rq, struct task_struct *p)
{
}
#endif /* CONFIG_NUMA_BALANCING */

static void
account_entity_enqueue(struct cfs_rq *cfs_rq, struct sched_entity *se)
{
	update_load_add(&cfs_rq->load, se->load.weight);
	if (!parent_entity(se))
		update_load_add(&rq_of(cfs_rq)->load, se->load.weight);
#ifdef CONFIG_SMP
	if (entity_is_task(se)) {
		struct rq *rq = rq_of(cfs_rq);

		account_numa_enqueue(rq, task_of(se));
		list_add(&se->group_node, &rq->cfs_tasks);
	}
#endif
	cfs_rq->nr_running++;
}

static void
account_entity_dequeue(struct cfs_rq *cfs_rq, struct sched_entity *se)
{
	update_load_sub(&cfs_rq->load, se->load.weight);
	if (!parent_entity(se))
		update_load_sub(&rq_of(cfs_rq)->load, se->load.weight);
	if (entity_is_task(se)) {
		account_numa_dequeue(rq_of(cfs_rq), task_of(se));
		list_del_init(&se->group_node);
	}
	cfs_rq->nr_running--;
}

#ifdef CONFIG_FAIR_GROUP_SCHED
# ifdef CONFIG_SMP
static inline long calc_tg_weight(struct task_group *tg, struct cfs_rq *cfs_rq)
{
	long tg_weight;

	/*
	 * Use this CPU's real-time load instead of the last load contribution
	 * as the updating of the contribution is delayed, and we will use the
	 * the real-time load to calc the share. See update_tg_load_avg().
	 */
	tg_weight = atomic_long_read(&tg->load_avg);
	tg_weight -= cfs_rq->tg_load_avg_contrib;
	tg_weight += cfs_rq_load_avg(cfs_rq);

	return tg_weight;
}

static long calc_cfs_shares(struct cfs_rq *cfs_rq, struct task_group *tg)
{
	long tg_weight, load, shares;

	tg_weight = calc_tg_weight(tg, cfs_rq);
	load = cfs_rq_load_avg(cfs_rq);

	shares = (tg->shares * load);
	if (tg_weight)
		shares /= tg_weight;

	if (shares < MIN_SHARES)
		shares = MIN_SHARES;
	if (shares > tg->shares)
		shares = tg->shares;

	return shares;
}
# else /* CONFIG_SMP */
static inline long calc_cfs_shares(struct cfs_rq *cfs_rq, struct task_group *tg)
{
	return tg->shares;
}
# endif /* CONFIG_SMP */
static void reweight_entity(struct cfs_rq *cfs_rq, struct sched_entity *se,
			    unsigned long weight)
{
	if (se->on_rq) {
		/* commit outstanding execution time */
		if (cfs_rq->curr == se)
			update_curr(cfs_rq);
		account_entity_dequeue(cfs_rq, se);
	}

	update_load_set(&se->load, weight);

	if (se->on_rq)
		account_entity_enqueue(cfs_rq, se);
}

static inline int throttled_hierarchy(struct cfs_rq *cfs_rq);

static void update_cfs_shares(struct cfs_rq *cfs_rq)
{
	struct task_group *tg;
	struct sched_entity *se;
	long shares;

	tg = cfs_rq->tg;
	se = tg->se[cpu_of(rq_of(cfs_rq))];
	if (!se || throttled_hierarchy(cfs_rq))
		return;
#ifndef CONFIG_SMP
	if (likely(se->load.weight == tg->shares))
		return;
#endif
	shares = calc_cfs_shares(cfs_rq, tg);

	reweight_entity(cfs_rq_of(se), se, shares);
}
#else /* CONFIG_FAIR_GROUP_SCHED */
static inline void update_cfs_shares(struct cfs_rq *cfs_rq)
{
}
#endif /* CONFIG_FAIR_GROUP_SCHED */

#ifdef CONFIG_SMP
/* Precomputed fixed inverse multiplies for multiplication by y^n */
static const u32 runnable_avg_yN_inv[] = {
	0xffffffff, 0xfa83b2da, 0xf5257d14, 0xefe4b99a, 0xeac0c6e6, 0xe5b906e6,
	0xe0ccdeeb, 0xdbfbb796, 0xd744fcc9, 0xd2a81d91, 0xce248c14, 0xc9b9bd85,
	0xc5672a10, 0xc12c4cc9, 0xbd08a39e, 0xb8fbaf46, 0xb504f333, 0xb123f581,
	0xad583ee9, 0xa9a15ab4, 0xa5fed6a9, 0xa2704302, 0x9ef5325f, 0x9b8d39b9,
	0x9837f050, 0x94f4efa8, 0x91c3d373, 0x8ea4398a, 0x8b95c1e3, 0x88980e80,
	0x85aac367, 0x82cd8698,
};

/*
 * Precomputed \Sum y^k { 1<=k<=n }.  These are floor(true_value) to prevent
 * over-estimates when re-combining.
 */
static const u32 runnable_avg_yN_sum[] = {
	    0, 1002, 1982, 2941, 3880, 4798, 5697, 6576, 7437, 8279, 9103,
	 9909,10698,11470,12226,12966,13690,14398,15091,15769,16433,17082,
	17718,18340,18949,19545,20128,20698,21256,21802,22336,22859,23371,
};

/*
 * Approximate:
 *   val * y^n,    where y^32 ~= 0.5 (~1 scheduling period)
 */
static __always_inline u64 decay_load(u64 val, u64 n)
{
	unsigned int local_n;

	if (!n)
		return val;
	else if (unlikely(n > LOAD_AVG_PERIOD * 63))
		return 0;

	/* after bounds checking we can collapse to 32-bit */
	local_n = n;

	/*
	 * As y^PERIOD = 1/2, we can combine
	 *    y^n = 1/2^(n/PERIOD) * y^(n%PERIOD)
	 * With a look-up table which covers y^n (n<PERIOD)
	 *
	 * To achieve constant time decay_load.
	 */
	if (unlikely(local_n >= LOAD_AVG_PERIOD)) {
		val >>= local_n / LOAD_AVG_PERIOD;
		local_n %= LOAD_AVG_PERIOD;
	}

	val = mul_u64_u32_shr(val, runnable_avg_yN_inv[local_n], 32);
	return val;
}

/*
 * For updates fully spanning n periods, the contribution to runnable
 * average will be: \Sum 1024*y^n
 *
 * We can compute this reasonably efficiently by combining:
 *   y^PERIOD = 1/2 with precomputed \Sum 1024*y^n {for  n <PERIOD}
 */
static u32 __compute_runnable_contrib(u64 n)
{
	u32 contrib = 0;

	if (likely(n <= LOAD_AVG_PERIOD))
		return runnable_avg_yN_sum[n];
	else if (unlikely(n >= LOAD_AVG_MAX_N))
		return LOAD_AVG_MAX;

	/* Compute \Sum k^n combining precomputed values for k^i, \Sum k^j */
	do {
		contrib /= 2; /* y^LOAD_AVG_PERIOD = 1/2 */
		contrib += runnable_avg_yN_sum[LOAD_AVG_PERIOD];

		n -= LOAD_AVG_PERIOD;
	} while (n > LOAD_AVG_PERIOD);

	contrib = decay_load(contrib, n);
	return contrib + runnable_avg_yN_sum[n];
}

#if (SCHED_LOAD_SHIFT - SCHED_LOAD_RESOLUTION) != 10 || SCHED_CAPACITY_SHIFT != 10
#error "load tracking assumes 2^10 as unit"
#endif

#define cap_scale(v, s) ((v)*(s) >> SCHED_CAPACITY_SHIFT)

/*
 * We can represent the historical contribution to runnable average as the
 * coefficients of a geometric series.  To do this we sub-divide our runnable
 * history into segments of approximately 1ms (1024us); label the segment that
 * occurred N-ms ago p_N, with p_0 corresponding to the current period, e.g.
 *
 * [<- 1024us ->|<- 1024us ->|<- 1024us ->| ...
 *      p0            p1           p2
 *     (now)       (~1ms ago)  (~2ms ago)
 *
 * Let u_i denote the fraction of p_i that the entity was runnable.
 *
 * We then designate the fractions u_i as our co-efficients, yielding the
 * following representation of historical load:
 *   u_0 + u_1*y + u_2*y^2 + u_3*y^3 + ...
 *
 * We choose y based on the with of a reasonably scheduling period, fixing:
 *   y^32 = 0.5
 *
 * This means that the contribution to load ~32ms ago (u_32) will be weighted
 * approximately half as much as the contribution to load within the last ms
 * (u_0).
 *
 * When a period "rolls over" and we have new u_0`, multiplying the previous
 * sum again by y is sufficient to update:
 *   load_avg = u_0` + y*(u_0 + u_1*y + u_2*y^2 + ... )
 *            = u_0 + u_1*y + u_2*y^2 + ... [re-labeling u_i --> u_{i+1}]
 */
static __always_inline int
__update_load_avg(u64 now, int cpu, struct sched_avg *sa,
		  unsigned long weight, int running, struct cfs_rq *cfs_rq)
{
<<<<<<< HEAD
	u64 delta, periods;
	u32 contrib;
	int delta_w, decayed = 0;
	unsigned long scale_freq = arch_scale_freq_capacity(NULL, cpu);
=======
	u64 delta, scaled_delta, periods;
	u32 contrib;
	unsigned int delta_w, scaled_delta_w, decayed = 0;
	unsigned long scale_freq, scale_cpu;
>>>>>>> 0b2dd639

	delta = now - sa->last_update_time;
	/*
	 * This should only happen when time goes backwards, which it
	 * unfortunately does during sched clock init when we swap over to TSC.
	 */
	if ((s64)delta < 0) {
		sa->last_update_time = now;
		return 0;
	}

	/*
	 * Use 1024ns as the unit of measurement since it's a reasonable
	 * approximation of 1us and fast to compute.
	 */
	delta >>= 10;
	if (!delta)
		return 0;
	sa->last_update_time = now;
<<<<<<< HEAD
=======

	scale_freq = arch_scale_freq_capacity(NULL, cpu);
	scale_cpu = arch_scale_cpu_capacity(NULL, cpu);
>>>>>>> 0b2dd639

	/* delta_w is the amount already accumulated against our next period */
	delta_w = sa->period_contrib;
	if (delta + delta_w >= 1024) {
		decayed = 1;

		/* how much left for next period will start over, we don't know yet */
		sa->period_contrib = 0;

		/*
		 * Now that we know we're crossing a period boundary, figure
		 * out how much from delta we need to complete the current
		 * period and accrue it.
		 */
		delta_w = 1024 - delta_w;
<<<<<<< HEAD
		if (weight) {
			sa->load_sum += weight * delta_w;
			if (cfs_rq)
				cfs_rq->runnable_load_sum += weight * delta_w;
		}
		if (running)
			sa->util_sum += delta_w * scale_freq >> SCHED_CAPACITY_SHIFT;
=======
		scaled_delta_w = cap_scale(delta_w, scale_freq);
		if (weight) {
			sa->load_sum += weight * scaled_delta_w;
			if (cfs_rq) {
				cfs_rq->runnable_load_sum +=
						weight * scaled_delta_w;
			}
		}
		if (running)
			sa->util_sum += scaled_delta_w * scale_cpu;
>>>>>>> 0b2dd639

		delta -= delta_w;

		/* Figure out how many additional periods this update spans */
		periods = delta / 1024;
		delta %= 1024;

		sa->load_sum = decay_load(sa->load_sum, periods + 1);
		if (cfs_rq) {
			cfs_rq->runnable_load_sum =
				decay_load(cfs_rq->runnable_load_sum, periods + 1);
		}
		sa->util_sum = decay_load((u64)(sa->util_sum), periods + 1);

		/* Efficiently calculate \sum (1..n_period) 1024*y^i */
		contrib = __compute_runnable_contrib(periods);
<<<<<<< HEAD
=======
		contrib = cap_scale(contrib, scale_freq);
>>>>>>> 0b2dd639
		if (weight) {
			sa->load_sum += weight * contrib;
			if (cfs_rq)
				cfs_rq->runnable_load_sum += weight * contrib;
		}
		if (running)
<<<<<<< HEAD
			sa->util_sum += contrib * scale_freq >> SCHED_CAPACITY_SHIFT;
	}

	/* Remainder of delta accrued against u_0` */
	if (weight) {
		sa->load_sum += weight * delta;
		if (cfs_rq)
			cfs_rq->runnable_load_sum += weight * delta;
	}
	if (running)
		sa->util_sum += delta * scale_freq >> SCHED_CAPACITY_SHIFT;

	sa->period_contrib += delta;

=======
			sa->util_sum += contrib * scale_cpu;
	}

	/* Remainder of delta accrued against u_0` */
	scaled_delta = cap_scale(delta, scale_freq);
	if (weight) {
		sa->load_sum += weight * scaled_delta;
		if (cfs_rq)
			cfs_rq->runnable_load_sum += weight * scaled_delta;
	}
	if (running)
		sa->util_sum += scaled_delta * scale_cpu;

	sa->period_contrib += delta;

>>>>>>> 0b2dd639
	if (decayed) {
		sa->load_avg = div_u64(sa->load_sum, LOAD_AVG_MAX);
		if (cfs_rq) {
			cfs_rq->runnable_load_avg =
				div_u64(cfs_rq->runnable_load_sum, LOAD_AVG_MAX);
		}
<<<<<<< HEAD
		sa->util_avg = (sa->util_sum << SCHED_LOAD_SHIFT) / LOAD_AVG_MAX;
=======
		sa->util_avg = sa->util_sum / LOAD_AVG_MAX;
>>>>>>> 0b2dd639
	}

	return decayed;
}

#ifdef CONFIG_FAIR_GROUP_SCHED
/*
 * Updating tg's load_avg is necessary before update_cfs_share (which is done)
 * and effective_load (which is not done because it is too costly).
 */
static inline void update_tg_load_avg(struct cfs_rq *cfs_rq, int force)
{
	long delta = cfs_rq->avg.load_avg - cfs_rq->tg_load_avg_contrib;

	if (force || abs(delta) > cfs_rq->tg_load_avg_contrib / 64) {
		atomic_long_add(delta, &cfs_rq->tg->load_avg);
		cfs_rq->tg_load_avg_contrib = cfs_rq->avg.load_avg;
	}
}

#else /* CONFIG_FAIR_GROUP_SCHED */
static inline void update_tg_load_avg(struct cfs_rq *cfs_rq, int force) {}
#endif /* CONFIG_FAIR_GROUP_SCHED */

static inline u64 cfs_rq_clock_task(struct cfs_rq *cfs_rq);

/* Group cfs_rq's load_avg is used for task_h_load and update_cfs_share */
static inline int update_cfs_rq_load_avg(u64 now, struct cfs_rq *cfs_rq)
{
<<<<<<< HEAD
	int decayed;
	struct sched_avg *sa = &cfs_rq->avg;
=======
	struct sched_avg *sa = &cfs_rq->avg;
	int decayed;
>>>>>>> 0b2dd639

	if (atomic_long_read(&cfs_rq->removed_load_avg)) {
		long r = atomic_long_xchg(&cfs_rq->removed_load_avg, 0);
		sa->load_avg = max_t(long, sa->load_avg - r, 0);
		sa->load_sum = max_t(s64, sa->load_sum - r * LOAD_AVG_MAX, 0);
	}

	if (atomic_long_read(&cfs_rq->removed_util_avg)) {
		long r = atomic_long_xchg(&cfs_rq->removed_util_avg, 0);
		sa->util_avg = max_t(long, sa->util_avg - r, 0);
<<<<<<< HEAD
		sa->util_sum = max_t(s32, sa->util_sum -
			((r * LOAD_AVG_MAX) >> SCHED_LOAD_SHIFT), 0);
	}

	decayed = __update_load_avg(now, cpu_of(rq_of(cfs_rq)), sa,
		scale_load_down(cfs_rq->load.weight), cfs_rq->curr != NULL, cfs_rq);

#ifndef CONFIG_64BIT
	smp_wmb();
	cfs_rq->load_last_update_time_copy = sa->last_update_time;
#endif

	return decayed;
}

/* Update task and its cfs_rq load average */
static inline void update_load_avg(struct sched_entity *se, int update_tg)
{
	struct cfs_rq *cfs_rq = cfs_rq_of(se);
	int cpu = cpu_of(rq_of(cfs_rq));
	u64 now = cfs_rq_clock_task(cfs_rq);

	/*
	 * Track task load average for carrying it to new CPU after migrated, and
	 * track group sched_entity load average for task_h_load calc in migration
	 */
	__update_load_avg(now, cpu, &se->avg,
		se->on_rq * scale_load_down(se->load.weight), cfs_rq->curr == se, NULL);

	if (update_cfs_rq_load_avg(now, cfs_rq) && update_tg)
		update_tg_load_avg(cfs_rq, 0);
=======
		sa->util_sum = max_t(s32, sa->util_sum - r * LOAD_AVG_MAX, 0);
	}

	decayed = __update_load_avg(now, cpu_of(rq_of(cfs_rq)), sa,
		scale_load_down(cfs_rq->load.weight), cfs_rq->curr != NULL, cfs_rq);

#ifndef CONFIG_64BIT
	smp_wmb();
	cfs_rq->load_last_update_time_copy = sa->last_update_time;
#endif

	return decayed;
}

/* Update task and its cfs_rq load average */
static inline void update_load_avg(struct sched_entity *se, int update_tg)
{
	struct cfs_rq *cfs_rq = cfs_rq_of(se);
	u64 now = cfs_rq_clock_task(cfs_rq);
	int cpu = cpu_of(rq_of(cfs_rq));

	/*
	 * Track task load average for carrying it to new CPU after migrated, and
	 * track group sched_entity load average for task_h_load calc in migration
	 */
	__update_load_avg(now, cpu, &se->avg,
			  se->on_rq * scale_load_down(se->load.weight),
			  cfs_rq->curr == se, NULL);

	if (update_cfs_rq_load_avg(now, cfs_rq) && update_tg)
		update_tg_load_avg(cfs_rq, 0);
}

static void attach_entity_load_avg(struct cfs_rq *cfs_rq, struct sched_entity *se)
{
	if (!sched_feat(ATTACH_AGE_LOAD))
		goto skip_aging;

	/*
	 * If we got migrated (either between CPUs or between cgroups) we'll
	 * have aged the average right before clearing @last_update_time.
	 */
	if (se->avg.last_update_time) {
		__update_load_avg(cfs_rq->avg.last_update_time, cpu_of(rq_of(cfs_rq)),
				  &se->avg, 0, 0, NULL);

		/*
		 * XXX: we could have just aged the entire load away if we've been
		 * absent from the fair class for too long.
		 */
	}

skip_aging:
	se->avg.last_update_time = cfs_rq->avg.last_update_time;
	cfs_rq->avg.load_avg += se->avg.load_avg;
	cfs_rq->avg.load_sum += se->avg.load_sum;
	cfs_rq->avg.util_avg += se->avg.util_avg;
	cfs_rq->avg.util_sum += se->avg.util_sum;
}

static void detach_entity_load_avg(struct cfs_rq *cfs_rq, struct sched_entity *se)
{
	__update_load_avg(cfs_rq->avg.last_update_time, cpu_of(rq_of(cfs_rq)),
			  &se->avg, se->on_rq * scale_load_down(se->load.weight),
			  cfs_rq->curr == se, NULL);

	cfs_rq->avg.load_avg = max_t(long, cfs_rq->avg.load_avg - se->avg.load_avg, 0);
	cfs_rq->avg.load_sum = max_t(s64,  cfs_rq->avg.load_sum - se->avg.load_sum, 0);
	cfs_rq->avg.util_avg = max_t(long, cfs_rq->avg.util_avg - se->avg.util_avg, 0);
	cfs_rq->avg.util_sum = max_t(s32,  cfs_rq->avg.util_sum - se->avg.util_sum, 0);
>>>>>>> 0b2dd639
}

/* Add the load generated by se into cfs_rq's load average */
static inline void
enqueue_entity_load_avg(struct cfs_rq *cfs_rq, struct sched_entity *se)
{
	struct sched_avg *sa = &se->avg;
	u64 now = cfs_rq_clock_task(cfs_rq);
<<<<<<< HEAD
	int migrated = 0, decayed;

	if (sa->last_update_time == 0) {
		sa->last_update_time = now;
		migrated = 1;
=======
	int migrated, decayed;

	migrated = !sa->last_update_time;
	if (!migrated) {
		__update_load_avg(now, cpu_of(rq_of(cfs_rq)), sa,
			se->on_rq * scale_load_down(se->load.weight),
			cfs_rq->curr == se, NULL);
>>>>>>> 0b2dd639
	}
	else {
		__update_load_avg(now, cpu_of(rq_of(cfs_rq)), sa,
			se->on_rq * scale_load_down(se->load.weight),
			cfs_rq->curr == se, NULL);
	}

	decayed = update_cfs_rq_load_avg(now, cfs_rq);

<<<<<<< HEAD
	cfs_rq->runnable_load_avg += sa->load_avg;
	cfs_rq->runnable_load_sum += sa->load_sum;

	if (migrated) {
		cfs_rq->avg.load_avg += sa->load_avg;
		cfs_rq->avg.load_sum += sa->load_sum;
		cfs_rq->avg.util_avg += sa->util_avg;
		cfs_rq->avg.util_sum += sa->util_sum;
	}

=======
	decayed = update_cfs_rq_load_avg(now, cfs_rq);

	cfs_rq->runnable_load_avg += sa->load_avg;
	cfs_rq->runnable_load_sum += sa->load_sum;

	if (migrated)
		attach_entity_load_avg(cfs_rq, se);

>>>>>>> 0b2dd639
	if (decayed || migrated)
		update_tg_load_avg(cfs_rq, 0);
}

/* Remove the runnable load generated by se from cfs_rq's runnable load average */
static inline void
dequeue_entity_load_avg(struct cfs_rq *cfs_rq, struct sched_entity *se)
{
	update_load_avg(se, 1);

	cfs_rq->runnable_load_avg =
		max_t(long, cfs_rq->runnable_load_avg - se->avg.load_avg, 0);
	cfs_rq->runnable_load_sum =
<<<<<<< HEAD
		max_t(s64, cfs_rq->runnable_load_sum - se->avg.load_sum, 0);
=======
		max_t(s64,  cfs_rq->runnable_load_sum - se->avg.load_sum, 0);
>>>>>>> 0b2dd639
}

/*
 * Task first catches up with cfs_rq, and then subtract
 * itself from the cfs_rq (task must be off the queue now).
 */
void remove_entity_load_avg(struct sched_entity *se)
{
	struct cfs_rq *cfs_rq = cfs_rq_of(se);
	u64 last_update_time;

#ifndef CONFIG_64BIT
	u64 last_update_time_copy;

	do {
		last_update_time_copy = cfs_rq->load_last_update_time_copy;
		smp_rmb();
		last_update_time = cfs_rq->avg.last_update_time;
	} while (last_update_time != last_update_time_copy);
#else
	last_update_time = cfs_rq->avg.last_update_time;
#endif

	__update_load_avg(last_update_time, cpu_of(rq_of(cfs_rq)), &se->avg, 0, 0, NULL);
	atomic_long_add(se->avg.load_avg, &cfs_rq->removed_load_avg);
	atomic_long_add(se->avg.util_avg, &cfs_rq->removed_util_avg);
}

/*
 * Update the rq's load with the elapsed running time before entering
 * idle. if the last scheduled task is not a CFS task, idle_enter will
 * be the only way to update the runnable statistic.
 */
void idle_enter_fair(struct rq *this_rq)
{
}

/*
 * Update the rq's load with the elapsed idle time before a task is
 * scheduled. if the newly scheduled task is not a CFS task, idle_exit will
 * be the only way to update the runnable statistic.
 */
void idle_exit_fair(struct rq *this_rq)
{
}

static inline unsigned long cfs_rq_runnable_load_avg(struct cfs_rq *cfs_rq)
{
	return cfs_rq->runnable_load_avg;
}

static inline unsigned long cfs_rq_load_avg(struct cfs_rq *cfs_rq)
{
	return cfs_rq->avg.load_avg;
}

static int idle_balance(struct rq *this_rq);

#else /* CONFIG_SMP */

static inline void update_load_avg(struct sched_entity *se, int update_tg) {}
static inline void
enqueue_entity_load_avg(struct cfs_rq *cfs_rq, struct sched_entity *se) {}
static inline void
dequeue_entity_load_avg(struct cfs_rq *cfs_rq, struct sched_entity *se) {}
static inline void remove_entity_load_avg(struct sched_entity *se) {}
<<<<<<< HEAD
=======

static inline void
attach_entity_load_avg(struct cfs_rq *cfs_rq, struct sched_entity *se) {}
static inline void
detach_entity_load_avg(struct cfs_rq *cfs_rq, struct sched_entity *se) {}
>>>>>>> 0b2dd639

static inline int idle_balance(struct rq *rq)
{
	return 0;
}

#endif /* CONFIG_SMP */

static void enqueue_sleeper(struct cfs_rq *cfs_rq, struct sched_entity *se)
{
#ifdef CONFIG_SCHEDSTATS
	struct task_struct *tsk = NULL;

	if (entity_is_task(se))
		tsk = task_of(se);

	if (se->statistics.sleep_start) {
		u64 delta = rq_clock(rq_of(cfs_rq)) - se->statistics.sleep_start;

		if ((s64)delta < 0)
			delta = 0;

		if (unlikely(delta > se->statistics.sleep_max))
			se->statistics.sleep_max = delta;

		se->statistics.sleep_start = 0;
		se->statistics.sum_sleep_runtime += delta;

		if (tsk) {
			account_scheduler_latency(tsk, delta >> 10, 1);
			trace_sched_stat_sleep(tsk, delta);
		}
	}
	if (se->statistics.block_start) {
		u64 delta = rq_clock(rq_of(cfs_rq)) - se->statistics.block_start;

		if ((s64)delta < 0)
			delta = 0;

		if (unlikely(delta > se->statistics.block_max))
			se->statistics.block_max = delta;

		se->statistics.block_start = 0;
		se->statistics.sum_sleep_runtime += delta;

		if (tsk) {
			if (tsk->in_iowait) {
				se->statistics.iowait_sum += delta;
				se->statistics.iowait_count++;
				trace_sched_stat_iowait(tsk, delta);
			}

			trace_sched_stat_blocked(tsk, delta);

			/*
			 * Blocking time is in units of nanosecs, so shift by
			 * 20 to get a milliseconds-range estimation of the
			 * amount of time that the task spent sleeping:
			 */
			if (unlikely(prof_on == SLEEP_PROFILING)) {
				profile_hits(SLEEP_PROFILING,
						(void *)get_wchan(tsk),
						delta >> 20);
			}
			account_scheduler_latency(tsk, delta >> 10, 0);
		}
	}
#endif
}

static void check_spread(struct cfs_rq *cfs_rq, struct sched_entity *se)
{
#ifdef CONFIG_SCHED_DEBUG
	s64 d = se->vruntime - cfs_rq->min_vruntime;

	if (d < 0)
		d = -d;

	if (d > 3*sysctl_sched_latency)
		schedstat_inc(cfs_rq, nr_spread_over);
#endif
}

static void
place_entity(struct cfs_rq *cfs_rq, struct sched_entity *se, int initial)
{
	u64 vruntime = cfs_rq->min_vruntime;

	/*
	 * The 'current' period is already promised to the current tasks,
	 * however the extra weight of the new task will slow them down a
	 * little, place the new task so that it fits in the slot that
	 * stays open at the end.
	 */
	if (initial && sched_feat(START_DEBIT))
		vruntime += sched_vslice(cfs_rq, se);

	/* sleeps up to a single latency don't count. */
	if (!initial) {
		unsigned long thresh = sysctl_sched_latency;

		/*
		 * Halve their sleep time's effect, to allow
		 * for a gentler effect of sleepers:
		 */
		if (sched_feat(GENTLE_FAIR_SLEEPERS))
			thresh >>= 1;

		vruntime -= thresh;
	}

	/* ensure we never gain time by being placed backwards. */
	se->vruntime = max_vruntime(se->vruntime, vruntime);
}

static void check_enqueue_throttle(struct cfs_rq *cfs_rq);

static void
enqueue_entity(struct cfs_rq *cfs_rq, struct sched_entity *se, int flags)
{
	/*
	 * Update the normalized vruntime before updating min_vruntime
	 * through calling update_curr().
	 */
	if (!(flags & ENQUEUE_WAKEUP) || (flags & ENQUEUE_WAKING))
		se->vruntime += cfs_rq->min_vruntime;

	/*
	 * Update run-time statistics of the 'current'.
	 */
	update_curr(cfs_rq);
	enqueue_entity_load_avg(cfs_rq, se);
	account_entity_enqueue(cfs_rq, se);
	update_cfs_shares(cfs_rq);

	if (flags & ENQUEUE_WAKEUP) {
		place_entity(cfs_rq, se, 0);
		enqueue_sleeper(cfs_rq, se);
	}

	update_stats_enqueue(cfs_rq, se);
	check_spread(cfs_rq, se);
	if (se != cfs_rq->curr)
		__enqueue_entity(cfs_rq, se);
	se->on_rq = 1;

	if (cfs_rq->nr_running == 1) {
		list_add_leaf_cfs_rq(cfs_rq);
		check_enqueue_throttle(cfs_rq);
	}
}

static void __clear_buddies_last(struct sched_entity *se)
{
	for_each_sched_entity(se) {
		struct cfs_rq *cfs_rq = cfs_rq_of(se);
		if (cfs_rq->last != se)
			break;

		cfs_rq->last = NULL;
	}
}

static void __clear_buddies_next(struct sched_entity *se)
{
	for_each_sched_entity(se) {
		struct cfs_rq *cfs_rq = cfs_rq_of(se);
		if (cfs_rq->next != se)
			break;

		cfs_rq->next = NULL;
	}
}

static void __clear_buddies_skip(struct sched_entity *se)
{
	for_each_sched_entity(se) {
		struct cfs_rq *cfs_rq = cfs_rq_of(se);
		if (cfs_rq->skip != se)
			break;

		cfs_rq->skip = NULL;
	}
}

static void clear_buddies(struct cfs_rq *cfs_rq, struct sched_entity *se)
{
	if (cfs_rq->last == se)
		__clear_buddies_last(se);

	if (cfs_rq->next == se)
		__clear_buddies_next(se);

	if (cfs_rq->skip == se)
		__clear_buddies_skip(se);
}

static __always_inline void return_cfs_rq_runtime(struct cfs_rq *cfs_rq);

static void
dequeue_entity(struct cfs_rq *cfs_rq, struct sched_entity *se, int flags)
{
	/*
	 * Update run-time statistics of the 'current'.
	 */
	update_curr(cfs_rq);
	dequeue_entity_load_avg(cfs_rq, se);

	update_stats_dequeue(cfs_rq, se);
	if (flags & DEQUEUE_SLEEP) {
#ifdef CONFIG_SCHEDSTATS
		if (entity_is_task(se)) {
			struct task_struct *tsk = task_of(se);

			if (tsk->state & TASK_INTERRUPTIBLE)
				se->statistics.sleep_start = rq_clock(rq_of(cfs_rq));
			if (tsk->state & TASK_UNINTERRUPTIBLE)
				se->statistics.block_start = rq_clock(rq_of(cfs_rq));
		}
#endif
	}

	clear_buddies(cfs_rq, se);

	if (se != cfs_rq->curr)
		__dequeue_entity(cfs_rq, se);
	se->on_rq = 0;
	account_entity_dequeue(cfs_rq, se);

	/*
	 * Normalize the entity after updating the min_vruntime because the
	 * update can refer to the ->curr item and we need to reflect this
	 * movement in our normalized position.
	 */
	if (!(flags & DEQUEUE_SLEEP))
		se->vruntime -= cfs_rq->min_vruntime;

	/* return excess runtime on last dequeue */
	return_cfs_rq_runtime(cfs_rq);

	update_min_vruntime(cfs_rq);
	update_cfs_shares(cfs_rq);
}

/*
 * Preempt the current task with a newly woken task if needed:
 */
static void
check_preempt_tick(struct cfs_rq *cfs_rq, struct sched_entity *curr)
{
	unsigned long ideal_runtime, delta_exec;
	struct sched_entity *se;
	s64 delta;

	ideal_runtime = sched_slice(cfs_rq, curr);
	delta_exec = curr->sum_exec_runtime - curr->prev_sum_exec_runtime;
	if (delta_exec > ideal_runtime) {
		resched_curr(rq_of(cfs_rq));
		/*
		 * The current task ran long enough, ensure it doesn't get
		 * re-elected due to buddy favours.
		 */
		clear_buddies(cfs_rq, curr);
		return;
	}

	/*
	 * Ensure that a task that missed wakeup preemption by a
	 * narrow margin doesn't have to wait for a full slice.
	 * This also mitigates buddy induced latencies under load.
	 */
	if (delta_exec < sysctl_sched_min_granularity)
		return;

	se = __pick_first_entity(cfs_rq);
	delta = curr->vruntime - se->vruntime;

	if (delta < 0)
		return;

	if (delta > ideal_runtime)
		resched_curr(rq_of(cfs_rq));
}

static void
set_next_entity(struct cfs_rq *cfs_rq, struct sched_entity *se)
{
	/* 'current' is not kept within the tree. */
	if (se->on_rq) {
		/*
		 * Any task has to be enqueued before it get to execute on
		 * a CPU. So account for the time it spent waiting on the
		 * runqueue.
		 */
		update_stats_wait_end(cfs_rq, se);
		__dequeue_entity(cfs_rq, se);
		update_load_avg(se, 1);
	}

	update_stats_curr_start(cfs_rq, se);
	cfs_rq->curr = se;
#ifdef CONFIG_SCHEDSTATS
	/*
	 * Track our maximum slice length, if the CPU's load is at
	 * least twice that of our own weight (i.e. dont track it
	 * when there are only lesser-weight tasks around):
	 */
	if (rq_of(cfs_rq)->load.weight >= 2*se->load.weight) {
		se->statistics.slice_max = max(se->statistics.slice_max,
			se->sum_exec_runtime - se->prev_sum_exec_runtime);
	}
#endif
	se->prev_sum_exec_runtime = se->sum_exec_runtime;
}

static int
wakeup_preempt_entity(struct sched_entity *curr, struct sched_entity *se);

/*
 * Pick the next process, keeping these things in mind, in this order:
 * 1) keep things fair between processes/task groups
 * 2) pick the "next" process, since someone really wants that to run
 * 3) pick the "last" process, for cache locality
 * 4) do not run the "skip" process, if something else is available
 */
static struct sched_entity *
pick_next_entity(struct cfs_rq *cfs_rq, struct sched_entity *curr)
{
	struct sched_entity *left = __pick_first_entity(cfs_rq);
	struct sched_entity *se;

	/*
	 * If curr is set we have to see if its left of the leftmost entity
	 * still in the tree, provided there was anything in the tree at all.
	 */
	if (!left || (curr && entity_before(curr, left)))
		left = curr;

	se = left; /* ideally we run the leftmost entity */

	/*
	 * Avoid running the skip buddy, if running something else can
	 * be done without getting too unfair.
	 */
	if (cfs_rq->skip == se) {
		struct sched_entity *second;

		if (se == curr) {
			second = __pick_first_entity(cfs_rq);
		} else {
			second = __pick_next_entity(se);
			if (!second || (curr && entity_before(curr, second)))
				second = curr;
		}

		if (second && wakeup_preempt_entity(second, left) < 1)
			se = second;
	}

	/*
	 * Prefer last buddy, try to return the CPU to a preempted task.
	 */
	if (cfs_rq->last && wakeup_preempt_entity(cfs_rq->last, left) < 1)
		se = cfs_rq->last;

	/*
	 * Someone really wants this to run. If it's not unfair, run it.
	 */
	if (cfs_rq->next && wakeup_preempt_entity(cfs_rq->next, left) < 1)
		se = cfs_rq->next;

	clear_buddies(cfs_rq, se);

	return se;
}

static bool check_cfs_rq_runtime(struct cfs_rq *cfs_rq);

static void put_prev_entity(struct cfs_rq *cfs_rq, struct sched_entity *prev)
{
	/*
	 * If still on the runqueue then deactivate_task()
	 * was not called and update_curr() has to be done:
	 */
	if (prev->on_rq)
		update_curr(cfs_rq);

	/* throttle cfs_rqs exceeding runtime */
	check_cfs_rq_runtime(cfs_rq);

	check_spread(cfs_rq, prev);
	if (prev->on_rq) {
		update_stats_wait_start(cfs_rq, prev);
		/* Put 'current' back into the tree. */
		__enqueue_entity(cfs_rq, prev);
		/* in !on_rq case, update occurred at dequeue */
		update_load_avg(prev, 0);
	}
	cfs_rq->curr = NULL;
}

static void
entity_tick(struct cfs_rq *cfs_rq, struct sched_entity *curr, int queued)
{
	/*
	 * Update run-time statistics of the 'current'.
	 */
	update_curr(cfs_rq);

	/*
	 * Ensure that runnable average is periodically updated.
	 */
	update_load_avg(curr, 1);
	update_cfs_shares(cfs_rq);

#ifdef CONFIG_SCHED_HRTICK
	/*
	 * queued ticks are scheduled to match the slice, so don't bother
	 * validating it and just reschedule.
	 */
	if (queued) {
		resched_curr(rq_of(cfs_rq));
		return;
	}
	/*
	 * don't let the period tick interfere with the hrtick preemption
	 */
	if (!sched_feat(DOUBLE_TICK) &&
			hrtimer_active(&rq_of(cfs_rq)->hrtick_timer))
		return;
#endif

	if (cfs_rq->nr_running > 1)
		check_preempt_tick(cfs_rq, curr);
}


/**************************************************
 * CFS bandwidth control machinery
 */

#ifdef CONFIG_CFS_BANDWIDTH

#ifdef HAVE_JUMP_LABEL
static struct static_key __cfs_bandwidth_used;

static inline bool cfs_bandwidth_used(void)
{
	return static_key_false(&__cfs_bandwidth_used);
}

void cfs_bandwidth_usage_inc(void)
{
	static_key_slow_inc(&__cfs_bandwidth_used);
}

void cfs_bandwidth_usage_dec(void)
{
	static_key_slow_dec(&__cfs_bandwidth_used);
}
#else /* HAVE_JUMP_LABEL */
static bool cfs_bandwidth_used(void)
{
	return true;
}

void cfs_bandwidth_usage_inc(void) {}
void cfs_bandwidth_usage_dec(void) {}
#endif /* HAVE_JUMP_LABEL */

/*
 * default period for cfs group bandwidth.
 * default: 0.1s, units: nanoseconds
 */
static inline u64 default_cfs_period(void)
{
	return 100000000ULL;
}

static inline u64 sched_cfs_bandwidth_slice(void)
{
	return (u64)sysctl_sched_cfs_bandwidth_slice * NSEC_PER_USEC;
}

/*
 * Replenish runtime according to assigned quota and update expiration time.
 * We use sched_clock_cpu directly instead of rq->clock to avoid adding
 * additional synchronization around rq->lock.
 *
 * requires cfs_b->lock
 */
void __refill_cfs_bandwidth_runtime(struct cfs_bandwidth *cfs_b)
{
	u64 now;

	if (cfs_b->quota == RUNTIME_INF)
		return;

	now = sched_clock_cpu(smp_processor_id());
	cfs_b->runtime = cfs_b->quota;
	cfs_b->runtime_expires = now + ktime_to_ns(cfs_b->period);
}

static inline struct cfs_bandwidth *tg_cfs_bandwidth(struct task_group *tg)
{
	return &tg->cfs_bandwidth;
}

/* rq->task_clock normalized against any time this cfs_rq has spent throttled */
static inline u64 cfs_rq_clock_task(struct cfs_rq *cfs_rq)
{
	if (unlikely(cfs_rq->throttle_count))
		return cfs_rq->throttled_clock_task;

	return rq_clock_task(rq_of(cfs_rq)) - cfs_rq->throttled_clock_task_time;
}

/* returns 0 on failure to allocate runtime */
static int assign_cfs_rq_runtime(struct cfs_rq *cfs_rq)
{
	struct task_group *tg = cfs_rq->tg;
	struct cfs_bandwidth *cfs_b = tg_cfs_bandwidth(tg);
	u64 amount = 0, min_amount, expires;

	/* note: this is a positive sum as runtime_remaining <= 0 */
	min_amount = sched_cfs_bandwidth_slice() - cfs_rq->runtime_remaining;

	raw_spin_lock(&cfs_b->lock);
	if (cfs_b->quota == RUNTIME_INF)
		amount = min_amount;
	else {
		start_cfs_bandwidth(cfs_b);

		if (cfs_b->runtime > 0) {
			amount = min(cfs_b->runtime, min_amount);
			cfs_b->runtime -= amount;
			cfs_b->idle = 0;
		}
	}
	expires = cfs_b->runtime_expires;
	raw_spin_unlock(&cfs_b->lock);

	cfs_rq->runtime_remaining += amount;
	/*
	 * we may have advanced our local expiration to account for allowed
	 * spread between our sched_clock and the one on which runtime was
	 * issued.
	 */
	if ((s64)(expires - cfs_rq->runtime_expires) > 0)
		cfs_rq->runtime_expires = expires;

	return cfs_rq->runtime_remaining > 0;
}

/*
 * Note: This depends on the synchronization provided by sched_clock and the
 * fact that rq->clock snapshots this value.
 */
static void expire_cfs_rq_runtime(struct cfs_rq *cfs_rq)
{
	struct cfs_bandwidth *cfs_b = tg_cfs_bandwidth(cfs_rq->tg);

	/* if the deadline is ahead of our clock, nothing to do */
	if (likely((s64)(rq_clock(rq_of(cfs_rq)) - cfs_rq->runtime_expires) < 0))
		return;

	if (cfs_rq->runtime_remaining < 0)
		return;

	/*
	 * If the local deadline has passed we have to consider the
	 * possibility that our sched_clock is 'fast' and the global deadline
	 * has not truly expired.
	 *
	 * Fortunately we can check determine whether this the case by checking
	 * whether the global deadline has advanced. It is valid to compare
	 * cfs_b->runtime_expires without any locks since we only care about
	 * exact equality, so a partial write will still work.
	 */

	if (cfs_rq->runtime_expires != cfs_b->runtime_expires) {
		/* extend local deadline, drift is bounded above by 2 ticks */
		cfs_rq->runtime_expires += TICK_NSEC;
	} else {
		/* global deadline is ahead, expiration has passed */
		cfs_rq->runtime_remaining = 0;
	}
}

static void __account_cfs_rq_runtime(struct cfs_rq *cfs_rq, u64 delta_exec)
{
	/* dock delta_exec before expiring quota (as it could span periods) */
	cfs_rq->runtime_remaining -= delta_exec;
	expire_cfs_rq_runtime(cfs_rq);

	if (likely(cfs_rq->runtime_remaining > 0))
		return;

	/*
	 * if we're unable to extend our runtime we resched so that the active
	 * hierarchy can be throttled
	 */
	if (!assign_cfs_rq_runtime(cfs_rq) && likely(cfs_rq->curr))
		resched_curr(rq_of(cfs_rq));
}

static __always_inline
void account_cfs_rq_runtime(struct cfs_rq *cfs_rq, u64 delta_exec)
{
	if (!cfs_bandwidth_used() || !cfs_rq->runtime_enabled)
		return;

	__account_cfs_rq_runtime(cfs_rq, delta_exec);
}

static inline int cfs_rq_throttled(struct cfs_rq *cfs_rq)
{
	return cfs_bandwidth_used() && cfs_rq->throttled;
}

/* check whether cfs_rq, or any parent, is throttled */
static inline int throttled_hierarchy(struct cfs_rq *cfs_rq)
{
	return cfs_bandwidth_used() && cfs_rq->throttle_count;
}

/*
 * Ensure that neither of the group entities corresponding to src_cpu or
 * dest_cpu are members of a throttled hierarchy when performing group
 * load-balance operations.
 */
static inline int throttled_lb_pair(struct task_group *tg,
				    int src_cpu, int dest_cpu)
{
	struct cfs_rq *src_cfs_rq, *dest_cfs_rq;

	src_cfs_rq = tg->cfs_rq[src_cpu];
	dest_cfs_rq = tg->cfs_rq[dest_cpu];

	return throttled_hierarchy(src_cfs_rq) ||
	       throttled_hierarchy(dest_cfs_rq);
}

/* updated child weight may affect parent so we have to do this bottom up */
static int tg_unthrottle_up(struct task_group *tg, void *data)
{
	struct rq *rq = data;
	struct cfs_rq *cfs_rq = tg->cfs_rq[cpu_of(rq)];

	cfs_rq->throttle_count--;
#ifdef CONFIG_SMP
	if (!cfs_rq->throttle_count) {
		/* adjust cfs_rq_clock_task() */
		cfs_rq->throttled_clock_task_time += rq_clock_task(rq) -
					     cfs_rq->throttled_clock_task;
	}
#endif

	return 0;
}

static int tg_throttle_down(struct task_group *tg, void *data)
{
	struct rq *rq = data;
	struct cfs_rq *cfs_rq = tg->cfs_rq[cpu_of(rq)];

	/* group is entering throttled state, stop time */
	if (!cfs_rq->throttle_count)
		cfs_rq->throttled_clock_task = rq_clock_task(rq);
	cfs_rq->throttle_count++;

	return 0;
}

static void throttle_cfs_rq(struct cfs_rq *cfs_rq)
{
	struct rq *rq = rq_of(cfs_rq);
	struct cfs_bandwidth *cfs_b = tg_cfs_bandwidth(cfs_rq->tg);
	struct sched_entity *se;
	long task_delta, dequeue = 1;
	bool empty;

	se = cfs_rq->tg->se[cpu_of(rq_of(cfs_rq))];

	/* freeze hierarchy runnable averages while throttled */
	rcu_read_lock();
	walk_tg_tree_from(cfs_rq->tg, tg_throttle_down, tg_nop, (void *)rq);
	rcu_read_unlock();

	task_delta = cfs_rq->h_nr_running;
	for_each_sched_entity(se) {
		struct cfs_rq *qcfs_rq = cfs_rq_of(se);
		/* throttled entity or throttle-on-deactivate */
		if (!se->on_rq)
			break;

		if (dequeue)
			dequeue_entity(qcfs_rq, se, DEQUEUE_SLEEP);
		qcfs_rq->h_nr_running -= task_delta;

		if (qcfs_rq->load.weight)
			dequeue = 0;
	}

	if (!se)
		sub_nr_running(rq, task_delta);

	cfs_rq->throttled = 1;
	cfs_rq->throttled_clock = rq_clock(rq);
	raw_spin_lock(&cfs_b->lock);
	empty = list_empty(&cfs_b->throttled_cfs_rq);

	/*
	 * Add to the _head_ of the list, so that an already-started
	 * distribute_cfs_runtime will not see us
	 */
	list_add_rcu(&cfs_rq->throttled_list, &cfs_b->throttled_cfs_rq);

	/*
	 * If we're the first throttled task, make sure the bandwidth
	 * timer is running.
	 */
	if (empty)
		start_cfs_bandwidth(cfs_b);

	raw_spin_unlock(&cfs_b->lock);
}

void unthrottle_cfs_rq(struct cfs_rq *cfs_rq)
{
	struct rq *rq = rq_of(cfs_rq);
	struct cfs_bandwidth *cfs_b = tg_cfs_bandwidth(cfs_rq->tg);
	struct sched_entity *se;
	int enqueue = 1;
	long task_delta;

	se = cfs_rq->tg->se[cpu_of(rq)];

	cfs_rq->throttled = 0;

	update_rq_clock(rq);

	raw_spin_lock(&cfs_b->lock);
	cfs_b->throttled_time += rq_clock(rq) - cfs_rq->throttled_clock;
	list_del_rcu(&cfs_rq->throttled_list);
	raw_spin_unlock(&cfs_b->lock);

	/* update hierarchical throttle state */
	walk_tg_tree_from(cfs_rq->tg, tg_nop, tg_unthrottle_up, (void *)rq);

	if (!cfs_rq->load.weight)
		return;

	task_delta = cfs_rq->h_nr_running;
	for_each_sched_entity(se) {
		if (se->on_rq)
			enqueue = 0;

		cfs_rq = cfs_rq_of(se);
		if (enqueue)
			enqueue_entity(cfs_rq, se, ENQUEUE_WAKEUP);
		cfs_rq->h_nr_running += task_delta;

		if (cfs_rq_throttled(cfs_rq))
			break;
	}

	if (!se)
		add_nr_running(rq, task_delta);

	/* determine whether we need to wake up potentially idle cpu */
	if (rq->curr == rq->idle && rq->cfs.nr_running)
		resched_curr(rq);
}

static u64 distribute_cfs_runtime(struct cfs_bandwidth *cfs_b,
		u64 remaining, u64 expires)
{
	struct cfs_rq *cfs_rq;
	u64 runtime;
	u64 starting_runtime = remaining;

	rcu_read_lock();
	list_for_each_entry_rcu(cfs_rq, &cfs_b->throttled_cfs_rq,
				throttled_list) {
		struct rq *rq = rq_of(cfs_rq);

		raw_spin_lock(&rq->lock);
		if (!cfs_rq_throttled(cfs_rq))
			goto next;

		runtime = -cfs_rq->runtime_remaining + 1;
		if (runtime > remaining)
			runtime = remaining;
		remaining -= runtime;

		cfs_rq->runtime_remaining += runtime;
		cfs_rq->runtime_expires = expires;

		/* we check whether we're throttled above */
		if (cfs_rq->runtime_remaining > 0)
			unthrottle_cfs_rq(cfs_rq);

next:
		raw_spin_unlock(&rq->lock);

		if (!remaining)
			break;
	}
	rcu_read_unlock();

	return starting_runtime - remaining;
}

/*
 * Responsible for refilling a task_group's bandwidth and unthrottling its
 * cfs_rqs as appropriate. If there has been no activity within the last
 * period the timer is deactivated until scheduling resumes; cfs_b->idle is
 * used to track this state.
 */
static int do_sched_cfs_period_timer(struct cfs_bandwidth *cfs_b, int overrun)
{
	u64 runtime, runtime_expires;
	int throttled;

	/* no need to continue the timer with no bandwidth constraint */
	if (cfs_b->quota == RUNTIME_INF)
		goto out_deactivate;

	throttled = !list_empty(&cfs_b->throttled_cfs_rq);
	cfs_b->nr_periods += overrun;

	/*
	 * idle depends on !throttled (for the case of a large deficit), and if
	 * we're going inactive then everything else can be deferred
	 */
	if (cfs_b->idle && !throttled)
		goto out_deactivate;

	__refill_cfs_bandwidth_runtime(cfs_b);

	if (!throttled) {
		/* mark as potentially idle for the upcoming period */
		cfs_b->idle = 1;
		return 0;
	}

	/* account preceding periods in which throttling occurred */
	cfs_b->nr_throttled += overrun;

	runtime_expires = cfs_b->runtime_expires;

	/*
	 * This check is repeated as we are holding onto the new bandwidth while
	 * we unthrottle. This can potentially race with an unthrottled group
	 * trying to acquire new bandwidth from the global pool. This can result
	 * in us over-using our runtime if it is all used during this loop, but
	 * only by limited amounts in that extreme case.
	 */
	while (throttled && cfs_b->runtime > 0) {
		runtime = cfs_b->runtime;
		raw_spin_unlock(&cfs_b->lock);
		/* we can't nest cfs_b->lock while distributing bandwidth */
		runtime = distribute_cfs_runtime(cfs_b, runtime,
						 runtime_expires);
		raw_spin_lock(&cfs_b->lock);

		throttled = !list_empty(&cfs_b->throttled_cfs_rq);

		cfs_b->runtime -= min(runtime, cfs_b->runtime);
	}

	/*
	 * While we are ensured activity in the period following an
	 * unthrottle, this also covers the case in which the new bandwidth is
	 * insufficient to cover the existing bandwidth deficit.  (Forcing the
	 * timer to remain active while there are any throttled entities.)
	 */
	cfs_b->idle = 0;

	return 0;

out_deactivate:
	return 1;
}

/* a cfs_rq won't donate quota below this amount */
static const u64 min_cfs_rq_runtime = 1 * NSEC_PER_MSEC;
/* minimum remaining period time to redistribute slack quota */
static const u64 min_bandwidth_expiration = 2 * NSEC_PER_MSEC;
/* how long we wait to gather additional slack before distributing */
static const u64 cfs_bandwidth_slack_period = 5 * NSEC_PER_MSEC;

/*
 * Are we near the end of the current quota period?
 *
 * Requires cfs_b->lock for hrtimer_expires_remaining to be safe against the
 * hrtimer base being cleared by hrtimer_start. In the case of
 * migrate_hrtimers, base is never cleared, so we are fine.
 */
static int runtime_refresh_within(struct cfs_bandwidth *cfs_b, u64 min_expire)
{
	struct hrtimer *refresh_timer = &cfs_b->period_timer;
	u64 remaining;

	/* if the call-back is running a quota refresh is already occurring */
	if (hrtimer_callback_running(refresh_timer))
		return 1;

	/* is a quota refresh about to occur? */
	remaining = ktime_to_ns(hrtimer_expires_remaining(refresh_timer));
	if (remaining < min_expire)
		return 1;

	return 0;
}

static void start_cfs_slack_bandwidth(struct cfs_bandwidth *cfs_b)
{
	u64 min_left = cfs_bandwidth_slack_period + min_bandwidth_expiration;

	/* if there's a quota refresh soon don't bother with slack */
	if (runtime_refresh_within(cfs_b, min_left))
		return;

	hrtimer_start(&cfs_b->slack_timer,
			ns_to_ktime(cfs_bandwidth_slack_period),
			HRTIMER_MODE_REL);
}

/* we know any runtime found here is valid as update_curr() precedes return */
static void __return_cfs_rq_runtime(struct cfs_rq *cfs_rq)
{
	struct cfs_bandwidth *cfs_b = tg_cfs_bandwidth(cfs_rq->tg);
	s64 slack_runtime = cfs_rq->runtime_remaining - min_cfs_rq_runtime;

	if (slack_runtime <= 0)
		return;

	raw_spin_lock(&cfs_b->lock);
	if (cfs_b->quota != RUNTIME_INF &&
	    cfs_rq->runtime_expires == cfs_b->runtime_expires) {
		cfs_b->runtime += slack_runtime;

		/* we are under rq->lock, defer unthrottling using a timer */
		if (cfs_b->runtime > sched_cfs_bandwidth_slice() &&
		    !list_empty(&cfs_b->throttled_cfs_rq))
			start_cfs_slack_bandwidth(cfs_b);
	}
	raw_spin_unlock(&cfs_b->lock);

	/* even if it's not valid for return we don't want to try again */
	cfs_rq->runtime_remaining -= slack_runtime;
}

static __always_inline void return_cfs_rq_runtime(struct cfs_rq *cfs_rq)
{
	if (!cfs_bandwidth_used())
		return;

	if (!cfs_rq->runtime_enabled || cfs_rq->nr_running)
		return;

	__return_cfs_rq_runtime(cfs_rq);
}

/*
 * This is done with a timer (instead of inline with bandwidth return) since
 * it's necessary to juggle rq->locks to unthrottle their respective cfs_rqs.
 */
static void do_sched_cfs_slack_timer(struct cfs_bandwidth *cfs_b)
{
	u64 runtime = 0, slice = sched_cfs_bandwidth_slice();
	u64 expires;

	/* confirm we're still not at a refresh boundary */
	raw_spin_lock(&cfs_b->lock);
	if (runtime_refresh_within(cfs_b, min_bandwidth_expiration)) {
		raw_spin_unlock(&cfs_b->lock);
		return;
	}

	if (cfs_b->quota != RUNTIME_INF && cfs_b->runtime > slice)
		runtime = cfs_b->runtime;

	expires = cfs_b->runtime_expires;
	raw_spin_unlock(&cfs_b->lock);

	if (!runtime)
		return;

	runtime = distribute_cfs_runtime(cfs_b, runtime, expires);

	raw_spin_lock(&cfs_b->lock);
	if (expires == cfs_b->runtime_expires)
		cfs_b->runtime -= min(runtime, cfs_b->runtime);
	raw_spin_unlock(&cfs_b->lock);
}

/*
 * When a group wakes up we want to make sure that its quota is not already
 * expired/exceeded, otherwise it may be allowed to steal additional ticks of
 * runtime as update_curr() throttling can not not trigger until it's on-rq.
 */
static void check_enqueue_throttle(struct cfs_rq *cfs_rq)
{
	if (!cfs_bandwidth_used())
		return;

	/* an active group must be handled by the update_curr()->put() path */
	if (!cfs_rq->runtime_enabled || cfs_rq->curr)
		return;

	/* ensure the group is not already throttled */
	if (cfs_rq_throttled(cfs_rq))
		return;

	/* update runtime allocation */
	account_cfs_rq_runtime(cfs_rq, 0);
	if (cfs_rq->runtime_remaining <= 0)
		throttle_cfs_rq(cfs_rq);
}

/* conditionally throttle active cfs_rq's from put_prev_entity() */
static bool check_cfs_rq_runtime(struct cfs_rq *cfs_rq)
{
	if (!cfs_bandwidth_used())
		return false;

	if (likely(!cfs_rq->runtime_enabled || cfs_rq->runtime_remaining > 0))
		return false;

	/*
	 * it's possible for a throttled entity to be forced into a running
	 * state (e.g. set_curr_task), in this case we're finished.
	 */
	if (cfs_rq_throttled(cfs_rq))
		return true;

	throttle_cfs_rq(cfs_rq);
	return true;
}

static enum hrtimer_restart sched_cfs_slack_timer(struct hrtimer *timer)
{
	struct cfs_bandwidth *cfs_b =
		container_of(timer, struct cfs_bandwidth, slack_timer);

	do_sched_cfs_slack_timer(cfs_b);

	return HRTIMER_NORESTART;
}

static enum hrtimer_restart sched_cfs_period_timer(struct hrtimer *timer)
{
	struct cfs_bandwidth *cfs_b =
		container_of(timer, struct cfs_bandwidth, period_timer);
	int overrun;
	int idle = 0;

	raw_spin_lock(&cfs_b->lock);
	for (;;) {
		overrun = hrtimer_forward_now(timer, cfs_b->period);
		if (!overrun)
			break;

		idle = do_sched_cfs_period_timer(cfs_b, overrun);
	}
	if (idle)
		cfs_b->period_active = 0;
	raw_spin_unlock(&cfs_b->lock);

	return idle ? HRTIMER_NORESTART : HRTIMER_RESTART;
}

void init_cfs_bandwidth(struct cfs_bandwidth *cfs_b)
{
	raw_spin_lock_init(&cfs_b->lock);
	cfs_b->runtime = 0;
	cfs_b->quota = RUNTIME_INF;
	cfs_b->period = ns_to_ktime(default_cfs_period());

	INIT_LIST_HEAD(&cfs_b->throttled_cfs_rq);
	hrtimer_init(&cfs_b->period_timer, CLOCK_MONOTONIC, HRTIMER_MODE_ABS_PINNED);
	cfs_b->period_timer.function = sched_cfs_period_timer;
	hrtimer_init(&cfs_b->slack_timer, CLOCK_MONOTONIC, HRTIMER_MODE_REL);
	cfs_b->slack_timer.function = sched_cfs_slack_timer;
}

static void init_cfs_rq_runtime(struct cfs_rq *cfs_rq)
{
	cfs_rq->runtime_enabled = 0;
	INIT_LIST_HEAD(&cfs_rq->throttled_list);
}

void start_cfs_bandwidth(struct cfs_bandwidth *cfs_b)
{
	lockdep_assert_held(&cfs_b->lock);

	if (!cfs_b->period_active) {
		cfs_b->period_active = 1;
		hrtimer_forward_now(&cfs_b->period_timer, cfs_b->period);
		hrtimer_start_expires(&cfs_b->period_timer, HRTIMER_MODE_ABS_PINNED);
	}
}

static void destroy_cfs_bandwidth(struct cfs_bandwidth *cfs_b)
{
	/* init_cfs_bandwidth() was not called */
	if (!cfs_b->throttled_cfs_rq.next)
		return;

	hrtimer_cancel(&cfs_b->period_timer);
	hrtimer_cancel(&cfs_b->slack_timer);
}

static void __maybe_unused update_runtime_enabled(struct rq *rq)
{
	struct cfs_rq *cfs_rq;

	for_each_leaf_cfs_rq(rq, cfs_rq) {
		struct cfs_bandwidth *cfs_b = &cfs_rq->tg->cfs_bandwidth;

		raw_spin_lock(&cfs_b->lock);
		cfs_rq->runtime_enabled = cfs_b->quota != RUNTIME_INF;
		raw_spin_unlock(&cfs_b->lock);
	}
}

static void __maybe_unused unthrottle_offline_cfs_rqs(struct rq *rq)
{
	struct cfs_rq *cfs_rq;

	for_each_leaf_cfs_rq(rq, cfs_rq) {
		if (!cfs_rq->runtime_enabled)
			continue;

		/*
		 * clock_task is not advancing so we just need to make sure
		 * there's some valid quota amount
		 */
		cfs_rq->runtime_remaining = 1;
		/*
		 * Offline rq is schedulable till cpu is completely disabled
		 * in take_cpu_down(), so we prevent new cfs throttling here.
		 */
		cfs_rq->runtime_enabled = 0;

		if (cfs_rq_throttled(cfs_rq))
			unthrottle_cfs_rq(cfs_rq);
	}
}

#else /* CONFIG_CFS_BANDWIDTH */
static inline u64 cfs_rq_clock_task(struct cfs_rq *cfs_rq)
{
	return rq_clock_task(rq_of(cfs_rq));
}

static void account_cfs_rq_runtime(struct cfs_rq *cfs_rq, u64 delta_exec) {}
static bool check_cfs_rq_runtime(struct cfs_rq *cfs_rq) { return false; }
static void check_enqueue_throttle(struct cfs_rq *cfs_rq) {}
static __always_inline void return_cfs_rq_runtime(struct cfs_rq *cfs_rq) {}

static inline int cfs_rq_throttled(struct cfs_rq *cfs_rq)
{
	return 0;
}

static inline int throttled_hierarchy(struct cfs_rq *cfs_rq)
{
	return 0;
}

static inline int throttled_lb_pair(struct task_group *tg,
				    int src_cpu, int dest_cpu)
{
	return 0;
}

void init_cfs_bandwidth(struct cfs_bandwidth *cfs_b) {}

#ifdef CONFIG_FAIR_GROUP_SCHED
static void init_cfs_rq_runtime(struct cfs_rq *cfs_rq) {}
#endif

static inline struct cfs_bandwidth *tg_cfs_bandwidth(struct task_group *tg)
{
	return NULL;
}
static inline void destroy_cfs_bandwidth(struct cfs_bandwidth *cfs_b) {}
static inline void update_runtime_enabled(struct rq *rq) {}
static inline void unthrottle_offline_cfs_rqs(struct rq *rq) {}

#endif /* CONFIG_CFS_BANDWIDTH */

/**************************************************
 * CFS operations on tasks:
 */

#ifdef CONFIG_SCHED_HRTICK
static void hrtick_start_fair(struct rq *rq, struct task_struct *p)
{
	struct sched_entity *se = &p->se;
	struct cfs_rq *cfs_rq = cfs_rq_of(se);

	WARN_ON(task_rq(p) != rq);

	if (cfs_rq->nr_running > 1) {
		u64 slice = sched_slice(cfs_rq, se);
		u64 ran = se->sum_exec_runtime - se->prev_sum_exec_runtime;
		s64 delta = slice - ran;

		if (delta < 0) {
			if (rq->curr == p)
				resched_curr(rq);
			return;
		}
		hrtick_start(rq, delta);
	}
}

/*
 * called from enqueue/dequeue and updates the hrtick when the
 * current task is from our class and nr_running is low enough
 * to matter.
 */
static void hrtick_update(struct rq *rq)
{
	struct task_struct *curr = rq->curr;

	if (!hrtick_enabled(rq) || curr->sched_class != &fair_sched_class)
		return;

	if (cfs_rq_of(&curr->se)->nr_running < sched_nr_latency)
		hrtick_start_fair(rq, curr);
}
#else /* !CONFIG_SCHED_HRTICK */
static inline void
hrtick_start_fair(struct rq *rq, struct task_struct *p)
{
}

static inline void hrtick_update(struct rq *rq)
{
}
#endif

/*
 * The enqueue_task method is called before nr_running is
 * increased. Here we update the fair scheduling stats and
 * then put the task into the rbtree:
 */
static void
enqueue_task_fair(struct rq *rq, struct task_struct *p, int flags)
{
	struct cfs_rq *cfs_rq;
	struct sched_entity *se = &p->se;

	for_each_sched_entity(se) {
		if (se->on_rq)
			break;
		cfs_rq = cfs_rq_of(se);
		enqueue_entity(cfs_rq, se, flags);

		/*
		 * end evaluation on encountering a throttled cfs_rq
		 *
		 * note: in the case of encountering a throttled cfs_rq we will
		 * post the final h_nr_running increment below.
		*/
		if (cfs_rq_throttled(cfs_rq))
			break;
		cfs_rq->h_nr_running++;

		flags = ENQUEUE_WAKEUP;
	}

	for_each_sched_entity(se) {
		cfs_rq = cfs_rq_of(se);
		cfs_rq->h_nr_running++;

		if (cfs_rq_throttled(cfs_rq))
			break;

		update_load_avg(se, 1);
		update_cfs_shares(cfs_rq);
	}

	if (!se)
		add_nr_running(rq, 1);

	hrtick_update(rq);
}

static void set_next_buddy(struct sched_entity *se);

/*
 * The dequeue_task method is called before nr_running is
 * decreased. We remove the task from the rbtree and
 * update the fair scheduling stats:
 */
static void dequeue_task_fair(struct rq *rq, struct task_struct *p, int flags)
{
	struct cfs_rq *cfs_rq;
	struct sched_entity *se = &p->se;
	int task_sleep = flags & DEQUEUE_SLEEP;

	for_each_sched_entity(se) {
		cfs_rq = cfs_rq_of(se);
		dequeue_entity(cfs_rq, se, flags);

		/*
		 * end evaluation on encountering a throttled cfs_rq
		 *
		 * note: in the case of encountering a throttled cfs_rq we will
		 * post the final h_nr_running decrement below.
		*/
		if (cfs_rq_throttled(cfs_rq))
			break;
		cfs_rq->h_nr_running--;

		/* Don't dequeue parent if it has other entities besides us */
		if (cfs_rq->load.weight) {
			/*
			 * Bias pick_next to pick a task from this cfs_rq, as
			 * p is sleeping when it is within its sched_slice.
			 */
			if (task_sleep && parent_entity(se))
				set_next_buddy(parent_entity(se));

			/* avoid re-evaluating load for this entity */
			se = parent_entity(se);
			break;
		}
		flags |= DEQUEUE_SLEEP;
	}

	for_each_sched_entity(se) {
		cfs_rq = cfs_rq_of(se);
		cfs_rq->h_nr_running--;

		if (cfs_rq_throttled(cfs_rq))
			break;

		update_load_avg(se, 1);
		update_cfs_shares(cfs_rq);
	}

	if (!se)
		sub_nr_running(rq, 1);

	hrtick_update(rq);
}

#ifdef CONFIG_SMP

/*
 * per rq 'load' arrray crap; XXX kill this.
 */

/*
 * The exact cpuload at various idx values, calculated at every tick would be
 * load = (2^idx - 1) / 2^idx * load + 1 / 2^idx * cur_load
 *
 * If a cpu misses updates for n-1 ticks (as it was idle) and update gets called
 * on nth tick when cpu may be busy, then we have:
 * load = ((2^idx - 1) / 2^idx)^(n-1) * load
 * load = (2^idx - 1) / 2^idx) * load + 1 / 2^idx * cur_load
 *
 * decay_load_missed() below does efficient calculation of
 * load = ((2^idx - 1) / 2^idx)^(n-1) * load
 * avoiding 0..n-1 loop doing load = ((2^idx - 1) / 2^idx) * load
 *
 * The calculation is approximated on a 128 point scale.
 * degrade_zero_ticks is the number of ticks after which load at any
 * particular idx is approximated to be zero.
 * degrade_factor is a precomputed table, a row for each load idx.
 * Each column corresponds to degradation factor for a power of two ticks,
 * based on 128 point scale.
 * Example:
 * row 2, col 3 (=12) says that the degradation at load idx 2 after
 * 8 ticks is 12/128 (which is an approximation of exact factor 3^8/4^8).
 *
 * With this power of 2 load factors, we can degrade the load n times
 * by looking at 1 bits in n and doing as many mult/shift instead of
 * n mult/shifts needed by the exact degradation.
 */
#define DEGRADE_SHIFT		7
static const unsigned char
		degrade_zero_ticks[CPU_LOAD_IDX_MAX] = {0, 8, 32, 64, 128};
static const unsigned char
		degrade_factor[CPU_LOAD_IDX_MAX][DEGRADE_SHIFT + 1] = {
					{0, 0, 0, 0, 0, 0, 0, 0},
					{64, 32, 8, 0, 0, 0, 0, 0},
					{96, 72, 40, 12, 1, 0, 0},
					{112, 98, 75, 43, 15, 1, 0},
					{120, 112, 98, 76, 45, 16, 2} };

/*
 * Update cpu_load for any missed ticks, due to tickless idle. The backlog
 * would be when CPU is idle and so we just decay the old load without
 * adding any new load.
 */
static unsigned long
decay_load_missed(unsigned long load, unsigned long missed_updates, int idx)
{
	int j = 0;

	if (!missed_updates)
		return load;

	if (missed_updates >= degrade_zero_ticks[idx])
		return 0;

	if (idx == 1)
		return load >> missed_updates;

	while (missed_updates) {
		if (missed_updates % 2)
			load = (load * degrade_factor[idx][j]) >> DEGRADE_SHIFT;

		missed_updates >>= 1;
		j++;
	}
	return load;
}

/*
 * Update rq->cpu_load[] statistics. This function is usually called every
 * scheduler tick (TICK_NSEC). With tickless idle this will not be called
 * every tick. We fix it up based on jiffies.
 */
static void __update_cpu_load(struct rq *this_rq, unsigned long this_load,
			      unsigned long pending_updates)
{
	int i, scale;

	this_rq->nr_load_updates++;

	/* Update our load: */
	this_rq->cpu_load[0] = this_load; /* Fasttrack for idx 0 */
	for (i = 1, scale = 2; i < CPU_LOAD_IDX_MAX; i++, scale += scale) {
		unsigned long old_load, new_load;

		/* scale is effectively 1 << i now, and >> i divides by scale */

		old_load = this_rq->cpu_load[i];
		old_load = decay_load_missed(old_load, pending_updates - 1, i);
		new_load = this_load;
		/*
		 * Round up the averaging division if load is increasing. This
		 * prevents us from getting stuck on 9 if the load is 10, for
		 * example.
		 */
		if (new_load > old_load)
			new_load += scale - 1;

		this_rq->cpu_load[i] = (old_load * (scale - 1) + new_load) >> i;
	}

	sched_avg_update(this_rq);
}

/* Used instead of source_load when we know the type == 0 */
static unsigned long weighted_cpuload(const int cpu)
{
	return cfs_rq_runnable_load_avg(&cpu_rq(cpu)->cfs);
}

#ifdef CONFIG_NO_HZ_COMMON
/*
 * There is no sane way to deal with nohz on smp when using jiffies because the
 * cpu doing the jiffies update might drift wrt the cpu doing the jiffy reading
 * causing off-by-one errors in observed deltas; {0,2} instead of {1,1}.
 *
 * Therefore we cannot use the delta approach from the regular tick since that
 * would seriously skew the load calculation. However we'll make do for those
 * updates happening while idle (nohz_idle_balance) or coming out of idle
 * (tick_nohz_idle_exit).
 *
 * This means we might still be one tick off for nohz periods.
 */

/*
 * Called from nohz_idle_balance() to update the load ratings before doing the
 * idle balance.
 */
static void update_idle_cpu_load(struct rq *this_rq)
{
	unsigned long curr_jiffies = READ_ONCE(jiffies);
	unsigned long load = weighted_cpuload(cpu_of(this_rq));
	unsigned long pending_updates;

	/*
	 * bail if there's load or we're actually up-to-date.
	 */
	if (load || curr_jiffies == this_rq->last_load_update_tick)
		return;

	pending_updates = curr_jiffies - this_rq->last_load_update_tick;
	this_rq->last_load_update_tick = curr_jiffies;

	__update_cpu_load(this_rq, load, pending_updates);
}

/*
 * Called from tick_nohz_idle_exit() -- try and fix up the ticks we missed.
 */
void update_cpu_load_nohz(void)
{
	struct rq *this_rq = this_rq();
	unsigned long curr_jiffies = READ_ONCE(jiffies);
	unsigned long pending_updates;

	if (curr_jiffies == this_rq->last_load_update_tick)
		return;

	raw_spin_lock(&this_rq->lock);
	pending_updates = curr_jiffies - this_rq->last_load_update_tick;
	if (pending_updates) {
		this_rq->last_load_update_tick = curr_jiffies;
		/*
		 * We were idle, this means load 0, the current load might be
		 * !0 due to remote wakeups and the sort.
		 */
		__update_cpu_load(this_rq, 0, pending_updates);
	}
	raw_spin_unlock(&this_rq->lock);
}
#endif /* CONFIG_NO_HZ */

/*
 * Called from scheduler_tick()
 */
void update_cpu_load_active(struct rq *this_rq)
{
	unsigned long load = weighted_cpuload(cpu_of(this_rq));
	/*
	 * See the mess around update_idle_cpu_load() / update_cpu_load_nohz().
	 */
	this_rq->last_load_update_tick = jiffies;
	__update_cpu_load(this_rq, load, 1);
}

/*
 * Return a low guess at the load of a migration-source cpu weighted
 * according to the scheduling class and "nice" value.
 *
 * We want to under-estimate the load of migration sources, to
 * balance conservatively.
 */
static unsigned long source_load(int cpu, int type)
{
	struct rq *rq = cpu_rq(cpu);
	unsigned long total = weighted_cpuload(cpu);

	if (type == 0 || !sched_feat(LB_BIAS))
		return total;

	return min(rq->cpu_load[type-1], total);
}

/*
 * Return a high guess at the load of a migration-target cpu weighted
 * according to the scheduling class and "nice" value.
 */
static unsigned long target_load(int cpu, int type)
{
	struct rq *rq = cpu_rq(cpu);
	unsigned long total = weighted_cpuload(cpu);

	if (type == 0 || !sched_feat(LB_BIAS))
		return total;

	return max(rq->cpu_load[type-1], total);
}

static unsigned long capacity_of(int cpu)
{
	return cpu_rq(cpu)->cpu_capacity;
}

static unsigned long capacity_orig_of(int cpu)
{
	return cpu_rq(cpu)->cpu_capacity_orig;
}

static unsigned long cpu_avg_load_per_task(int cpu)
{
	struct rq *rq = cpu_rq(cpu);
	unsigned long nr_running = READ_ONCE(rq->cfs.h_nr_running);
	unsigned long load_avg = weighted_cpuload(cpu);

	if (nr_running)
		return load_avg / nr_running;

	return 0;
}

static void record_wakee(struct task_struct *p)
{
	/*
	 * Rough decay (wiping) for cost saving, don't worry
	 * about the boundary, really active task won't care
	 * about the loss.
	 */
	if (time_after(jiffies, current->wakee_flip_decay_ts + HZ)) {
		current->wakee_flips >>= 1;
		current->wakee_flip_decay_ts = jiffies;
	}

	if (current->last_wakee != p) {
		current->last_wakee = p;
		current->wakee_flips++;
	}
}

static void task_waking_fair(struct task_struct *p)
{
	struct sched_entity *se = &p->se;
	struct cfs_rq *cfs_rq = cfs_rq_of(se);
	u64 min_vruntime;

#ifndef CONFIG_64BIT
	u64 min_vruntime_copy;

	do {
		min_vruntime_copy = cfs_rq->min_vruntime_copy;
		smp_rmb();
		min_vruntime = cfs_rq->min_vruntime;
	} while (min_vruntime != min_vruntime_copy);
#else
	min_vruntime = cfs_rq->min_vruntime;
#endif

	se->vruntime -= min_vruntime;
	record_wakee(p);
}

#ifdef CONFIG_FAIR_GROUP_SCHED
/*
 * effective_load() calculates the load change as seen from the root_task_group
 *
 * Adding load to a group doesn't make a group heavier, but can cause movement
 * of group shares between cpus. Assuming the shares were perfectly aligned one
 * can calculate the shift in shares.
 *
 * Calculate the effective load difference if @wl is added (subtracted) to @tg
 * on this @cpu and results in a total addition (subtraction) of @wg to the
 * total group weight.
 *
 * Given a runqueue weight distribution (rw_i) we can compute a shares
 * distribution (s_i) using:
 *
 *   s_i = rw_i / \Sum rw_j						(1)
 *
 * Suppose we have 4 CPUs and our @tg is a direct child of the root group and
 * has 7 equal weight tasks, distributed as below (rw_i), with the resulting
 * shares distribution (s_i):
 *
 *   rw_i = {   2,   4,   1,   0 }
 *   s_i  = { 2/7, 4/7, 1/7,   0 }
 *
 * As per wake_affine() we're interested in the load of two CPUs (the CPU the
 * task used to run on and the CPU the waker is running on), we need to
 * compute the effect of waking a task on either CPU and, in case of a sync
 * wakeup, compute the effect of the current task going to sleep.
 *
 * So for a change of @wl to the local @cpu with an overall group weight change
 * of @wl we can compute the new shares distribution (s'_i) using:
 *
 *   s'_i = (rw_i + @wl) / (@wg + \Sum rw_j)				(2)
 *
 * Suppose we're interested in CPUs 0 and 1, and want to compute the load
 * differences in waking a task to CPU 0. The additional task changes the
 * weight and shares distributions like:
 *
 *   rw'_i = {   3,   4,   1,   0 }
 *   s'_i  = { 3/8, 4/8, 1/8,   0 }
 *
 * We can then compute the difference in effective weight by using:
 *
 *   dw_i = S * (s'_i - s_i)						(3)
 *
 * Where 'S' is the group weight as seen by its parent.
 *
 * Therefore the effective change in loads on CPU 0 would be 5/56 (3/8 - 2/7)
 * times the weight of the group. The effect on CPU 1 would be -4/56 (4/8 -
 * 4/7) times the weight of the group.
 */
static long effective_load(struct task_group *tg, int cpu, long wl, long wg)
{
	struct sched_entity *se = tg->se[cpu];

	if (!tg->parent)	/* the trivial, non-cgroup case */
		return wl;

	for_each_sched_entity(se) {
		long w, W;

		tg = se->my_q->tg;

		/*
		 * W = @wg + \Sum rw_j
		 */
		W = wg + calc_tg_weight(tg, se->my_q);

		/*
		 * w = rw_i + @wl
		 */
		w = cfs_rq_load_avg(se->my_q) + wl;

		/*
		 * wl = S * s'_i; see (2)
		 */
		if (W > 0 && w < W)
			wl = (w * (long)tg->shares) / W;
		else
			wl = tg->shares;

		/*
		 * Per the above, wl is the new se->load.weight value; since
		 * those are clipped to [MIN_SHARES, ...) do so now. See
		 * calc_cfs_shares().
		 */
		if (wl < MIN_SHARES)
			wl = MIN_SHARES;

		/*
		 * wl = dw_i = S * (s'_i - s_i); see (3)
		 */
		wl -= se->avg.load_avg;

		/*
		 * Recursively apply this logic to all parent groups to compute
		 * the final effective load change on the root group. Since
		 * only the @tg group gets extra weight, all parent groups can
		 * only redistribute existing shares. @wl is the shift in shares
		 * resulting from this level per the above.
		 */
		wg = 0;
	}

	return wl;
}
#else

static long effective_load(struct task_group *tg, int cpu, long wl, long wg)
{
	return wl;
}

#endif

/*
 * Detect M:N waker/wakee relationships via a switching-frequency heuristic.
 * A waker of many should wake a different task than the one last awakened
 * at a frequency roughly N times higher than one of its wakees.  In order
 * to determine whether we should let the load spread vs consolodating to
 * shared cache, we look for a minimum 'flip' frequency of llc_size in one
 * partner, and a factor of lls_size higher frequency in the other.  With
 * both conditions met, we can be relatively sure that the relationship is
 * non-monogamous, with partner count exceeding socket size.  Waker/wakee
 * being client/server, worker/dispatcher, interrupt source or whatever is
 * irrelevant, spread criteria is apparent partner count exceeds socket size.
 */
static int wake_wide(struct task_struct *p)
{
	unsigned int master = current->wakee_flips;
	unsigned int slave = p->wakee_flips;
	int factor = this_cpu_read(sd_llc_size);

	if (master < slave)
		swap(master, slave);
	if (slave < factor || master < slave * factor)
		return 0;
	return 1;
}

static int wake_affine(struct sched_domain *sd, struct task_struct *p, int sync)
{
	s64 this_load, load;
	s64 this_eff_load, prev_eff_load;
	int idx, this_cpu, prev_cpu;
	struct task_group *tg;
	unsigned long weight;
	int balanced;

	idx	  = sd->wake_idx;
	this_cpu  = smp_processor_id();
	prev_cpu  = task_cpu(p);
	load	  = source_load(prev_cpu, idx);
	this_load = target_load(this_cpu, idx);

	/*
	 * If sync wakeup then subtract the (maximum possible)
	 * effect of the currently running task from the load
	 * of the current CPU:
	 */
	if (sync) {
		tg = task_group(current);
		weight = current->se.avg.load_avg;

		this_load += effective_load(tg, this_cpu, -weight, -weight);
		load += effective_load(tg, prev_cpu, 0, -weight);
	}

	tg = task_group(p);
	weight = p->se.avg.load_avg;

	/*
	 * In low-load situations, where prev_cpu is idle and this_cpu is idle
	 * due to the sync cause above having dropped this_load to 0, we'll
	 * always have an imbalance, but there's really nothing you can do
	 * about that, so that's good too.
	 *
	 * Otherwise check if either cpus are near enough in load to allow this
	 * task to be woken on this_cpu.
	 */
	this_eff_load = 100;
	this_eff_load *= capacity_of(prev_cpu);

	prev_eff_load = 100 + (sd->imbalance_pct - 100) / 2;
	prev_eff_load *= capacity_of(this_cpu);

	if (this_load > 0) {
		this_eff_load *= this_load +
			effective_load(tg, this_cpu, weight, weight);

		prev_eff_load *= load + effective_load(tg, prev_cpu, 0, weight);
	}

	balanced = this_eff_load <= prev_eff_load;

	schedstat_inc(p, se.statistics.nr_wakeups_affine_attempts);

	if (!balanced)
		return 0;

	schedstat_inc(sd, ttwu_move_affine);
	schedstat_inc(p, se.statistics.nr_wakeups_affine);

	return 1;
}

/*
 * find_idlest_group finds and returns the least busy CPU group within the
 * domain.
 */
static struct sched_group *
find_idlest_group(struct sched_domain *sd, struct task_struct *p,
		  int this_cpu, int sd_flag)
{
	struct sched_group *idlest = NULL, *group = sd->groups;
	unsigned long min_load = ULONG_MAX, this_load = 0;
	int load_idx = sd->forkexec_idx;
	int imbalance = 100 + (sd->imbalance_pct-100)/2;

	if (sd_flag & SD_BALANCE_WAKE)
		load_idx = sd->wake_idx;

	do {
		unsigned long load, avg_load;
		int local_group;
		int i;

		/* Skip over this group if it has no CPUs allowed */
		if (!cpumask_intersects(sched_group_cpus(group),
					tsk_cpus_allowed(p)))
			continue;

		local_group = cpumask_test_cpu(this_cpu,
					       sched_group_cpus(group));

		/* Tally up the load of all CPUs in the group */
		avg_load = 0;

		for_each_cpu(i, sched_group_cpus(group)) {
			/* Bias balancing toward cpus of our domain */
			if (local_group)
				load = source_load(i, load_idx);
			else
				load = target_load(i, load_idx);

			avg_load += load;
		}

		/* Adjust by relative CPU capacity of the group */
		avg_load = (avg_load * SCHED_CAPACITY_SCALE) / group->sgc->capacity;

		if (local_group) {
			this_load = avg_load;
		} else if (avg_load < min_load) {
			min_load = avg_load;
			idlest = group;
		}
	} while (group = group->next, group != sd->groups);

	if (!idlest || 100*this_load < imbalance*min_load)
		return NULL;
	return idlest;
}

/*
 * find_idlest_cpu - find the idlest cpu among the cpus in group.
 */
static int
find_idlest_cpu(struct sched_group *group, struct task_struct *p, int this_cpu)
{
	unsigned long load, min_load = ULONG_MAX;
	unsigned int min_exit_latency = UINT_MAX;
	u64 latest_idle_timestamp = 0;
	int least_loaded_cpu = this_cpu;
	int shallowest_idle_cpu = -1;
	int i;

	/* Traverse only the allowed CPUs */
	for_each_cpu_and(i, sched_group_cpus(group), tsk_cpus_allowed(p)) {
		if (idle_cpu(i)) {
			struct rq *rq = cpu_rq(i);
			struct cpuidle_state *idle = idle_get_state(rq);
			if (idle && idle->exit_latency < min_exit_latency) {
				/*
				 * We give priority to a CPU whose idle state
				 * has the smallest exit latency irrespective
				 * of any idle timestamp.
				 */
				min_exit_latency = idle->exit_latency;
				latest_idle_timestamp = rq->idle_stamp;
				shallowest_idle_cpu = i;
			} else if ((!idle || idle->exit_latency == min_exit_latency) &&
				   rq->idle_stamp > latest_idle_timestamp) {
				/*
				 * If equal or no active idle state, then
				 * the most recently idled CPU might have
				 * a warmer cache.
				 */
				latest_idle_timestamp = rq->idle_stamp;
				shallowest_idle_cpu = i;
			}
		} else if (shallowest_idle_cpu == -1) {
			load = weighted_cpuload(i);
			if (load < min_load || (load == min_load && i == this_cpu)) {
				min_load = load;
				least_loaded_cpu = i;
			}
		}
	}

	return shallowest_idle_cpu != -1 ? shallowest_idle_cpu : least_loaded_cpu;
}

/*
 * Try and locate an idle CPU in the sched_domain.
 */
static int select_idle_sibling(struct task_struct *p, int target)
{
	struct sched_domain *sd;
	struct sched_group *sg;
	int i = task_cpu(p);

	if (idle_cpu(target))
		return target;

	/*
	 * If the prevous cpu is cache affine and idle, don't be stupid.
	 */
	if (i != target && cpus_share_cache(i, target) && idle_cpu(i))
		return i;

	/*
	 * Otherwise, iterate the domains and find an elegible idle cpu.
	 */
	sd = rcu_dereference(per_cpu(sd_llc, target));
	for_each_lower_domain(sd) {
		sg = sd->groups;
		do {
			if (!cpumask_intersects(sched_group_cpus(sg),
						tsk_cpus_allowed(p)))
				goto next;

			for_each_cpu(i, sched_group_cpus(sg)) {
				if (i == target || !idle_cpu(i))
					goto next;
			}

			target = cpumask_first_and(sched_group_cpus(sg),
					tsk_cpus_allowed(p));
			goto done;
next:
			sg = sg->next;
		} while (sg != sd->groups);
	}
done:
	return target;
}

/*
 * cpu_util returns the amount of capacity of a CPU that is used by CFS
 * tasks. The unit of the return value must be the one of capacity so we can
<<<<<<< HEAD
 * compare the usage with the capacity of the CPU that is available for CFS
 * task (ie cpu_capacity).
 * cfs.avg.util_avg is the sum of running time of runnable tasks on a
 * CPU. It represents the amount of utilization of a CPU in the range
 * [0..SCHED_LOAD_SCALE].  The usage of a CPU can't be higher than the full
 * capacity of the CPU because it's about the running time on this CPU.
 * Nevertheless, cfs.avg.util_avg can be higher than SCHED_LOAD_SCALE
 * because of unfortunate rounding in util_avg or just
 * after migrating tasks until the average stabilizes with the new running
 * time. So we need to check that the usage stays into the range
 * [0..cpu_capacity_orig] and cap if necessary.
 * Without capping the usage, a group could be seen as overloaded (CPU0 usage
 * at 121% + CPU1 usage at 80%) whereas CPU1 has 20% of available capacity
=======
 * compare the utilization with the capacity of the CPU that is available for
 * CFS task (ie cpu_capacity).
 *
 * cfs_rq.avg.util_avg is the sum of running time of runnable tasks plus the
 * recent utilization of currently non-runnable tasks on a CPU. It represents
 * the amount of utilization of a CPU in the range [0..capacity_orig] where
 * capacity_orig is the cpu_capacity available at the highest frequency
 * (arch_scale_freq_capacity()).
 * The utilization of a CPU converges towards a sum equal to or less than the
 * current capacity (capacity_curr <= capacity_orig) of the CPU because it is
 * the running time on this CPU scaled by capacity_curr.
 *
 * Nevertheless, cfs_rq.avg.util_avg can be higher than capacity_curr or even
 * higher than capacity_orig because of unfortunate rounding in
 * cfs.avg.util_avg or just after migrating tasks and new task wakeups until
 * the average stabilizes with the new running time. We need to check that the
 * utilization stays within the range of [0..capacity_orig] and cap it if
 * necessary. Without utilization capping, a group could be seen as overloaded
 * (CPU0 utilization at 121% + CPU1 utilization at 80%) whereas CPU1 has 20% of
 * available capacity. We allow utilization to overshoot capacity_curr (but not
 * capacity_orig) as it useful for predicting the capacity required after task
 * migrations (scheduler-driven DVFS).
>>>>>>> 0b2dd639
 */
static int cpu_util(int cpu)
{
<<<<<<< HEAD
	unsigned long usage = cpu_rq(cpu)->cfs.avg.util_avg;
=======
	unsigned long util = cpu_rq(cpu)->cfs.avg.util_avg;
>>>>>>> 0b2dd639
	unsigned long capacity = capacity_orig_of(cpu);

	return (util >= capacity) ? capacity : util;
}

/*
 * select_task_rq_fair: Select target runqueue for the waking task in domains
 * that have the 'sd_flag' flag set. In practice, this is SD_BALANCE_WAKE,
 * SD_BALANCE_FORK, or SD_BALANCE_EXEC.
 *
 * Balances load by selecting the idlest cpu in the idlest group, or under
 * certain conditions an idle sibling cpu if the domain has SD_WAKE_AFFINE set.
 *
 * Returns the target cpu number.
 *
 * preempt must be disabled.
 */
static int
select_task_rq_fair(struct task_struct *p, int prev_cpu, int sd_flag, int wake_flags)
{
	struct sched_domain *tmp, *affine_sd = NULL, *sd = NULL;
	int cpu = smp_processor_id();
	int new_cpu = prev_cpu;
	int want_affine = 0;
	int sync = wake_flags & WF_SYNC;

	if (sd_flag & SD_BALANCE_WAKE)
		want_affine = !wake_wide(p) && cpumask_test_cpu(cpu, tsk_cpus_allowed(p));

	rcu_read_lock();
	for_each_domain(cpu, tmp) {
		if (!(tmp->flags & SD_LOAD_BALANCE))
			break;

		/*
		 * If both cpu and prev_cpu are part of this domain,
		 * cpu is a valid SD_WAKE_AFFINE target.
		 */
		if (want_affine && (tmp->flags & SD_WAKE_AFFINE) &&
		    cpumask_test_cpu(prev_cpu, sched_domain_span(tmp))) {
			affine_sd = tmp;
			break;
		}

		if (tmp->flags & sd_flag)
			sd = tmp;
		else if (!want_affine)
			break;
	}

	if (affine_sd) {
		sd = NULL; /* Prefer wake_affine over balance flags */
		if (cpu != prev_cpu && wake_affine(affine_sd, p, sync))
			new_cpu = cpu;
	}

	if (!sd) {
		if (sd_flag & SD_BALANCE_WAKE) /* XXX always ? */
			new_cpu = select_idle_sibling(p, new_cpu);

	} else while (sd) {
		struct sched_group *group;
		int weight;

		if (!(sd->flags & sd_flag)) {
			sd = sd->child;
			continue;
		}

		group = find_idlest_group(sd, p, cpu, sd_flag);
		if (!group) {
			sd = sd->child;
			continue;
		}

		new_cpu = find_idlest_cpu(group, p, cpu);
		if (new_cpu == -1 || new_cpu == cpu) {
			/* Now try balancing at a lower domain level of cpu */
			sd = sd->child;
			continue;
		}

		/* Now try balancing at a lower domain level of new_cpu */
		cpu = new_cpu;
		weight = sd->span_weight;
		sd = NULL;
		for_each_domain(cpu, tmp) {
			if (weight <= tmp->span_weight)
				break;
			if (tmp->flags & sd_flag)
				sd = tmp;
		}
		/* while loop will break here if sd == NULL */
	}
	rcu_read_unlock();

	return new_cpu;
}

/*
 * Called immediately before a task is migrated to a new cpu; task_cpu(p) and
 * cfs_rq_of(p) references at time of call are still valid and identify the
 * previous cpu.  However, the caller only guarantees p->pi_lock is held; no
 * other assumptions, including the state of rq->lock, should be made.
 */
static void migrate_task_rq_fair(struct task_struct *p, int next_cpu)
{
	/*
	 * We are supposed to update the task to "current" time, then its up to date
	 * and ready to go to new CPU/cfs_rq. But we have difficulty in getting
	 * what current time is, so simply throw away the out-of-date time. This
	 * will result in the wakee task is less decayed, but giving the wakee more
	 * load sounds not bad.
	 */
	remove_entity_load_avg(&p->se);

	/* Tell new CPU we are migrated */
	p->se.avg.last_update_time = 0;

	/* We have migrated, no longer consider this task hot */
	p->se.exec_start = 0;
}

static void task_dead_fair(struct task_struct *p)
{
	remove_entity_load_avg(&p->se);
}
#endif /* CONFIG_SMP */

static unsigned long
wakeup_gran(struct sched_entity *curr, struct sched_entity *se)
{
	unsigned long gran = sysctl_sched_wakeup_granularity;

	/*
	 * Since its curr running now, convert the gran from real-time
	 * to virtual-time in his units.
	 *
	 * By using 'se' instead of 'curr' we penalize light tasks, so
	 * they get preempted easier. That is, if 'se' < 'curr' then
	 * the resulting gran will be larger, therefore penalizing the
	 * lighter, if otoh 'se' > 'curr' then the resulting gran will
	 * be smaller, again penalizing the lighter task.
	 *
	 * This is especially important for buddies when the leftmost
	 * task is higher priority than the buddy.
	 */
	return calc_delta_fair(gran, se);
}

/*
 * Should 'se' preempt 'curr'.
 *
 *             |s1
 *        |s2
 *   |s3
 *         g
 *      |<--->|c
 *
 *  w(c, s1) = -1
 *  w(c, s2) =  0
 *  w(c, s3) =  1
 *
 */
static int
wakeup_preempt_entity(struct sched_entity *curr, struct sched_entity *se)
{
	s64 gran, vdiff = curr->vruntime - se->vruntime;

	if (vdiff <= 0)
		return -1;

	gran = wakeup_gran(curr, se);
	if (vdiff > gran)
		return 1;

	return 0;
}

static void set_last_buddy(struct sched_entity *se)
{
	if (entity_is_task(se) && unlikely(task_of(se)->policy == SCHED_IDLE))
		return;

	for_each_sched_entity(se)
		cfs_rq_of(se)->last = se;
}

static void set_next_buddy(struct sched_entity *se)
{
	if (entity_is_task(se) && unlikely(task_of(se)->policy == SCHED_IDLE))
		return;

	for_each_sched_entity(se)
		cfs_rq_of(se)->next = se;
}

static void set_skip_buddy(struct sched_entity *se)
{
	for_each_sched_entity(se)
		cfs_rq_of(se)->skip = se;
}

/*
 * Preempt the current task with a newly woken task if needed:
 */
static void check_preempt_wakeup(struct rq *rq, struct task_struct *p, int wake_flags)
{
	struct task_struct *curr = rq->curr;
	struct sched_entity *se = &curr->se, *pse = &p->se;
	struct cfs_rq *cfs_rq = task_cfs_rq(curr);
	int scale = cfs_rq->nr_running >= sched_nr_latency;
	int next_buddy_marked = 0;

	if (unlikely(se == pse))
		return;

	/*
	 * This is possible from callers such as attach_tasks(), in which we
	 * unconditionally check_prempt_curr() after an enqueue (which may have
	 * lead to a throttle).  This both saves work and prevents false
	 * next-buddy nomination below.
	 */
	if (unlikely(throttled_hierarchy(cfs_rq_of(pse))))
		return;

	if (sched_feat(NEXT_BUDDY) && scale && !(wake_flags & WF_FORK)) {
		set_next_buddy(pse);
		next_buddy_marked = 1;
	}

	/*
	 * We can come here with TIF_NEED_RESCHED already set from new task
	 * wake up path.
	 *
	 * Note: this also catches the edge-case of curr being in a throttled
	 * group (e.g. via set_curr_task), since update_curr() (in the
	 * enqueue of curr) will have resulted in resched being set.  This
	 * prevents us from potentially nominating it as a false LAST_BUDDY
	 * below.
	 */
	if (test_tsk_need_resched(curr))
		return;

	/* Idle tasks are by definition preempted by non-idle tasks. */
	if (unlikely(curr->policy == SCHED_IDLE) &&
	    likely(p->policy != SCHED_IDLE))
		goto preempt;

	/*
	 * Batch and idle tasks do not preempt non-idle tasks (their preemption
	 * is driven by the tick):
	 */
	if (unlikely(p->policy != SCHED_NORMAL) || !sched_feat(WAKEUP_PREEMPTION))
		return;

	find_matching_se(&se, &pse);
	update_curr(cfs_rq_of(se));
	BUG_ON(!pse);
	if (wakeup_preempt_entity(se, pse) == 1) {
		/*
		 * Bias pick_next to pick the sched entity that is
		 * triggering this preemption.
		 */
		if (!next_buddy_marked)
			set_next_buddy(pse);
		goto preempt;
	}

	return;

preempt:
	resched_curr(rq);
	/*
	 * Only set the backward buddy when the current task is still
	 * on the rq. This can happen when a wakeup gets interleaved
	 * with schedule on the ->pre_schedule() or idle_balance()
	 * point, either of which can * drop the rq lock.
	 *
	 * Also, during early boot the idle thread is in the fair class,
	 * for obvious reasons its a bad idea to schedule back to it.
	 */
	if (unlikely(!se->on_rq || curr == rq->idle))
		return;

	if (sched_feat(LAST_BUDDY) && scale && entity_is_task(se))
		set_last_buddy(se);
}

static struct task_struct *
pick_next_task_fair(struct rq *rq, struct task_struct *prev)
{
	struct cfs_rq *cfs_rq = &rq->cfs;
	struct sched_entity *se;
	struct task_struct *p;
	int new_tasks;

again:
#ifdef CONFIG_FAIR_GROUP_SCHED
	if (!cfs_rq->nr_running)
		goto idle;

	if (prev->sched_class != &fair_sched_class)
		goto simple;

	/*
	 * Because of the set_next_buddy() in dequeue_task_fair() it is rather
	 * likely that a next task is from the same cgroup as the current.
	 *
	 * Therefore attempt to avoid putting and setting the entire cgroup
	 * hierarchy, only change the part that actually changes.
	 */

	do {
		struct sched_entity *curr = cfs_rq->curr;

		/*
		 * Since we got here without doing put_prev_entity() we also
		 * have to consider cfs_rq->curr. If it is still a runnable
		 * entity, update_curr() will update its vruntime, otherwise
		 * forget we've ever seen it.
		 */
		if (curr) {
			if (curr->on_rq)
				update_curr(cfs_rq);
			else
				curr = NULL;

			/*
			 * This call to check_cfs_rq_runtime() will do the
			 * throttle and dequeue its entity in the parent(s).
			 * Therefore the 'simple' nr_running test will indeed
			 * be correct.
			 */
			if (unlikely(check_cfs_rq_runtime(cfs_rq)))
				goto simple;
		}

		se = pick_next_entity(cfs_rq, curr);
		cfs_rq = group_cfs_rq(se);
	} while (cfs_rq);

	p = task_of(se);

	/*
	 * Since we haven't yet done put_prev_entity and if the selected task
	 * is a different task than we started out with, try and touch the
	 * least amount of cfs_rqs.
	 */
	if (prev != p) {
		struct sched_entity *pse = &prev->se;

		while (!(cfs_rq = is_same_group(se, pse))) {
			int se_depth = se->depth;
			int pse_depth = pse->depth;

			if (se_depth <= pse_depth) {
				put_prev_entity(cfs_rq_of(pse), pse);
				pse = parent_entity(pse);
			}
			if (se_depth >= pse_depth) {
				set_next_entity(cfs_rq_of(se), se);
				se = parent_entity(se);
			}
		}

		put_prev_entity(cfs_rq, pse);
		set_next_entity(cfs_rq, se);
	}

	if (hrtick_enabled(rq))
		hrtick_start_fair(rq, p);

	return p;
simple:
	cfs_rq = &rq->cfs;
#endif

	if (!cfs_rq->nr_running)
		goto idle;

	put_prev_task(rq, prev);

	do {
		se = pick_next_entity(cfs_rq, NULL);
		set_next_entity(cfs_rq, se);
		cfs_rq = group_cfs_rq(se);
	} while (cfs_rq);

	p = task_of(se);

	if (hrtick_enabled(rq))
		hrtick_start_fair(rq, p);

	return p;

idle:
	/*
	 * This is OK, because current is on_cpu, which avoids it being picked
	 * for load-balance and preemption/IRQs are still disabled avoiding
	 * further scheduler activity on it and we're being very careful to
	 * re-start the picking loop.
	 */
	lockdep_unpin_lock(&rq->lock);
	new_tasks = idle_balance(rq);
	lockdep_pin_lock(&rq->lock);
	/*
	 * Because idle_balance() releases (and re-acquires) rq->lock, it is
	 * possible for any higher priority task to appear. In that case we
	 * must re-start the pick_next_entity() loop.
	 */
	if (new_tasks < 0)
		return RETRY_TASK;

	if (new_tasks > 0)
		goto again;

	return NULL;
}

/*
 * Account for a descheduled task:
 */
static void put_prev_task_fair(struct rq *rq, struct task_struct *prev)
{
	struct sched_entity *se = &prev->se;
	struct cfs_rq *cfs_rq;

	for_each_sched_entity(se) {
		cfs_rq = cfs_rq_of(se);
		put_prev_entity(cfs_rq, se);
	}
}

/*
 * sched_yield() is very simple
 *
 * The magic of dealing with the ->skip buddy is in pick_next_entity.
 */
static void yield_task_fair(struct rq *rq)
{
	struct task_struct *curr = rq->curr;
	struct cfs_rq *cfs_rq = task_cfs_rq(curr);
	struct sched_entity *se = &curr->se;

	/*
	 * Are we the only task in the tree?
	 */
	if (unlikely(rq->nr_running == 1))
		return;

	clear_buddies(cfs_rq, se);

	if (curr->policy != SCHED_BATCH) {
		update_rq_clock(rq);
		/*
		 * Update run-time statistics of the 'current'.
		 */
		update_curr(cfs_rq);
		/*
		 * Tell update_rq_clock() that we've just updated,
		 * so we don't do microscopic update in schedule()
		 * and double the fastpath cost.
		 */
		rq_clock_skip_update(rq, true);
	}

	set_skip_buddy(se);
}

static bool yield_to_task_fair(struct rq *rq, struct task_struct *p, bool preempt)
{
	struct sched_entity *se = &p->se;

	/* throttled hierarchies are not runnable */
	if (!se->on_rq || throttled_hierarchy(cfs_rq_of(se)))
		return false;

	/* Tell the scheduler that we'd really like pse to run next. */
	set_next_buddy(se);

	yield_task_fair(rq);

	return true;
}

#ifdef CONFIG_SMP
/**************************************************
 * Fair scheduling class load-balancing methods.
 *
 * BASICS
 *
 * The purpose of load-balancing is to achieve the same basic fairness the
 * per-cpu scheduler provides, namely provide a proportional amount of compute
 * time to each task. This is expressed in the following equation:
 *
 *   W_i,n/P_i == W_j,n/P_j for all i,j                               (1)
 *
 * Where W_i,n is the n-th weight average for cpu i. The instantaneous weight
 * W_i,0 is defined as:
 *
 *   W_i,0 = \Sum_j w_i,j                                             (2)
 *
 * Where w_i,j is the weight of the j-th runnable task on cpu i. This weight
 * is derived from the nice value as per prio_to_weight[].
 *
 * The weight average is an exponential decay average of the instantaneous
 * weight:
 *
 *   W'_i,n = (2^n - 1) / 2^n * W_i,n + 1 / 2^n * W_i,0               (3)
 *
 * C_i is the compute capacity of cpu i, typically it is the
 * fraction of 'recent' time available for SCHED_OTHER task execution. But it
 * can also include other factors [XXX].
 *
 * To achieve this balance we define a measure of imbalance which follows
 * directly from (1):
 *
 *   imb_i,j = max{ avg(W/C), W_i/C_i } - min{ avg(W/C), W_j/C_j }    (4)
 *
 * We them move tasks around to minimize the imbalance. In the continuous
 * function space it is obvious this converges, in the discrete case we get
 * a few fun cases generally called infeasible weight scenarios.
 *
 * [XXX expand on:
 *     - infeasible weights;
 *     - local vs global optima in the discrete case. ]
 *
 *
 * SCHED DOMAINS
 *
 * In order to solve the imbalance equation (4), and avoid the obvious O(n^2)
 * for all i,j solution, we create a tree of cpus that follows the hardware
 * topology where each level pairs two lower groups (or better). This results
 * in O(log n) layers. Furthermore we reduce the number of cpus going up the
 * tree to only the first of the previous level and we decrease the frequency
 * of load-balance at each level inv. proportional to the number of cpus in
 * the groups.
 *
 * This yields:
 *
 *     log_2 n     1     n
 *   \Sum       { --- * --- * 2^i } = O(n)                            (5)
 *     i = 0      2^i   2^i
 *                               `- size of each group
 *         |         |     `- number of cpus doing load-balance
 *         |         `- freq
 *         `- sum over all levels
 *
 * Coupled with a limit on how many tasks we can migrate every balance pass,
 * this makes (5) the runtime complexity of the balancer.
 *
 * An important property here is that each CPU is still (indirectly) connected
 * to every other cpu in at most O(log n) steps:
 *
 * The adjacency matrix of the resulting graph is given by:
 *
 *             log_2 n     
 *   A_i,j = \Union     (i % 2^k == 0) && i / 2^(k+1) == j / 2^(k+1)  (6)
 *             k = 0
 *
 * And you'll find that:
 *
 *   A^(log_2 n)_i,j != 0  for all i,j                                (7)
 *
 * Showing there's indeed a path between every cpu in at most O(log n) steps.
 * The task movement gives a factor of O(m), giving a convergence complexity
 * of:
 *
 *   O(nm log n),  n := nr_cpus, m := nr_tasks                        (8)
 *
 *
 * WORK CONSERVING
 *
 * In order to avoid CPUs going idle while there's still work to do, new idle
 * balancing is more aggressive and has the newly idle cpu iterate up the domain
 * tree itself instead of relying on other CPUs to bring it work.
 *
 * This adds some complexity to both (5) and (8) but it reduces the total idle
 * time.
 *
 * [XXX more?]
 *
 *
 * CGROUPS
 *
 * Cgroups make a horror show out of (2), instead of a simple sum we get:
 *
 *                                s_k,i
 *   W_i,0 = \Sum_j \Prod_k w_k * -----                               (9)
 *                                 S_k
 *
 * Where
 *
 *   s_k,i = \Sum_j w_i,j,k  and  S_k = \Sum_i s_k,i                 (10)
 *
 * w_i,j,k is the weight of the j-th runnable task in the k-th cgroup on cpu i.
 *
 * The big problem is S_k, its a global sum needed to compute a local (W_i)
 * property.
 *
 * [XXX write more on how we solve this.. _after_ merging pjt's patches that
 *      rewrite all of this once again.]
 */ 

static unsigned long __read_mostly max_load_balance_interval = HZ/10;

enum fbq_type { regular, remote, all };

#define LBF_ALL_PINNED	0x01
#define LBF_NEED_BREAK	0x02
#define LBF_DST_PINNED  0x04
#define LBF_SOME_PINNED	0x08

struct lb_env {
	struct sched_domain	*sd;

	struct rq		*src_rq;
	int			src_cpu;

	int			dst_cpu;
	struct rq		*dst_rq;

	struct cpumask		*dst_grpmask;
	int			new_dst_cpu;
	enum cpu_idle_type	idle;
	long			imbalance;
	/* The set of CPUs under consideration for load-balancing */
	struct cpumask		*cpus;

	unsigned int		flags;

	unsigned int		loop;
	unsigned int		loop_break;
	unsigned int		loop_max;

	enum fbq_type		fbq_type;
	struct list_head	tasks;
};

/*
 * Is this task likely cache-hot:
 */
static int task_hot(struct task_struct *p, struct lb_env *env)
{
	s64 delta;

	lockdep_assert_held(&env->src_rq->lock);

	if (p->sched_class != &fair_sched_class)
		return 0;

	if (unlikely(p->policy == SCHED_IDLE))
		return 0;

	/*
	 * Buddy candidates are cache hot:
	 */
	if (sched_feat(CACHE_HOT_BUDDY) && env->dst_rq->nr_running &&
			(&p->se == cfs_rq_of(&p->se)->next ||
			 &p->se == cfs_rq_of(&p->se)->last))
		return 1;

	if (sysctl_sched_migration_cost == -1)
		return 1;
	if (sysctl_sched_migration_cost == 0)
		return 0;

	delta = rq_clock_task(env->src_rq) - p->se.exec_start;

	return delta < (s64)sysctl_sched_migration_cost;
}

#ifdef CONFIG_NUMA_BALANCING
/*
 * Returns 1, if task migration degrades locality
 * Returns 0, if task migration improves locality i.e migration preferred.
 * Returns -1, if task migration is not affected by locality.
 */
static int migrate_degrades_locality(struct task_struct *p, struct lb_env *env)
{
	struct numa_group *numa_group = rcu_dereference(p->numa_group);
	unsigned long src_faults, dst_faults;
	int src_nid, dst_nid;

<<<<<<< HEAD
	if (!p->numa_faults || !(env->sd->flags & SD_NUMA))
		return -1;

	if (!sched_feat(NUMA))
		return -1;
=======
	if (!static_branch_likely(&sched_numa_balancing))
		return -1;

	if (!p->numa_faults || !(env->sd->flags & SD_NUMA))
		return -1;
>>>>>>> 0b2dd639

	src_nid = cpu_to_node(env->src_cpu);
	dst_nid = cpu_to_node(env->dst_cpu);

	if (src_nid == dst_nid)
		return -1;

	/* Migrating away from the preferred node is always bad. */
	if (src_nid == p->numa_preferred_nid) {
		if (env->src_rq->nr_running > env->src_rq->nr_preferred_running)
			return 1;
		else
			return -1;
	}

	/* Encourage migration to the preferred node. */
	if (dst_nid == p->numa_preferred_nid)
		return 0;

	if (numa_group) {
		src_faults = group_faults(p, src_nid);
		dst_faults = group_faults(p, dst_nid);
	} else {
		src_faults = task_faults(p, src_nid);
		dst_faults = task_faults(p, dst_nid);
	}

	return dst_faults < src_faults;
}

#else
static inline int migrate_degrades_locality(struct task_struct *p,
					     struct lb_env *env)
{
	return -1;
}
#endif

/*
 * can_migrate_task - may task p from runqueue rq be migrated to this_cpu?
 */
static
int can_migrate_task(struct task_struct *p, struct lb_env *env)
{
	int tsk_cache_hot;

	lockdep_assert_held(&env->src_rq->lock);

	/*
	 * We do not migrate tasks that are:
	 * 1) throttled_lb_pair, or
	 * 2) cannot be migrated to this CPU due to cpus_allowed, or
	 * 3) running (obviously), or
	 * 4) are cache-hot on their current CPU.
	 */
	if (throttled_lb_pair(task_group(p), env->src_cpu, env->dst_cpu))
		return 0;

	if (!cpumask_test_cpu(env->dst_cpu, tsk_cpus_allowed(p))) {
		int cpu;

		schedstat_inc(p, se.statistics.nr_failed_migrations_affine);

		env->flags |= LBF_SOME_PINNED;

		/*
		 * Remember if this task can be migrated to any other cpu in
		 * our sched_group. We may want to revisit it if we couldn't
		 * meet load balance goals by pulling other tasks on src_cpu.
		 *
		 * Also avoid computing new_dst_cpu if we have already computed
		 * one in current iteration.
		 */
		if (!env->dst_grpmask || (env->flags & LBF_DST_PINNED))
			return 0;

		/* Prevent to re-select dst_cpu via env's cpus */
		for_each_cpu_and(cpu, env->dst_grpmask, env->cpus) {
			if (cpumask_test_cpu(cpu, tsk_cpus_allowed(p))) {
				env->flags |= LBF_DST_PINNED;
				env->new_dst_cpu = cpu;
				break;
			}
		}

		return 0;
	}

	/* Record that we found atleast one task that could run on dst_cpu */
	env->flags &= ~LBF_ALL_PINNED;

	if (task_running(env->src_rq, p)) {
		schedstat_inc(p, se.statistics.nr_failed_migrations_running);
		return 0;
	}

	/*
	 * Aggressive migration if:
	 * 1) destination numa is preferred
	 * 2) task is cache cold, or
	 * 3) too many balance attempts have failed.
	 */
	tsk_cache_hot = migrate_degrades_locality(p, env);
	if (tsk_cache_hot == -1)
		tsk_cache_hot = task_hot(p, env);

	if (tsk_cache_hot <= 0 ||
	    env->sd->nr_balance_failed > env->sd->cache_nice_tries) {
		if (tsk_cache_hot == 1) {
			schedstat_inc(env->sd, lb_hot_gained[env->idle]);
			schedstat_inc(p, se.statistics.nr_forced_migrations);
		}
		return 1;
	}

	schedstat_inc(p, se.statistics.nr_failed_migrations_hot);
	return 0;
}

/*
 * detach_task() -- detach the task for the migration specified in env
 */
static void detach_task(struct task_struct *p, struct lb_env *env)
{
	lockdep_assert_held(&env->src_rq->lock);

	deactivate_task(env->src_rq, p, 0);
	p->on_rq = TASK_ON_RQ_MIGRATING;
	set_task_cpu(p, env->dst_cpu);
}

/*
 * detach_one_task() -- tries to dequeue exactly one task from env->src_rq, as
 * part of active balancing operations within "domain".
 *
 * Returns a task if successful and NULL otherwise.
 */
static struct task_struct *detach_one_task(struct lb_env *env)
{
	struct task_struct *p, *n;

	lockdep_assert_held(&env->src_rq->lock);

	list_for_each_entry_safe(p, n, &env->src_rq->cfs_tasks, se.group_node) {
		if (!can_migrate_task(p, env))
			continue;

		detach_task(p, env);

		/*
		 * Right now, this is only the second place where
		 * lb_gained[env->idle] is updated (other is detach_tasks)
		 * so we can safely collect stats here rather than
		 * inside detach_tasks().
		 */
		schedstat_inc(env->sd, lb_gained[env->idle]);
		return p;
	}
	return NULL;
}

static const unsigned int sched_nr_migrate_break = 32;

/*
 * detach_tasks() -- tries to detach up to imbalance weighted load from
 * busiest_rq, as part of a balancing operation within domain "sd".
 *
 * Returns number of detached tasks if successful and 0 otherwise.
 */
static int detach_tasks(struct lb_env *env)
{
	struct list_head *tasks = &env->src_rq->cfs_tasks;
	struct task_struct *p;
	unsigned long load;
	int detached = 0;

	lockdep_assert_held(&env->src_rq->lock);

	if (env->imbalance <= 0)
		return 0;

	while (!list_empty(tasks)) {
		/*
		 * We don't want to steal all, otherwise we may be treated likewise,
		 * which could at worst lead to a livelock crash.
		 */
		if (env->idle != CPU_NOT_IDLE && env->src_rq->nr_running <= 1)
			break;

		p = list_first_entry(tasks, struct task_struct, se.group_node);

		env->loop++;
		/* We've more or less seen every task there is, call it quits */
		if (env->loop > env->loop_max)
			break;

		/* take a breather every nr_migrate tasks */
		if (env->loop > env->loop_break) {
			env->loop_break += sched_nr_migrate_break;
			env->flags |= LBF_NEED_BREAK;
			break;
		}

		if (!can_migrate_task(p, env))
			goto next;

		load = task_h_load(p);

		if (sched_feat(LB_MIN) && load < 16 && !env->sd->nr_balance_failed)
			goto next;

		if ((load / 2) > env->imbalance)
			goto next;

		detach_task(p, env);
		list_add(&p->se.group_node, &env->tasks);

		detached++;
		env->imbalance -= load;

#ifdef CONFIG_PREEMPT
		/*
		 * NEWIDLE balancing is a source of latency, so preemptible
		 * kernels will stop after the first task is detached to minimize
		 * the critical section.
		 */
		if (env->idle == CPU_NEWLY_IDLE)
			break;
#endif

		/*
		 * We only want to steal up to the prescribed amount of
		 * weighted load.
		 */
		if (env->imbalance <= 0)
			break;

		continue;
next:
		list_move_tail(&p->se.group_node, tasks);
	}

	/*
	 * Right now, this is one of only two places we collect this stat
	 * so we can safely collect detach_one_task() stats here rather
	 * than inside detach_one_task().
	 */
	schedstat_add(env->sd, lb_gained[env->idle], detached);

	return detached;
}

/*
 * attach_task() -- attach the task detached by detach_task() to its new rq.
 */
static void attach_task(struct rq *rq, struct task_struct *p)
{
	lockdep_assert_held(&rq->lock);

	BUG_ON(task_rq(p) != rq);
	p->on_rq = TASK_ON_RQ_QUEUED;
	activate_task(rq, p, 0);
	check_preempt_curr(rq, p, 0);
}

/*
 * attach_one_task() -- attaches the task returned from detach_one_task() to
 * its new rq.
 */
static void attach_one_task(struct rq *rq, struct task_struct *p)
{
	raw_spin_lock(&rq->lock);
	attach_task(rq, p);
	raw_spin_unlock(&rq->lock);
}

/*
 * attach_tasks() -- attaches all tasks detached by detach_tasks() to their
 * new rq.
 */
static void attach_tasks(struct lb_env *env)
{
	struct list_head *tasks = &env->tasks;
	struct task_struct *p;

	raw_spin_lock(&env->dst_rq->lock);

	while (!list_empty(tasks)) {
		p = list_first_entry(tasks, struct task_struct, se.group_node);
		list_del_init(&p->se.group_node);

		attach_task(env->dst_rq, p);
	}

	raw_spin_unlock(&env->dst_rq->lock);
}

#ifdef CONFIG_FAIR_GROUP_SCHED
static void update_blocked_averages(int cpu)
{
	struct rq *rq = cpu_rq(cpu);
	struct cfs_rq *cfs_rq;
	unsigned long flags;

	raw_spin_lock_irqsave(&rq->lock, flags);
	update_rq_clock(rq);

	/*
	 * Iterates the task_group tree in a bottom up fashion, see
	 * list_add_leaf_cfs_rq() for details.
	 */
	for_each_leaf_cfs_rq(rq, cfs_rq) {
		/* throttled entities do not contribute to load */
		if (throttled_hierarchy(cfs_rq))
			continue;

		if (update_cfs_rq_load_avg(cfs_rq_clock_task(cfs_rq), cfs_rq))
			update_tg_load_avg(cfs_rq, 0);
	}
	raw_spin_unlock_irqrestore(&rq->lock, flags);
}

/*
 * Compute the hierarchical load factor for cfs_rq and all its ascendants.
 * This needs to be done in a top-down fashion because the load of a child
 * group is a fraction of its parents load.
 */
static void update_cfs_rq_h_load(struct cfs_rq *cfs_rq)
{
	struct rq *rq = rq_of(cfs_rq);
	struct sched_entity *se = cfs_rq->tg->se[cpu_of(rq)];
	unsigned long now = jiffies;
	unsigned long load;

	if (cfs_rq->last_h_load_update == now)
		return;

	cfs_rq->h_load_next = NULL;
	for_each_sched_entity(se) {
		cfs_rq = cfs_rq_of(se);
		cfs_rq->h_load_next = se;
		if (cfs_rq->last_h_load_update == now)
			break;
	}

	if (!se) {
		cfs_rq->h_load = cfs_rq_load_avg(cfs_rq);
		cfs_rq->last_h_load_update = now;
	}

	while ((se = cfs_rq->h_load_next) != NULL) {
		load = cfs_rq->h_load;
		load = div64_ul(load * se->avg.load_avg,
			cfs_rq_load_avg(cfs_rq) + 1);
		cfs_rq = group_cfs_rq(se);
		cfs_rq->h_load = load;
		cfs_rq->last_h_load_update = now;
	}
}

static unsigned long task_h_load(struct task_struct *p)
{
	struct cfs_rq *cfs_rq = task_cfs_rq(p);

	update_cfs_rq_h_load(cfs_rq);
	return div64_ul(p->se.avg.load_avg * cfs_rq->h_load,
			cfs_rq_load_avg(cfs_rq) + 1);
}
#else
static inline void update_blocked_averages(int cpu)
{
	struct rq *rq = cpu_rq(cpu);
	struct cfs_rq *cfs_rq = &rq->cfs;
	unsigned long flags;

	raw_spin_lock_irqsave(&rq->lock, flags);
	update_rq_clock(rq);
	update_cfs_rq_load_avg(cfs_rq_clock_task(cfs_rq), cfs_rq);
	raw_spin_unlock_irqrestore(&rq->lock, flags);
}

static unsigned long task_h_load(struct task_struct *p)
{
	return p->se.avg.load_avg;
}
#endif

/********** Helpers for find_busiest_group ************************/

enum group_type {
	group_other = 0,
	group_imbalanced,
	group_overloaded,
};

/*
 * sg_lb_stats - stats of a sched_group required for load_balancing
 */
struct sg_lb_stats {
	unsigned long avg_load; /*Avg load across the CPUs of the group */
	unsigned long group_load; /* Total load over the CPUs of the group */
	unsigned long sum_weighted_load; /* Weighted load of group's tasks */
	unsigned long load_per_task;
	unsigned long group_capacity;
	unsigned long group_util; /* Total utilization of the group */
	unsigned int sum_nr_running; /* Nr tasks running in the group */
	unsigned int idle_cpus;
	unsigned int group_weight;
	enum group_type group_type;
	int group_no_capacity;
#ifdef CONFIG_NUMA_BALANCING
	unsigned int nr_numa_running;
	unsigned int nr_preferred_running;
#endif
};

/*
 * sd_lb_stats - Structure to store the statistics of a sched_domain
 *		 during load balancing.
 */
struct sd_lb_stats {
	struct sched_group *busiest;	/* Busiest group in this sd */
	struct sched_group *local;	/* Local group in this sd */
	unsigned long total_load;	/* Total load of all groups in sd */
	unsigned long total_capacity;	/* Total capacity of all groups in sd */
	unsigned long avg_load;	/* Average load across all groups in sd */

	struct sg_lb_stats busiest_stat;/* Statistics of the busiest group */
	struct sg_lb_stats local_stat;	/* Statistics of the local group */
};

static inline void init_sd_lb_stats(struct sd_lb_stats *sds)
{
	/*
	 * Skimp on the clearing to avoid duplicate work. We can avoid clearing
	 * local_stat because update_sg_lb_stats() does a full clear/assignment.
	 * We must however clear busiest_stat::avg_load because
	 * update_sd_pick_busiest() reads this before assignment.
	 */
	*sds = (struct sd_lb_stats){
		.busiest = NULL,
		.local = NULL,
		.total_load = 0UL,
		.total_capacity = 0UL,
		.busiest_stat = {
			.avg_load = 0UL,
			.sum_nr_running = 0,
			.group_type = group_other,
		},
	};
}

/**
 * get_sd_load_idx - Obtain the load index for a given sched domain.
 * @sd: The sched_domain whose load_idx is to be obtained.
 * @idle: The idle status of the CPU for whose sd load_idx is obtained.
 *
 * Return: The load index.
 */
static inline int get_sd_load_idx(struct sched_domain *sd,
					enum cpu_idle_type idle)
{
	int load_idx;

	switch (idle) {
	case CPU_NOT_IDLE:
		load_idx = sd->busy_idx;
		break;

	case CPU_NEWLY_IDLE:
		load_idx = sd->newidle_idx;
		break;
	default:
		load_idx = sd->idle_idx;
		break;
	}

	return load_idx;
}

static unsigned long scale_rt_capacity(int cpu)
{
	struct rq *rq = cpu_rq(cpu);
	u64 total, used, age_stamp, avg;
	s64 delta;

	/*
	 * Since we're reading these variables without serialization make sure
	 * we read them once before doing sanity checks on them.
	 */
	age_stamp = READ_ONCE(rq->age_stamp);
	avg = READ_ONCE(rq->rt_avg);
	delta = __rq_clock_broken(rq) - age_stamp;

	if (unlikely(delta < 0))
		delta = 0;

	total = sched_avg_period() + delta;

	used = div_u64(avg, total);

	if (likely(used < SCHED_CAPACITY_SCALE))
		return SCHED_CAPACITY_SCALE - used;

	return 1;
}

static void update_cpu_capacity(struct sched_domain *sd, int cpu)
{
	unsigned long capacity = arch_scale_cpu_capacity(sd, cpu);
	struct sched_group *sdg = sd->groups;

	cpu_rq(cpu)->cpu_capacity_orig = capacity;

	capacity *= scale_rt_capacity(cpu);
	capacity >>= SCHED_CAPACITY_SHIFT;

	if (!capacity)
		capacity = 1;

	cpu_rq(cpu)->cpu_capacity = capacity;
	sdg->sgc->capacity = capacity;
}

void update_group_capacity(struct sched_domain *sd, int cpu)
{
	struct sched_domain *child = sd->child;
	struct sched_group *group, *sdg = sd->groups;
	unsigned long capacity;
	unsigned long interval;

	interval = msecs_to_jiffies(sd->balance_interval);
	interval = clamp(interval, 1UL, max_load_balance_interval);
	sdg->sgc->next_update = jiffies + interval;

	if (!child) {
		update_cpu_capacity(sd, cpu);
		return;
	}

	capacity = 0;

	if (child->flags & SD_OVERLAP) {
		/*
		 * SD_OVERLAP domains cannot assume that child groups
		 * span the current group.
		 */

		for_each_cpu(cpu, sched_group_cpus(sdg)) {
			struct sched_group_capacity *sgc;
			struct rq *rq = cpu_rq(cpu);

			/*
			 * build_sched_domains() -> init_sched_groups_capacity()
			 * gets here before we've attached the domains to the
			 * runqueues.
			 *
			 * Use capacity_of(), which is set irrespective of domains
			 * in update_cpu_capacity().
			 *
			 * This avoids capacity from being 0 and
			 * causing divide-by-zero issues on boot.
			 */
			if (unlikely(!rq->sd)) {
				capacity += capacity_of(cpu);
				continue;
			}

			sgc = rq->sd->groups->sgc;
			capacity += sgc->capacity;
		}
	} else  {
		/*
		 * !SD_OVERLAP domains can assume that child groups
		 * span the current group.
		 */ 

		group = child->groups;
		do {
			capacity += group->sgc->capacity;
			group = group->next;
		} while (group != child->groups);
	}

	sdg->sgc->capacity = capacity;
}

/*
 * Check whether the capacity of the rq has been noticeably reduced by side
 * activity. The imbalance_pct is used for the threshold.
 * Return true is the capacity is reduced
 */
static inline int
check_cpu_capacity(struct rq *rq, struct sched_domain *sd)
{
	return ((rq->cpu_capacity * sd->imbalance_pct) <
				(rq->cpu_capacity_orig * 100));
}

/*
 * Group imbalance indicates (and tries to solve) the problem where balancing
 * groups is inadequate due to tsk_cpus_allowed() constraints.
 *
 * Imagine a situation of two groups of 4 cpus each and 4 tasks each with a
 * cpumask covering 1 cpu of the first group and 3 cpus of the second group.
 * Something like:
 *
 * 	{ 0 1 2 3 } { 4 5 6 7 }
 * 	        *     * * *
 *
 * If we were to balance group-wise we'd place two tasks in the first group and
 * two tasks in the second group. Clearly this is undesired as it will overload
 * cpu 3 and leave one of the cpus in the second group unused.
 *
 * The current solution to this issue is detecting the skew in the first group
 * by noticing the lower domain failed to reach balance and had difficulty
 * moving tasks due to affinity constraints.
 *
 * When this is so detected; this group becomes a candidate for busiest; see
 * update_sd_pick_busiest(). And calculate_imbalance() and
 * find_busiest_group() avoid some of the usual balance conditions to allow it
 * to create an effective group imbalance.
 *
 * This is a somewhat tricky proposition since the next run might not find the
 * group imbalance and decide the groups need to be balanced again. A most
 * subtle and fragile situation.
 */

static inline int sg_imbalanced(struct sched_group *group)
{
	return group->sgc->imbalance;
}

/*
 * group_has_capacity returns true if the group has spare capacity that could
 * be used by some tasks.
 * We consider that a group has spare capacity if the  * number of task is
 * smaller than the number of CPUs or if the utilization is lower than the
 * available capacity for CFS tasks.
 * For the latter, we use a threshold to stabilize the state, to take into
 * account the variance of the tasks' load and to return true if the available
 * capacity in meaningful for the load balancer.
 * As an example, an available capacity of 1% can appear but it doesn't make
 * any benefit for the load balance.
 */
static inline bool
group_has_capacity(struct lb_env *env, struct sg_lb_stats *sgs)
{
	if (sgs->sum_nr_running < sgs->group_weight)
		return true;

	if ((sgs->group_capacity * 100) >
			(sgs->group_util * env->sd->imbalance_pct))
		return true;

	return false;
}

/*
 *  group_is_overloaded returns true if the group has more tasks than it can
 *  handle.
 *  group_is_overloaded is not equals to !group_has_capacity because a group
 *  with the exact right number of tasks, has no more spare capacity but is not
 *  overloaded so both group_has_capacity and group_is_overloaded return
 *  false.
 */
static inline bool
group_is_overloaded(struct lb_env *env, struct sg_lb_stats *sgs)
{
	if (sgs->sum_nr_running <= sgs->group_weight)
		return false;

	if ((sgs->group_capacity * 100) <
			(sgs->group_util * env->sd->imbalance_pct))
		return true;

	return false;
}

static enum group_type group_classify(struct lb_env *env,
		struct sched_group *group,
		struct sg_lb_stats *sgs)
{
	if (sgs->group_no_capacity)
		return group_overloaded;

	if (sg_imbalanced(group))
		return group_imbalanced;

	return group_other;
}

/**
 * update_sg_lb_stats - Update sched_group's statistics for load balancing.
 * @env: The load balancing environment.
 * @group: sched_group whose statistics are to be updated.
 * @load_idx: Load index of sched_domain of this_cpu for load calc.
 * @local_group: Does group contain this_cpu.
 * @sgs: variable to hold the statistics for this group.
 * @overload: Indicate more than one runnable task for any CPU.
 */
static inline void update_sg_lb_stats(struct lb_env *env,
			struct sched_group *group, int load_idx,
			int local_group, struct sg_lb_stats *sgs,
			bool *overload)
{
	unsigned long load;
	int i;

	memset(sgs, 0, sizeof(*sgs));

	for_each_cpu_and(i, sched_group_cpus(group), env->cpus) {
		struct rq *rq = cpu_rq(i);

		/* Bias balancing toward cpus of our domain */
		if (local_group)
			load = target_load(i, load_idx);
		else
			load = source_load(i, load_idx);

		sgs->group_load += load;
		sgs->group_util += cpu_util(i);
		sgs->sum_nr_running += rq->cfs.h_nr_running;

		if (rq->nr_running > 1)
			*overload = true;

#ifdef CONFIG_NUMA_BALANCING
		sgs->nr_numa_running += rq->nr_numa_running;
		sgs->nr_preferred_running += rq->nr_preferred_running;
#endif
		sgs->sum_weighted_load += weighted_cpuload(i);
		if (idle_cpu(i))
			sgs->idle_cpus++;
	}

	/* Adjust by relative CPU capacity of the group */
	sgs->group_capacity = group->sgc->capacity;
	sgs->avg_load = (sgs->group_load*SCHED_CAPACITY_SCALE) / sgs->group_capacity;

	if (sgs->sum_nr_running)
		sgs->load_per_task = sgs->sum_weighted_load / sgs->sum_nr_running;

	sgs->group_weight = group->group_weight;

	sgs->group_no_capacity = group_is_overloaded(env, sgs);
	sgs->group_type = group_classify(env, group, sgs);
}

/**
 * update_sd_pick_busiest - return 1 on busiest group
 * @env: The load balancing environment.
 * @sds: sched_domain statistics
 * @sg: sched_group candidate to be checked for being the busiest
 * @sgs: sched_group statistics
 *
 * Determine if @sg is a busier group than the previously selected
 * busiest group.
 *
 * Return: %true if @sg is a busier group than the previously selected
 * busiest group. %false otherwise.
 */
static bool update_sd_pick_busiest(struct lb_env *env,
				   struct sd_lb_stats *sds,
				   struct sched_group *sg,
				   struct sg_lb_stats *sgs)
{
	struct sg_lb_stats *busiest = &sds->busiest_stat;

	if (sgs->group_type > busiest->group_type)
		return true;

	if (sgs->group_type < busiest->group_type)
		return false;

	if (sgs->avg_load <= busiest->avg_load)
		return false;

	/* This is the busiest node in its class. */
	if (!(env->sd->flags & SD_ASYM_PACKING))
		return true;

	/*
	 * ASYM_PACKING needs to move all the work to the lowest
	 * numbered CPUs in the group, therefore mark all groups
	 * higher than ourself as busy.
	 */
	if (sgs->sum_nr_running && env->dst_cpu < group_first_cpu(sg)) {
		if (!sds->busiest)
			return true;

		if (group_first_cpu(sds->busiest) > group_first_cpu(sg))
			return true;
	}

	return false;
}

#ifdef CONFIG_NUMA_BALANCING
static inline enum fbq_type fbq_classify_group(struct sg_lb_stats *sgs)
{
	if (sgs->sum_nr_running > sgs->nr_numa_running)
		return regular;
	if (sgs->sum_nr_running > sgs->nr_preferred_running)
		return remote;
	return all;
}

static inline enum fbq_type fbq_classify_rq(struct rq *rq)
{
	if (rq->nr_running > rq->nr_numa_running)
		return regular;
	if (rq->nr_running > rq->nr_preferred_running)
		return remote;
	return all;
}
#else
static inline enum fbq_type fbq_classify_group(struct sg_lb_stats *sgs)
{
	return all;
}

static inline enum fbq_type fbq_classify_rq(struct rq *rq)
{
	return regular;
}
#endif /* CONFIG_NUMA_BALANCING */

/**
 * update_sd_lb_stats - Update sched_domain's statistics for load balancing.
 * @env: The load balancing environment.
 * @sds: variable to hold the statistics for this sched_domain.
 */
static inline void update_sd_lb_stats(struct lb_env *env, struct sd_lb_stats *sds)
{
	struct sched_domain *child = env->sd->child;
	struct sched_group *sg = env->sd->groups;
	struct sg_lb_stats tmp_sgs;
	int load_idx, prefer_sibling = 0;
	bool overload = false;

	if (child && child->flags & SD_PREFER_SIBLING)
		prefer_sibling = 1;

	load_idx = get_sd_load_idx(env->sd, env->idle);

	do {
		struct sg_lb_stats *sgs = &tmp_sgs;
		int local_group;

		local_group = cpumask_test_cpu(env->dst_cpu, sched_group_cpus(sg));
		if (local_group) {
			sds->local = sg;
			sgs = &sds->local_stat;

			if (env->idle != CPU_NEWLY_IDLE ||
			    time_after_eq(jiffies, sg->sgc->next_update))
				update_group_capacity(env->sd, env->dst_cpu);
		}

		update_sg_lb_stats(env, sg, load_idx, local_group, sgs,
						&overload);

		if (local_group)
			goto next_group;

		/*
		 * In case the child domain prefers tasks go to siblings
		 * first, lower the sg capacity so that we'll try
		 * and move all the excess tasks away. We lower the capacity
		 * of a group only if the local group has the capacity to fit
		 * these excess tasks. The extra check prevents the case where
		 * you always pull from the heaviest group when it is already
		 * under-utilized (possible with a large weight task outweighs
		 * the tasks on the system).
		 */
		if (prefer_sibling && sds->local &&
		    group_has_capacity(env, &sds->local_stat) &&
		    (sgs->sum_nr_running > 1)) {
			sgs->group_no_capacity = 1;
			sgs->group_type = group_overloaded;
		}

		if (update_sd_pick_busiest(env, sds, sg, sgs)) {
			sds->busiest = sg;
			sds->busiest_stat = *sgs;
		}

next_group:
		/* Now, start updating sd_lb_stats */
		sds->total_load += sgs->group_load;
		sds->total_capacity += sgs->group_capacity;

		sg = sg->next;
	} while (sg != env->sd->groups);

	if (env->sd->flags & SD_NUMA)
		env->fbq_type = fbq_classify_group(&sds->busiest_stat);

	if (!env->sd->parent) {
		/* update overload indicator if we are at root domain */
		if (env->dst_rq->rd->overload != overload)
			env->dst_rq->rd->overload = overload;
	}

}

/**
 * check_asym_packing - Check to see if the group is packed into the
 *			sched doman.
 *
 * This is primarily intended to used at the sibling level.  Some
 * cores like POWER7 prefer to use lower numbered SMT threads.  In the
 * case of POWER7, it can move to lower SMT modes only when higher
 * threads are idle.  When in lower SMT modes, the threads will
 * perform better since they share less core resources.  Hence when we
 * have idle threads, we want them to be the higher ones.
 *
 * This packing function is run on idle threads.  It checks to see if
 * the busiest CPU in this domain (core in the P7 case) has a higher
 * CPU number than the packing function is being run on.  Here we are
 * assuming lower CPU number will be equivalent to lower a SMT thread
 * number.
 *
 * Return: 1 when packing is required and a task should be moved to
 * this CPU.  The amount of the imbalance is returned in *imbalance.
 *
 * @env: The load balancing environment.
 * @sds: Statistics of the sched_domain which is to be packed
 */
static int check_asym_packing(struct lb_env *env, struct sd_lb_stats *sds)
{
	int busiest_cpu;

	if (!(env->sd->flags & SD_ASYM_PACKING))
		return 0;

	if (!sds->busiest)
		return 0;

	busiest_cpu = group_first_cpu(sds->busiest);
	if (env->dst_cpu > busiest_cpu)
		return 0;

	env->imbalance = DIV_ROUND_CLOSEST(
		sds->busiest_stat.avg_load * sds->busiest_stat.group_capacity,
		SCHED_CAPACITY_SCALE);

	return 1;
}

/**
 * fix_small_imbalance - Calculate the minor imbalance that exists
 *			amongst the groups of a sched_domain, during
 *			load balancing.
 * @env: The load balancing environment.
 * @sds: Statistics of the sched_domain whose imbalance is to be calculated.
 */
static inline
void fix_small_imbalance(struct lb_env *env, struct sd_lb_stats *sds)
{
	unsigned long tmp, capa_now = 0, capa_move = 0;
	unsigned int imbn = 2;
	unsigned long scaled_busy_load_per_task;
	struct sg_lb_stats *local, *busiest;

	local = &sds->local_stat;
	busiest = &sds->busiest_stat;

	if (!local->sum_nr_running)
		local->load_per_task = cpu_avg_load_per_task(env->dst_cpu);
	else if (busiest->load_per_task > local->load_per_task)
		imbn = 1;

	scaled_busy_load_per_task =
		(busiest->load_per_task * SCHED_CAPACITY_SCALE) /
		busiest->group_capacity;

	if (busiest->avg_load + scaled_busy_load_per_task >=
	    local->avg_load + (scaled_busy_load_per_task * imbn)) {
		env->imbalance = busiest->load_per_task;
		return;
	}

	/*
	 * OK, we don't have enough imbalance to justify moving tasks,
	 * however we may be able to increase total CPU capacity used by
	 * moving them.
	 */

	capa_now += busiest->group_capacity *
			min(busiest->load_per_task, busiest->avg_load);
	capa_now += local->group_capacity *
			min(local->load_per_task, local->avg_load);
	capa_now /= SCHED_CAPACITY_SCALE;

	/* Amount of load we'd subtract */
	if (busiest->avg_load > scaled_busy_load_per_task) {
		capa_move += busiest->group_capacity *
			    min(busiest->load_per_task,
				busiest->avg_load - scaled_busy_load_per_task);
	}

	/* Amount of load we'd add */
	if (busiest->avg_load * busiest->group_capacity <
	    busiest->load_per_task * SCHED_CAPACITY_SCALE) {
		tmp = (busiest->avg_load * busiest->group_capacity) /
		      local->group_capacity;
	} else {
		tmp = (busiest->load_per_task * SCHED_CAPACITY_SCALE) /
		      local->group_capacity;
	}
	capa_move += local->group_capacity *
		    min(local->load_per_task, local->avg_load + tmp);
	capa_move /= SCHED_CAPACITY_SCALE;

	/* Move if we gain throughput */
	if (capa_move > capa_now)
		env->imbalance = busiest->load_per_task;
}

/**
 * calculate_imbalance - Calculate the amount of imbalance present within the
 *			 groups of a given sched_domain during load balance.
 * @env: load balance environment
 * @sds: statistics of the sched_domain whose imbalance is to be calculated.
 */
static inline void calculate_imbalance(struct lb_env *env, struct sd_lb_stats *sds)
{
	unsigned long max_pull, load_above_capacity = ~0UL;
	struct sg_lb_stats *local, *busiest;

	local = &sds->local_stat;
	busiest = &sds->busiest_stat;

	if (busiest->group_type == group_imbalanced) {
		/*
		 * In the group_imb case we cannot rely on group-wide averages
		 * to ensure cpu-load equilibrium, look at wider averages. XXX
		 */
		busiest->load_per_task =
			min(busiest->load_per_task, sds->avg_load);
	}

	/*
	 * In the presence of smp nice balancing, certain scenarios can have
	 * max load less than avg load(as we skip the groups at or below
	 * its cpu_capacity, while calculating max_load..)
	 */
	if (busiest->avg_load <= sds->avg_load ||
	    local->avg_load >= sds->avg_load) {
		env->imbalance = 0;
		return fix_small_imbalance(env, sds);
	}

	/*
	 * If there aren't any idle cpus, avoid creating some.
	 */
	if (busiest->group_type == group_overloaded &&
	    local->group_type   == group_overloaded) {
		load_above_capacity = busiest->sum_nr_running *
					SCHED_LOAD_SCALE;
		if (load_above_capacity > busiest->group_capacity)
			load_above_capacity -= busiest->group_capacity;
		else
			load_above_capacity = ~0UL;
	}

	/*
	 * We're trying to get all the cpus to the average_load, so we don't
	 * want to push ourselves above the average load, nor do we wish to
	 * reduce the max loaded cpu below the average load. At the same time,
	 * we also don't want to reduce the group load below the group capacity
	 * (so that we can implement power-savings policies etc). Thus we look
	 * for the minimum possible imbalance.
	 */
	max_pull = min(busiest->avg_load - sds->avg_load, load_above_capacity);

	/* How much load to actually move to equalise the imbalance */
	env->imbalance = min(
		max_pull * busiest->group_capacity,
		(sds->avg_load - local->avg_load) * local->group_capacity
	) / SCHED_CAPACITY_SCALE;

	/*
	 * if *imbalance is less than the average load per runnable task
	 * there is no guarantee that any tasks will be moved so we'll have
	 * a think about bumping its value to force at least one task to be
	 * moved
	 */
	if (env->imbalance < busiest->load_per_task)
		return fix_small_imbalance(env, sds);
}

/******* find_busiest_group() helpers end here *********************/

/**
 * find_busiest_group - Returns the busiest group within the sched_domain
 * if there is an imbalance. If there isn't an imbalance, and
 * the user has opted for power-savings, it returns a group whose
 * CPUs can be put to idle by rebalancing those tasks elsewhere, if
 * such a group exists.
 *
 * Also calculates the amount of weighted load which should be moved
 * to restore balance.
 *
 * @env: The load balancing environment.
 *
 * Return:	- The busiest group if imbalance exists.
 *		- If no imbalance and user has opted for power-savings balance,
 *		   return the least loaded group whose CPUs can be
 *		   put to idle by rebalancing its tasks onto our group.
 */
static struct sched_group *find_busiest_group(struct lb_env *env)
{
	struct sg_lb_stats *local, *busiest;
	struct sd_lb_stats sds;

	init_sd_lb_stats(&sds);

	/*
	 * Compute the various statistics relavent for load balancing at
	 * this level.
	 */
	update_sd_lb_stats(env, &sds);
	local = &sds.local_stat;
	busiest = &sds.busiest_stat;

	/* ASYM feature bypasses nice load balance check */
	if ((env->idle == CPU_IDLE || env->idle == CPU_NEWLY_IDLE) &&
	    check_asym_packing(env, &sds))
		return sds.busiest;

	/* There is no busy sibling group to pull tasks from */
	if (!sds.busiest || busiest->sum_nr_running == 0)
		goto out_balanced;

	sds.avg_load = (SCHED_CAPACITY_SCALE * sds.total_load)
						/ sds.total_capacity;

	/*
	 * If the busiest group is imbalanced the below checks don't
	 * work because they assume all things are equal, which typically
	 * isn't true due to cpus_allowed constraints and the like.
	 */
	if (busiest->group_type == group_imbalanced)
		goto force_balance;

	/* SD_BALANCE_NEWIDLE trumps SMP nice when underutilized */
	if (env->idle == CPU_NEWLY_IDLE && group_has_capacity(env, local) &&
	    busiest->group_no_capacity)
		goto force_balance;

	/*
	 * If the local group is busier than the selected busiest group
	 * don't try and pull any tasks.
	 */
	if (local->avg_load >= busiest->avg_load)
		goto out_balanced;

	/*
	 * Don't pull any tasks if this group is already above the domain
	 * average load.
	 */
	if (local->avg_load >= sds.avg_load)
		goto out_balanced;

	if (env->idle == CPU_IDLE) {
		/*
		 * This cpu is idle. If the busiest group is not overloaded
		 * and there is no imbalance between this and busiest group
		 * wrt idle cpus, it is balanced. The imbalance becomes
		 * significant if the diff is greater than 1 otherwise we
		 * might end up to just move the imbalance on another group
		 */
		if ((busiest->group_type != group_overloaded) &&
				(local->idle_cpus <= (busiest->idle_cpus + 1)))
			goto out_balanced;
	} else {
		/*
		 * In the CPU_NEWLY_IDLE, CPU_NOT_IDLE cases, use
		 * imbalance_pct to be conservative.
		 */
		if (100 * busiest->avg_load <=
				env->sd->imbalance_pct * local->avg_load)
			goto out_balanced;
	}

force_balance:
	/* Looks like there is an imbalance. Compute it */
	calculate_imbalance(env, &sds);
	return sds.busiest;

out_balanced:
	env->imbalance = 0;
	return NULL;
}

/*
 * find_busiest_queue - find the busiest runqueue among the cpus in group.
 */
static struct rq *find_busiest_queue(struct lb_env *env,
				     struct sched_group *group)
{
	struct rq *busiest = NULL, *rq;
	unsigned long busiest_load = 0, busiest_capacity = 1;
	int i;

	for_each_cpu_and(i, sched_group_cpus(group), env->cpus) {
		unsigned long capacity, wl;
		enum fbq_type rt;

		rq = cpu_rq(i);
		rt = fbq_classify_rq(rq);

		/*
		 * We classify groups/runqueues into three groups:
		 *  - regular: there are !numa tasks
		 *  - remote:  there are numa tasks that run on the 'wrong' node
		 *  - all:     there is no distinction
		 *
		 * In order to avoid migrating ideally placed numa tasks,
		 * ignore those when there's better options.
		 *
		 * If we ignore the actual busiest queue to migrate another
		 * task, the next balance pass can still reduce the busiest
		 * queue by moving tasks around inside the node.
		 *
		 * If we cannot move enough load due to this classification
		 * the next pass will adjust the group classification and
		 * allow migration of more tasks.
		 *
		 * Both cases only affect the total convergence complexity.
		 */
		if (rt > env->fbq_type)
			continue;

		capacity = capacity_of(i);

		wl = weighted_cpuload(i);

		/*
		 * When comparing with imbalance, use weighted_cpuload()
		 * which is not scaled with the cpu capacity.
		 */

		if (rq->nr_running == 1 && wl > env->imbalance &&
		    !check_cpu_capacity(rq, env->sd))
			continue;

		/*
		 * For the load comparisons with the other cpu's, consider
		 * the weighted_cpuload() scaled with the cpu capacity, so
		 * that the load can be moved away from the cpu that is
		 * potentially running at a lower capacity.
		 *
		 * Thus we're looking for max(wl_i / capacity_i), crosswise
		 * multiplication to rid ourselves of the division works out
		 * to: wl_i * capacity_j > wl_j * capacity_i;  where j is
		 * our previous maximum.
		 */
		if (wl * busiest_capacity > busiest_load * capacity) {
			busiest_load = wl;
			busiest_capacity = capacity;
			busiest = rq;
		}
	}

	return busiest;
}

/*
 * Max backoff if we encounter pinned tasks. Pretty arbitrary value, but
 * so long as it is large enough.
 */
#define MAX_PINNED_INTERVAL	512

/* Working cpumask for load_balance and load_balance_newidle. */
DEFINE_PER_CPU(cpumask_var_t, load_balance_mask);

static int need_active_balance(struct lb_env *env)
{
	struct sched_domain *sd = env->sd;

	if (env->idle == CPU_NEWLY_IDLE) {

		/*
		 * ASYM_PACKING needs to force migrate tasks from busy but
		 * higher numbered CPUs in order to pack all tasks in the
		 * lowest numbered CPUs.
		 */
		if ((sd->flags & SD_ASYM_PACKING) && env->src_cpu > env->dst_cpu)
			return 1;
	}

	/*
	 * The dst_cpu is idle and the src_cpu CPU has only 1 CFS task.
	 * It's worth migrating the task if the src_cpu's capacity is reduced
	 * because of other sched_class or IRQs if more capacity stays
	 * available on dst_cpu.
	 */
	if ((env->idle != CPU_NOT_IDLE) &&
	    (env->src_rq->cfs.h_nr_running == 1)) {
		if ((check_cpu_capacity(env->src_rq, sd)) &&
		    (capacity_of(env->src_cpu)*sd->imbalance_pct < capacity_of(env->dst_cpu)*100))
			return 1;
	}

	return unlikely(sd->nr_balance_failed > sd->cache_nice_tries+2);
}

static int active_load_balance_cpu_stop(void *data);

static int should_we_balance(struct lb_env *env)
{
	struct sched_group *sg = env->sd->groups;
	struct cpumask *sg_cpus, *sg_mask;
	int cpu, balance_cpu = -1;

	/*
	 * In the newly idle case, we will allow all the cpu's
	 * to do the newly idle load balance.
	 */
	if (env->idle == CPU_NEWLY_IDLE)
		return 1;

	sg_cpus = sched_group_cpus(sg);
	sg_mask = sched_group_mask(sg);
	/* Try to find first idle cpu */
	for_each_cpu_and(cpu, sg_cpus, env->cpus) {
		if (!cpumask_test_cpu(cpu, sg_mask) || !idle_cpu(cpu))
			continue;

		balance_cpu = cpu;
		break;
	}

	if (balance_cpu == -1)
		balance_cpu = group_balance_cpu(sg);

	/*
	 * First idle cpu or the first cpu(busiest) in this sched group
	 * is eligible for doing load balancing at this and above domains.
	 */
	return balance_cpu == env->dst_cpu;
}

/*
 * Check this_cpu to ensure it is balanced within domain. Attempt to move
 * tasks if there is an imbalance.
 */
static int load_balance(int this_cpu, struct rq *this_rq,
			struct sched_domain *sd, enum cpu_idle_type idle,
			int *continue_balancing)
{
	int ld_moved, cur_ld_moved, active_balance = 0;
	struct sched_domain *sd_parent = sd->parent;
	struct sched_group *group;
	struct rq *busiest;
	unsigned long flags;
	struct cpumask *cpus = this_cpu_cpumask_var_ptr(load_balance_mask);

	struct lb_env env = {
		.sd		= sd,
		.dst_cpu	= this_cpu,
		.dst_rq		= this_rq,
		.dst_grpmask    = sched_group_cpus(sd->groups),
		.idle		= idle,
		.loop_break	= sched_nr_migrate_break,
		.cpus		= cpus,
		.fbq_type	= all,
		.tasks		= LIST_HEAD_INIT(env.tasks),
	};

	/*
	 * For NEWLY_IDLE load_balancing, we don't need to consider
	 * other cpus in our group
	 */
	if (idle == CPU_NEWLY_IDLE)
		env.dst_grpmask = NULL;

	cpumask_copy(cpus, cpu_active_mask);

	schedstat_inc(sd, lb_count[idle]);

redo:
	if (!should_we_balance(&env)) {
		*continue_balancing = 0;
		goto out_balanced;
	}

	group = find_busiest_group(&env);
	if (!group) {
		schedstat_inc(sd, lb_nobusyg[idle]);
		goto out_balanced;
	}

	busiest = find_busiest_queue(&env, group);
	if (!busiest) {
		schedstat_inc(sd, lb_nobusyq[idle]);
		goto out_balanced;
	}

	BUG_ON(busiest == env.dst_rq);

	schedstat_add(sd, lb_imbalance[idle], env.imbalance);

	env.src_cpu = busiest->cpu;
	env.src_rq = busiest;

	ld_moved = 0;
	if (busiest->nr_running > 1) {
		/*
		 * Attempt to move tasks. If find_busiest_group has found
		 * an imbalance but busiest->nr_running <= 1, the group is
		 * still unbalanced. ld_moved simply stays zero, so it is
		 * correctly treated as an imbalance.
		 */
		env.flags |= LBF_ALL_PINNED;
		env.loop_max  = min(sysctl_sched_nr_migrate, busiest->nr_running);

more_balance:
		raw_spin_lock_irqsave(&busiest->lock, flags);

		/*
		 * cur_ld_moved - load moved in current iteration
		 * ld_moved     - cumulative load moved across iterations
		 */
		cur_ld_moved = detach_tasks(&env);

		/*
		 * We've detached some tasks from busiest_rq. Every
		 * task is masked "TASK_ON_RQ_MIGRATING", so we can safely
		 * unlock busiest->lock, and we are able to be sure
		 * that nobody can manipulate the tasks in parallel.
		 * See task_rq_lock() family for the details.
		 */

		raw_spin_unlock(&busiest->lock);

		if (cur_ld_moved) {
			attach_tasks(&env);
			ld_moved += cur_ld_moved;
		}

		local_irq_restore(flags);

		if (env.flags & LBF_NEED_BREAK) {
			env.flags &= ~LBF_NEED_BREAK;
			goto more_balance;
		}

		/*
		 * Revisit (affine) tasks on src_cpu that couldn't be moved to
		 * us and move them to an alternate dst_cpu in our sched_group
		 * where they can run. The upper limit on how many times we
		 * iterate on same src_cpu is dependent on number of cpus in our
		 * sched_group.
		 *
		 * This changes load balance semantics a bit on who can move
		 * load to a given_cpu. In addition to the given_cpu itself
		 * (or a ilb_cpu acting on its behalf where given_cpu is
		 * nohz-idle), we now have balance_cpu in a position to move
		 * load to given_cpu. In rare situations, this may cause
		 * conflicts (balance_cpu and given_cpu/ilb_cpu deciding
		 * _independently_ and at _same_ time to move some load to
		 * given_cpu) causing exceess load to be moved to given_cpu.
		 * This however should not happen so much in practice and
		 * moreover subsequent load balance cycles should correct the
		 * excess load moved.
		 */
		if ((env.flags & LBF_DST_PINNED) && env.imbalance > 0) {

			/* Prevent to re-select dst_cpu via env's cpus */
			cpumask_clear_cpu(env.dst_cpu, env.cpus);

			env.dst_rq	 = cpu_rq(env.new_dst_cpu);
			env.dst_cpu	 = env.new_dst_cpu;
			env.flags	&= ~LBF_DST_PINNED;
			env.loop	 = 0;
			env.loop_break	 = sched_nr_migrate_break;

			/*
			 * Go back to "more_balance" rather than "redo" since we
			 * need to continue with same src_cpu.
			 */
			goto more_balance;
		}

		/*
		 * We failed to reach balance because of affinity.
		 */
		if (sd_parent) {
			int *group_imbalance = &sd_parent->groups->sgc->imbalance;

			if ((env.flags & LBF_SOME_PINNED) && env.imbalance > 0)
				*group_imbalance = 1;
		}

		/* All tasks on this runqueue were pinned by CPU affinity */
		if (unlikely(env.flags & LBF_ALL_PINNED)) {
			cpumask_clear_cpu(cpu_of(busiest), cpus);
			if (!cpumask_empty(cpus)) {
				env.loop = 0;
				env.loop_break = sched_nr_migrate_break;
				goto redo;
			}
			goto out_all_pinned;
		}
	}

	if (!ld_moved) {
		schedstat_inc(sd, lb_failed[idle]);
		/*
		 * Increment the failure counter only on periodic balance.
		 * We do not want newidle balance, which can be very
		 * frequent, pollute the failure counter causing
		 * excessive cache_hot migrations and active balances.
		 */
		if (idle != CPU_NEWLY_IDLE)
			sd->nr_balance_failed++;

		if (need_active_balance(&env)) {
			raw_spin_lock_irqsave(&busiest->lock, flags);

			/* don't kick the active_load_balance_cpu_stop,
			 * if the curr task on busiest cpu can't be
			 * moved to this_cpu
			 */
			if (!cpumask_test_cpu(this_cpu,
					tsk_cpus_allowed(busiest->curr))) {
				raw_spin_unlock_irqrestore(&busiest->lock,
							    flags);
				env.flags |= LBF_ALL_PINNED;
				goto out_one_pinned;
			}

			/*
			 * ->active_balance synchronizes accesses to
			 * ->active_balance_work.  Once set, it's cleared
			 * only after active load balance is finished.
			 */
			if (!busiest->active_balance) {
				busiest->active_balance = 1;
				busiest->push_cpu = this_cpu;
				active_balance = 1;
			}
			raw_spin_unlock_irqrestore(&busiest->lock, flags);

			if (active_balance) {
				stop_one_cpu_nowait(cpu_of(busiest),
					active_load_balance_cpu_stop, busiest,
					&busiest->active_balance_work);
			}

			/*
			 * We've kicked active balancing, reset the failure
			 * counter.
			 */
			sd->nr_balance_failed = sd->cache_nice_tries+1;
		}
	} else
		sd->nr_balance_failed = 0;

	if (likely(!active_balance)) {
		/* We were unbalanced, so reset the balancing interval */
		sd->balance_interval = sd->min_interval;
	} else {
		/*
		 * If we've begun active balancing, start to back off. This
		 * case may not be covered by the all_pinned logic if there
		 * is only 1 task on the busy runqueue (because we don't call
		 * detach_tasks).
		 */
		if (sd->balance_interval < sd->max_interval)
			sd->balance_interval *= 2;
	}

	goto out;

out_balanced:
	/*
	 * We reach balance although we may have faced some affinity
	 * constraints. Clear the imbalance flag if it was set.
	 */
	if (sd_parent) {
		int *group_imbalance = &sd_parent->groups->sgc->imbalance;

		if (*group_imbalance)
			*group_imbalance = 0;
	}

out_all_pinned:
	/*
	 * We reach balance because all tasks are pinned at this level so
	 * we can't migrate them. Let the imbalance flag set so parent level
	 * can try to migrate them.
	 */
	schedstat_inc(sd, lb_balanced[idle]);

	sd->nr_balance_failed = 0;

out_one_pinned:
	/* tune up the balancing interval */
	if (((env.flags & LBF_ALL_PINNED) &&
			sd->balance_interval < MAX_PINNED_INTERVAL) ||
			(sd->balance_interval < sd->max_interval))
		sd->balance_interval *= 2;

	ld_moved = 0;
out:
	return ld_moved;
}

static inline unsigned long
get_sd_balance_interval(struct sched_domain *sd, int cpu_busy)
{
	unsigned long interval = sd->balance_interval;

	if (cpu_busy)
		interval *= sd->busy_factor;

	/* scale ms to jiffies */
	interval = msecs_to_jiffies(interval);
	interval = clamp(interval, 1UL, max_load_balance_interval);

	return interval;
}

static inline void
update_next_balance(struct sched_domain *sd, int cpu_busy, unsigned long *next_balance)
{
	unsigned long interval, next;

	interval = get_sd_balance_interval(sd, cpu_busy);
	next = sd->last_balance + interval;

	if (time_after(*next_balance, next))
		*next_balance = next;
}

/*
 * idle_balance is called by schedule() if this_cpu is about to become
 * idle. Attempts to pull tasks from other CPUs.
 */
static int idle_balance(struct rq *this_rq)
{
	unsigned long next_balance = jiffies + HZ;
	int this_cpu = this_rq->cpu;
	struct sched_domain *sd;
	int pulled_task = 0;
	u64 curr_cost = 0;

	idle_enter_fair(this_rq);

	/*
	 * We must set idle_stamp _before_ calling idle_balance(), such that we
	 * measure the duration of idle_balance() as idle time.
	 */
	this_rq->idle_stamp = rq_clock(this_rq);

	if (this_rq->avg_idle < sysctl_sched_migration_cost ||
	    !this_rq->rd->overload) {
		rcu_read_lock();
		sd = rcu_dereference_check_sched_domain(this_rq->sd);
		if (sd)
			update_next_balance(sd, 0, &next_balance);
		rcu_read_unlock();

		goto out;
	}

	raw_spin_unlock(&this_rq->lock);

	update_blocked_averages(this_cpu);
	rcu_read_lock();
	for_each_domain(this_cpu, sd) {
		int continue_balancing = 1;
		u64 t0, domain_cost;

		if (!(sd->flags & SD_LOAD_BALANCE))
			continue;

		if (this_rq->avg_idle < curr_cost + sd->max_newidle_lb_cost) {
			update_next_balance(sd, 0, &next_balance);
			break;
		}

		if (sd->flags & SD_BALANCE_NEWIDLE) {
			t0 = sched_clock_cpu(this_cpu);

			pulled_task = load_balance(this_cpu, this_rq,
						   sd, CPU_NEWLY_IDLE,
						   &continue_balancing);

			domain_cost = sched_clock_cpu(this_cpu) - t0;
			if (domain_cost > sd->max_newidle_lb_cost)
				sd->max_newidle_lb_cost = domain_cost;

			curr_cost += domain_cost;
		}

		update_next_balance(sd, 0, &next_balance);

		/*
		 * Stop searching for tasks to pull if there are
		 * now runnable tasks on this rq.
		 */
		if (pulled_task || this_rq->nr_running > 0)
			break;
	}
	rcu_read_unlock();

	raw_spin_lock(&this_rq->lock);

	if (curr_cost > this_rq->max_idle_balance_cost)
		this_rq->max_idle_balance_cost = curr_cost;

	/*
	 * While browsing the domains, we released the rq lock, a task could
	 * have been enqueued in the meantime. Since we're not going idle,
	 * pretend we pulled a task.
	 */
	if (this_rq->cfs.h_nr_running && !pulled_task)
		pulled_task = 1;

out:
	/* Move the next balance forward */
	if (time_after(this_rq->next_balance, next_balance))
		this_rq->next_balance = next_balance;

	/* Is there a task of a high priority class? */
	if (this_rq->nr_running != this_rq->cfs.h_nr_running)
		pulled_task = -1;

	if (pulled_task) {
		idle_exit_fair(this_rq);
		this_rq->idle_stamp = 0;
	}

	return pulled_task;
}

/*
 * active_load_balance_cpu_stop is run by cpu stopper. It pushes
 * running tasks off the busiest CPU onto idle CPUs. It requires at
 * least 1 task to be running on each physical CPU where possible, and
 * avoids physical / logical imbalances.
 */
static int active_load_balance_cpu_stop(void *data)
{
	struct rq *busiest_rq = data;
	int busiest_cpu = cpu_of(busiest_rq);
	int target_cpu = busiest_rq->push_cpu;
	struct rq *target_rq = cpu_rq(target_cpu);
	struct sched_domain *sd;
	struct task_struct *p = NULL;

	raw_spin_lock_irq(&busiest_rq->lock);

	/* make sure the requested cpu hasn't gone down in the meantime */
	if (unlikely(busiest_cpu != smp_processor_id() ||
		     !busiest_rq->active_balance))
		goto out_unlock;

	/* Is there any task to move? */
	if (busiest_rq->nr_running <= 1)
		goto out_unlock;

	/*
	 * This condition is "impossible", if it occurs
	 * we need to fix it. Originally reported by
	 * Bjorn Helgaas on a 128-cpu setup.
	 */
	BUG_ON(busiest_rq == target_rq);

	/* Search for an sd spanning us and the target CPU. */
	rcu_read_lock();
	for_each_domain(target_cpu, sd) {
		if ((sd->flags & SD_LOAD_BALANCE) &&
		    cpumask_test_cpu(busiest_cpu, sched_domain_span(sd)))
				break;
	}

	if (likely(sd)) {
		struct lb_env env = {
			.sd		= sd,
			.dst_cpu	= target_cpu,
			.dst_rq		= target_rq,
			.src_cpu	= busiest_rq->cpu,
			.src_rq		= busiest_rq,
			.idle		= CPU_IDLE,
		};

		schedstat_inc(sd, alb_count);

		p = detach_one_task(&env);
		if (p)
			schedstat_inc(sd, alb_pushed);
		else
			schedstat_inc(sd, alb_failed);
	}
	rcu_read_unlock();
out_unlock:
	busiest_rq->active_balance = 0;
	raw_spin_unlock(&busiest_rq->lock);

	if (p)
		attach_one_task(target_rq, p);

	local_irq_enable();

	return 0;
}

static inline int on_null_domain(struct rq *rq)
{
	return unlikely(!rcu_dereference_sched(rq->sd));
}

#ifdef CONFIG_NO_HZ_COMMON
/*
 * idle load balancing details
 * - When one of the busy CPUs notice that there may be an idle rebalancing
 *   needed, they will kick the idle load balancer, which then does idle
 *   load balancing for all the idle CPUs.
 */
static struct {
	cpumask_var_t idle_cpus_mask;
	atomic_t nr_cpus;
	unsigned long next_balance;     /* in jiffy units */
} nohz ____cacheline_aligned;

static inline int find_new_ilb(void)
{
	int ilb = cpumask_first(nohz.idle_cpus_mask);

	if (ilb < nr_cpu_ids && idle_cpu(ilb))
		return ilb;

	return nr_cpu_ids;
}

/*
 * Kick a CPU to do the nohz balancing, if it is time for it. We pick the
 * nohz_load_balancer CPU (if there is one) otherwise fallback to any idle
 * CPU (if there is one).
 */
static void nohz_balancer_kick(void)
{
	int ilb_cpu;

	nohz.next_balance++;

	ilb_cpu = find_new_ilb();

	if (ilb_cpu >= nr_cpu_ids)
		return;

	if (test_and_set_bit(NOHZ_BALANCE_KICK, nohz_flags(ilb_cpu)))
		return;
	/*
	 * Use smp_send_reschedule() instead of resched_cpu().
	 * This way we generate a sched IPI on the target cpu which
	 * is idle. And the softirq performing nohz idle load balance
	 * will be run before returning from the IPI.
	 */
	smp_send_reschedule(ilb_cpu);
	return;
}

static inline void nohz_balance_exit_idle(int cpu)
{
	if (unlikely(test_bit(NOHZ_TICK_STOPPED, nohz_flags(cpu)))) {
		/*
		 * Completely isolated CPUs don't ever set, so we must test.
		 */
		if (likely(cpumask_test_cpu(cpu, nohz.idle_cpus_mask))) {
			cpumask_clear_cpu(cpu, nohz.idle_cpus_mask);
			atomic_dec(&nohz.nr_cpus);
		}
		clear_bit(NOHZ_TICK_STOPPED, nohz_flags(cpu));
	}
}

static inline void set_cpu_sd_state_busy(void)
{
	struct sched_domain *sd;
	int cpu = smp_processor_id();

	rcu_read_lock();
	sd = rcu_dereference(per_cpu(sd_busy, cpu));

	if (!sd || !sd->nohz_idle)
		goto unlock;
	sd->nohz_idle = 0;

	atomic_inc(&sd->groups->sgc->nr_busy_cpus);
unlock:
	rcu_read_unlock();
}

void set_cpu_sd_state_idle(void)
{
	struct sched_domain *sd;
	int cpu = smp_processor_id();

	rcu_read_lock();
	sd = rcu_dereference(per_cpu(sd_busy, cpu));

	if (!sd || sd->nohz_idle)
		goto unlock;
	sd->nohz_idle = 1;

	atomic_dec(&sd->groups->sgc->nr_busy_cpus);
unlock:
	rcu_read_unlock();
}

/*
 * This routine will record that the cpu is going idle with tick stopped.
 * This info will be used in performing idle load balancing in the future.
 */
void nohz_balance_enter_idle(int cpu)
{
	/*
	 * If this cpu is going down, then nothing needs to be done.
	 */
	if (!cpu_active(cpu))
		return;

	if (test_bit(NOHZ_TICK_STOPPED, nohz_flags(cpu)))
		return;

	/*
	 * If we're a completely isolated CPU, we don't play.
	 */
	if (on_null_domain(cpu_rq(cpu)))
		return;

	cpumask_set_cpu(cpu, nohz.idle_cpus_mask);
	atomic_inc(&nohz.nr_cpus);
	set_bit(NOHZ_TICK_STOPPED, nohz_flags(cpu));
}

static int sched_ilb_notifier(struct notifier_block *nfb,
					unsigned long action, void *hcpu)
{
	switch (action & ~CPU_TASKS_FROZEN) {
	case CPU_DYING:
		nohz_balance_exit_idle(smp_processor_id());
		return NOTIFY_OK;
	default:
		return NOTIFY_DONE;
	}
}
#endif

static DEFINE_SPINLOCK(balancing);

/*
 * Scale the max load_balance interval with the number of CPUs in the system.
 * This trades load-balance latency on larger machines for less cross talk.
 */
void update_max_interval(void)
{
	max_load_balance_interval = HZ*num_online_cpus()/10;
}

/*
 * It checks each scheduling domain to see if it is due to be balanced,
 * and initiates a balancing operation if so.
 *
 * Balancing parameters are set up in init_sched_domains.
 */
static void rebalance_domains(struct rq *rq, enum cpu_idle_type idle)
{
	int continue_balancing = 1;
	int cpu = rq->cpu;
	unsigned long interval;
	struct sched_domain *sd;
	/* Earliest time when we have to do rebalance again */
	unsigned long next_balance = jiffies + 60*HZ;
	int update_next_balance = 0;
	int need_serialize, need_decay = 0;
	u64 max_cost = 0;

	update_blocked_averages(cpu);

	rcu_read_lock();
	for_each_domain(cpu, sd) {
		/*
		 * Decay the newidle max times here because this is a regular
		 * visit to all the domains. Decay ~1% per second.
		 */
		if (time_after(jiffies, sd->next_decay_max_lb_cost)) {
			sd->max_newidle_lb_cost =
				(sd->max_newidle_lb_cost * 253) / 256;
			sd->next_decay_max_lb_cost = jiffies + HZ;
			need_decay = 1;
		}
		max_cost += sd->max_newidle_lb_cost;

		if (!(sd->flags & SD_LOAD_BALANCE))
			continue;

		/*
		 * Stop the load balance at this level. There is another
		 * CPU in our sched group which is doing load balancing more
		 * actively.
		 */
		if (!continue_balancing) {
			if (need_decay)
				continue;
			break;
		}

		interval = get_sd_balance_interval(sd, idle != CPU_IDLE);

		need_serialize = sd->flags & SD_SERIALIZE;
		if (need_serialize) {
			if (!spin_trylock(&balancing))
				goto out;
		}

		if (time_after_eq(jiffies, sd->last_balance + interval)) {
			if (load_balance(cpu, rq, sd, idle, &continue_balancing)) {
				/*
				 * The LBF_DST_PINNED logic could have changed
				 * env->dst_cpu, so we can't know our idle
				 * state even if we migrated tasks. Update it.
				 */
				idle = idle_cpu(cpu) ? CPU_IDLE : CPU_NOT_IDLE;
			}
			sd->last_balance = jiffies;
			interval = get_sd_balance_interval(sd, idle != CPU_IDLE);
		}
		if (need_serialize)
			spin_unlock(&balancing);
out:
		if (time_after(next_balance, sd->last_balance + interval)) {
			next_balance = sd->last_balance + interval;
			update_next_balance = 1;
		}
	}
	if (need_decay) {
		/*
		 * Ensure the rq-wide value also decays but keep it at a
		 * reasonable floor to avoid funnies with rq->avg_idle.
		 */
		rq->max_idle_balance_cost =
			max((u64)sysctl_sched_migration_cost, max_cost);
	}
	rcu_read_unlock();

	/*
	 * next_balance will be updated only when there is a need.
	 * When the cpu is attached to null domain for ex, it will not be
	 * updated.
	 */
	if (likely(update_next_balance)) {
		rq->next_balance = next_balance;

#ifdef CONFIG_NO_HZ_COMMON
		/*
		 * If this CPU has been elected to perform the nohz idle
		 * balance. Other idle CPUs have already rebalanced with
		 * nohz_idle_balance() and nohz.next_balance has been
		 * updated accordingly. This CPU is now running the idle load
		 * balance for itself and we need to update the
		 * nohz.next_balance accordingly.
		 */
		if ((idle == CPU_IDLE) && time_after(nohz.next_balance, rq->next_balance))
			nohz.next_balance = rq->next_balance;
#endif
	}
}

#ifdef CONFIG_NO_HZ_COMMON
/*
 * In CONFIG_NO_HZ_COMMON case, the idle balance kickee will do the
 * rebalancing for all the cpus for whom scheduler ticks are stopped.
 */
static void nohz_idle_balance(struct rq *this_rq, enum cpu_idle_type idle)
{
	int this_cpu = this_rq->cpu;
	struct rq *rq;
	int balance_cpu;
	/* Earliest time when we have to do rebalance again */
	unsigned long next_balance = jiffies + 60*HZ;
	int update_next_balance = 0;

	if (idle != CPU_IDLE ||
	    !test_bit(NOHZ_BALANCE_KICK, nohz_flags(this_cpu)))
		goto end;

	for_each_cpu(balance_cpu, nohz.idle_cpus_mask) {
		if (balance_cpu == this_cpu || !idle_cpu(balance_cpu))
			continue;

		/*
		 * If this cpu gets work to do, stop the load balancing
		 * work being done for other cpus. Next load
		 * balancing owner will pick it up.
		 */
		if (need_resched())
			break;

		rq = cpu_rq(balance_cpu);

		/*
		 * If time for next balance is due,
		 * do the balance.
		 */
		if (time_after_eq(jiffies, rq->next_balance)) {
			raw_spin_lock_irq(&rq->lock);
			update_rq_clock(rq);
			update_idle_cpu_load(rq);
			raw_spin_unlock_irq(&rq->lock);
			rebalance_domains(rq, CPU_IDLE);
		}

		if (time_after(next_balance, rq->next_balance)) {
			next_balance = rq->next_balance;
			update_next_balance = 1;
		}
	}

	/*
	 * next_balance will be updated only when there is a need.
	 * When the CPU is attached to null domain for ex, it will not be
	 * updated.
	 */
	if (likely(update_next_balance))
		nohz.next_balance = next_balance;
end:
	clear_bit(NOHZ_BALANCE_KICK, nohz_flags(this_cpu));
}

/*
 * Current heuristic for kicking the idle load balancer in the presence
 * of an idle cpu in the system.
 *   - This rq has more than one task.
 *   - This rq has at least one CFS task and the capacity of the CPU is
 *     significantly reduced because of RT tasks or IRQs.
 *   - At parent of LLC scheduler domain level, this cpu's scheduler group has
 *     multiple busy cpu.
 *   - For SD_ASYM_PACKING, if the lower numbered cpu's in the scheduler
 *     domain span are idle.
 */
static inline bool nohz_kick_needed(struct rq *rq)
{
	unsigned long now = jiffies;
	struct sched_domain *sd;
	struct sched_group_capacity *sgc;
	int nr_busy, cpu = rq->cpu;
	bool kick = false;

	if (unlikely(rq->idle_balance))
		return false;

       /*
	* We may be recently in ticked or tickless idle mode. At the first
	* busy tick after returning from idle, we will update the busy stats.
	*/
	set_cpu_sd_state_busy();
	nohz_balance_exit_idle(cpu);

	/*
	 * None are in tickless mode and hence no need for NOHZ idle load
	 * balancing.
	 */
	if (likely(!atomic_read(&nohz.nr_cpus)))
		return false;

	if (time_before(now, nohz.next_balance))
		return false;

	if (rq->nr_running >= 2)
		return true;

	rcu_read_lock();
	sd = rcu_dereference(per_cpu(sd_busy, cpu));
	if (sd) {
		sgc = sd->groups->sgc;
		nr_busy = atomic_read(&sgc->nr_busy_cpus);

		if (nr_busy > 1) {
			kick = true;
			goto unlock;
		}

	}

	sd = rcu_dereference(rq->sd);
	if (sd) {
		if ((rq->cfs.h_nr_running >= 1) &&
				check_cpu_capacity(rq, sd)) {
			kick = true;
			goto unlock;
		}
	}

	sd = rcu_dereference(per_cpu(sd_asym, cpu));
	if (sd && (cpumask_first_and(nohz.idle_cpus_mask,
				  sched_domain_span(sd)) < cpu)) {
		kick = true;
		goto unlock;
	}

unlock:
	rcu_read_unlock();
	return kick;
}
#else
static void nohz_idle_balance(struct rq *this_rq, enum cpu_idle_type idle) { }
#endif

/*
 * run_rebalance_domains is triggered when needed from the scheduler tick.
 * Also triggered for nohz idle balancing (with nohz_balancing_kick set).
 */
static void run_rebalance_domains(struct softirq_action *h)
{
	struct rq *this_rq = this_rq();
	enum cpu_idle_type idle = this_rq->idle_balance ?
						CPU_IDLE : CPU_NOT_IDLE;

	/*
	 * If this cpu has a pending nohz_balance_kick, then do the
	 * balancing on behalf of the other idle cpus whose ticks are
	 * stopped. Do nohz_idle_balance *before* rebalance_domains to
	 * give the idle cpus a chance to load balance. Else we may
	 * load balance only within the local sched_domain hierarchy
	 * and abort nohz_idle_balance altogether if we pull some load.
	 */
	nohz_idle_balance(this_rq, idle);
	rebalance_domains(this_rq, idle);
}

/*
 * Trigger the SCHED_SOFTIRQ if it is time to do periodic load balancing.
 */
void trigger_load_balance(struct rq *rq)
{
	/* Don't need to rebalance while attached to NULL domain */
	if (unlikely(on_null_domain(rq)))
		return;

	if (time_after_eq(jiffies, rq->next_balance))
		raise_softirq(SCHED_SOFTIRQ);
#ifdef CONFIG_NO_HZ_COMMON
	if (nohz_kick_needed(rq))
		nohz_balancer_kick();
#endif
}

static void rq_online_fair(struct rq *rq)
{
	update_sysctl();

	update_runtime_enabled(rq);
}

static void rq_offline_fair(struct rq *rq)
{
	update_sysctl();

	/* Ensure any throttled groups are reachable by pick_next_task */
	unthrottle_offline_cfs_rqs(rq);
}

#endif /* CONFIG_SMP */

/*
 * scheduler tick hitting a task of our scheduling class:
 */
static void task_tick_fair(struct rq *rq, struct task_struct *curr, int queued)
{
	struct cfs_rq *cfs_rq;
	struct sched_entity *se = &curr->se;

	for_each_sched_entity(se) {
		cfs_rq = cfs_rq_of(se);
		entity_tick(cfs_rq, se, queued);
	}

	if (!static_branch_unlikely(&sched_numa_balancing))
		task_tick_numa(rq, curr);
}

/*
 * called on fork with the child task as argument from the parent's context
 *  - child not yet on the tasklist
 *  - preemption disabled
 */
static void task_fork_fair(struct task_struct *p)
{
	struct cfs_rq *cfs_rq;
	struct sched_entity *se = &p->se, *curr;
	int this_cpu = smp_processor_id();
	struct rq *rq = this_rq();
	unsigned long flags;

	raw_spin_lock_irqsave(&rq->lock, flags);

	update_rq_clock(rq);

	cfs_rq = task_cfs_rq(current);
	curr = cfs_rq->curr;

	/*
	 * Not only the cpu but also the task_group of the parent might have
	 * been changed after parent->se.parent,cfs_rq were copied to
	 * child->se.parent,cfs_rq. So call __set_task_cpu() to make those
	 * of child point to valid ones.
	 */
	rcu_read_lock();
	__set_task_cpu(p, this_cpu);
	rcu_read_unlock();

	update_curr(cfs_rq);

	if (curr)
		se->vruntime = curr->vruntime;
	place_entity(cfs_rq, se, 1);

	if (sysctl_sched_child_runs_first && curr && entity_before(curr, se)) {
		/*
		 * Upon rescheduling, sched_class::put_prev_task() will place
		 * 'current' within the tree based on its new key value.
		 */
		swap(curr->vruntime, se->vruntime);
		resched_curr(rq);
	}

	se->vruntime -= cfs_rq->min_vruntime;

	raw_spin_unlock_irqrestore(&rq->lock, flags);
}

/*
 * Priority of the task has changed. Check to see if we preempt
 * the current task.
 */
static void
prio_changed_fair(struct rq *rq, struct task_struct *p, int oldprio)
{
	if (!task_on_rq_queued(p))
		return;

	/*
	 * Reschedule if we are currently running on this runqueue and
	 * our priority decreased, or if we are not currently running on
	 * this runqueue and our priority is higher than the current's
	 */
	if (rq->curr == p) {
		if (p->prio > oldprio)
			resched_curr(rq);
	} else
		check_preempt_curr(rq, p, 0);
}

static inline bool vruntime_normalized(struct task_struct *p)
{
	struct sched_entity *se = &p->se;

	/*
	 * In both the TASK_ON_RQ_QUEUED and TASK_ON_RQ_MIGRATING cases,
	 * the dequeue_entity(.flags=0) will already have normalized the
	 * vruntime.
	 */
	if (p->on_rq)
		return true;

	/*
	 * When !on_rq, vruntime of the task has usually NOT been normalized.
	 * But there are some cases where it has already been normalized:
	 *
	 * - A forked child which is waiting for being woken up by
	 *   wake_up_new_task().
	 * - A task which has been woken up by try_to_wake_up() and
	 *   waiting for actually being woken up by sched_ttwu_pending().
	 */
	if (!se->sum_exec_runtime || p->state == TASK_WAKING)
		return true;

	return false;
}

static void detach_task_cfs_rq(struct task_struct *p)
{
	struct sched_entity *se = &p->se;
	struct cfs_rq *cfs_rq = cfs_rq_of(se);

	if (!vruntime_normalized(p)) {
		/*
		 * Fix up our vruntime so that the current sleep doesn't
		 * cause 'unlimited' sleep bonus.
		 */
		place_entity(cfs_rq, se, 0);
		se->vruntime -= cfs_rq->min_vruntime;
	}

<<<<<<< HEAD
#ifdef CONFIG_SMP
	/* Catch up with the cfs_rq and remove our load when we leave */
	__update_load_avg(cfs_rq->avg.last_update_time, cpu_of(rq), &se->avg,
		se->on_rq * scale_load_down(se->load.weight), cfs_rq->curr == se, NULL);

	cfs_rq->avg.load_avg =
		max_t(long, cfs_rq->avg.load_avg - se->avg.load_avg, 0);
	cfs_rq->avg.load_sum =
		max_t(s64, cfs_rq->avg.load_sum - se->avg.load_sum, 0);
	cfs_rq->avg.util_avg =
		max_t(long, cfs_rq->avg.util_avg - se->avg.util_avg, 0);
	cfs_rq->avg.util_sum =
		max_t(s32, cfs_rq->avg.util_sum - se->avg.util_sum, 0);
#endif
=======
	/* Catch up with the cfs_rq and remove our load when we leave */
	detach_entity_load_avg(cfs_rq, se);
>>>>>>> 0b2dd639
}

static void attach_task_cfs_rq(struct task_struct *p)
{
	struct sched_entity *se = &p->se;
<<<<<<< HEAD
=======
	struct cfs_rq *cfs_rq = cfs_rq_of(se);
>>>>>>> 0b2dd639

#ifdef CONFIG_FAIR_GROUP_SCHED
	/*
	 * Since the real-depth could have been changed (only FAIR
	 * class maintain depth value), reset depth properly.
	 */
	se->depth = se->parent ? se->parent->depth + 1 : 0;
#endif
<<<<<<< HEAD

	if (!task_on_rq_queued(p)) {

		/*
		 * Ensure the task has a non-normalized vruntime when it is switched
		 * back to the fair class with !queued, so that enqueue_entity() at
		 * wake-up time will do the right thing.
		 *
		 * If it's queued, then the enqueue_entity(.flags=0) makes the task
		 * has non-normalized vruntime, if it's !queued, then it still has
		 * normalized vruntime.
		 */
		if (p->state != TASK_RUNNING)
			se->vruntime += cfs_rq_of(se)->min_vruntime;
		return;
	}
=======
>>>>>>> 0b2dd639

	/* Synchronize task with its cfs_rq */
	attach_entity_load_avg(cfs_rq, se);

	if (!vruntime_normalized(p))
		se->vruntime += cfs_rq->min_vruntime;
}

static void switched_from_fair(struct rq *rq, struct task_struct *p)
{
	detach_task_cfs_rq(p);
}

static void switched_to_fair(struct rq *rq, struct task_struct *p)
{
	attach_task_cfs_rq(p);

	if (task_on_rq_queued(p)) {
		/*
		 * We were most likely switched from sched_rt, so
		 * kick off the schedule if running, otherwise just see
		 * if we can still preempt the current task.
		 */
		if (rq->curr == p)
			resched_curr(rq);
		else
			check_preempt_curr(rq, p, 0);
	}
}

/* Account for a task changing its policy or group.
 *
 * This routine is mostly called to set cfs_rq->curr field when a task
 * migrates between groups/classes.
 */
static void set_curr_task_fair(struct rq *rq)
{
	struct sched_entity *se = &rq->curr->se;

	for_each_sched_entity(se) {
		struct cfs_rq *cfs_rq = cfs_rq_of(se);

		set_next_entity(cfs_rq, se);
		/* ensure bandwidth has been allocated on our new cfs_rq */
		account_cfs_rq_runtime(cfs_rq, 0);
	}
}

void init_cfs_rq(struct cfs_rq *cfs_rq)
{
	cfs_rq->tasks_timeline = RB_ROOT;
	cfs_rq->min_vruntime = (u64)(-(1LL << 20));
#ifndef CONFIG_64BIT
	cfs_rq->min_vruntime_copy = cfs_rq->min_vruntime;
#endif
#ifdef CONFIG_SMP
	atomic_long_set(&cfs_rq->removed_load_avg, 0);
	atomic_long_set(&cfs_rq->removed_util_avg, 0);
#endif
}

#ifdef CONFIG_FAIR_GROUP_SCHED
static void task_move_group_fair(struct task_struct *p)
{
	detach_task_cfs_rq(p);
	set_task_rq(p, task_cpu(p));
<<<<<<< HEAD
	se->depth = se->parent ? se->parent->depth + 1 : 0;
	if (!queued) {
		cfs_rq = cfs_rq_of(se);
		se->vruntime += cfs_rq->min_vruntime;

#ifdef CONFIG_SMP
		/* Virtually synchronize task with its new cfs_rq */
		p->se.avg.last_update_time = cfs_rq->avg.last_update_time;
		cfs_rq->avg.load_avg += p->se.avg.load_avg;
		cfs_rq->avg.load_sum += p->se.avg.load_sum;
		cfs_rq->avg.util_avg += p->se.avg.util_avg;
		cfs_rq->avg.util_sum += p->se.avg.util_sum;
=======

#ifdef CONFIG_SMP
	/* Tell se's cfs_rq has been changed -- migrated */
	p->se.avg.last_update_time = 0;
>>>>>>> 0b2dd639
#endif
	attach_task_cfs_rq(p);
}

void free_fair_sched_group(struct task_group *tg)
{
	int i;

	destroy_cfs_bandwidth(tg_cfs_bandwidth(tg));

	for_each_possible_cpu(i) {
		if (tg->cfs_rq)
			kfree(tg->cfs_rq[i]);
		if (tg->se) {
			if (tg->se[i])
				remove_entity_load_avg(tg->se[i]);
			kfree(tg->se[i]);
		}
	}

	kfree(tg->cfs_rq);
	kfree(tg->se);
}

int alloc_fair_sched_group(struct task_group *tg, struct task_group *parent)
{
	struct cfs_rq *cfs_rq;
	struct sched_entity *se;
	int i;

	tg->cfs_rq = kzalloc(sizeof(cfs_rq) * nr_cpu_ids, GFP_KERNEL);
	if (!tg->cfs_rq)
		goto err;
	tg->se = kzalloc(sizeof(se) * nr_cpu_ids, GFP_KERNEL);
	if (!tg->se)
		goto err;

	tg->shares = NICE_0_LOAD;

	init_cfs_bandwidth(tg_cfs_bandwidth(tg));

	for_each_possible_cpu(i) {
		cfs_rq = kzalloc_node(sizeof(struct cfs_rq),
				      GFP_KERNEL, cpu_to_node(i));
		if (!cfs_rq)
			goto err;

		se = kzalloc_node(sizeof(struct sched_entity),
				  GFP_KERNEL, cpu_to_node(i));
		if (!se)
			goto err_free_rq;

		init_cfs_rq(cfs_rq);
		init_tg_cfs_entry(tg, cfs_rq, se, i, parent->se[i]);
		init_entity_runnable_average(se);
	}

	return 1;

err_free_rq:
	kfree(cfs_rq);
err:
	return 0;
}

void unregister_fair_sched_group(struct task_group *tg, int cpu)
{
	struct rq *rq = cpu_rq(cpu);
	unsigned long flags;

	/*
	* Only empty task groups can be destroyed; so we can speculatively
	* check on_list without danger of it being re-added.
	*/
	if (!tg->cfs_rq[cpu]->on_list)
		return;

	raw_spin_lock_irqsave(&rq->lock, flags);
	list_del_leaf_cfs_rq(tg->cfs_rq[cpu]);
	raw_spin_unlock_irqrestore(&rq->lock, flags);
}

void init_tg_cfs_entry(struct task_group *tg, struct cfs_rq *cfs_rq,
			struct sched_entity *se, int cpu,
			struct sched_entity *parent)
{
	struct rq *rq = cpu_rq(cpu);

	cfs_rq->tg = tg;
	cfs_rq->rq = rq;
	init_cfs_rq_runtime(cfs_rq);

	tg->cfs_rq[cpu] = cfs_rq;
	tg->se[cpu] = se;

	/* se could be NULL for root_task_group */
	if (!se)
		return;

	if (!parent) {
		se->cfs_rq = &rq->cfs;
		se->depth = 0;
	} else {
		se->cfs_rq = parent->my_q;
		se->depth = parent->depth + 1;
	}

	se->my_q = cfs_rq;
	/* guarantee group entities always have weight */
	update_load_set(&se->load, NICE_0_LOAD);
	se->parent = parent;
}

static DEFINE_MUTEX(shares_mutex);

int sched_group_set_shares(struct task_group *tg, unsigned long shares)
{
	int i;
	unsigned long flags;

	/*
	 * We can't change the weight of the root cgroup.
	 */
	if (!tg->se[0])
		return -EINVAL;

	shares = clamp(shares, scale_load(MIN_SHARES), scale_load(MAX_SHARES));

	mutex_lock(&shares_mutex);
	if (tg->shares == shares)
		goto done;

	tg->shares = shares;
	for_each_possible_cpu(i) {
		struct rq *rq = cpu_rq(i);
		struct sched_entity *se;

		se = tg->se[i];
		/* Propagate contribution to hierarchy */
		raw_spin_lock_irqsave(&rq->lock, flags);

		/* Possible calls to update_curr() need rq clock */
		update_rq_clock(rq);
		for_each_sched_entity(se)
			update_cfs_shares(group_cfs_rq(se));
		raw_spin_unlock_irqrestore(&rq->lock, flags);
	}

done:
	mutex_unlock(&shares_mutex);
	return 0;
}
#else /* CONFIG_FAIR_GROUP_SCHED */

void free_fair_sched_group(struct task_group *tg) { }

int alloc_fair_sched_group(struct task_group *tg, struct task_group *parent)
{
	return 1;
}

void unregister_fair_sched_group(struct task_group *tg, int cpu) { }

#endif /* CONFIG_FAIR_GROUP_SCHED */


static unsigned int get_rr_interval_fair(struct rq *rq, struct task_struct *task)
{
	struct sched_entity *se = &task->se;
	unsigned int rr_interval = 0;

	/*
	 * Time slice is 0 for SCHED_OTHER tasks that are on an otherwise
	 * idle runqueue:
	 */
	if (rq->cfs.load.weight)
		rr_interval = NS_TO_JIFFIES(sched_slice(cfs_rq_of(se), se));

	return rr_interval;
}

/*
 * All the scheduling class methods:
 */
const struct sched_class fair_sched_class = {
	.next			= &idle_sched_class,
	.enqueue_task		= enqueue_task_fair,
	.dequeue_task		= dequeue_task_fair,
	.yield_task		= yield_task_fair,
	.yield_to_task		= yield_to_task_fair,

	.check_preempt_curr	= check_preempt_wakeup,

	.pick_next_task		= pick_next_task_fair,
	.put_prev_task		= put_prev_task_fair,

#ifdef CONFIG_SMP
	.select_task_rq		= select_task_rq_fair,
	.migrate_task_rq	= migrate_task_rq_fair,

	.rq_online		= rq_online_fair,
	.rq_offline		= rq_offline_fair,

	.task_waking		= task_waking_fair,
	.task_dead		= task_dead_fair,
	.set_cpus_allowed	= set_cpus_allowed_common,
#endif

	.set_curr_task          = set_curr_task_fair,
	.task_tick		= task_tick_fair,
	.task_fork		= task_fork_fair,

	.prio_changed		= prio_changed_fair,
	.switched_from		= switched_from_fair,
	.switched_to		= switched_to_fair,

	.get_rr_interval	= get_rr_interval_fair,

	.update_curr		= update_curr_fair,

#ifdef CONFIG_FAIR_GROUP_SCHED
	.task_move_group	= task_move_group_fair,
#endif
};

#ifdef CONFIG_SCHED_DEBUG
void print_cfs_stats(struct seq_file *m, int cpu)
{
	struct cfs_rq *cfs_rq;

	rcu_read_lock();
	for_each_leaf_cfs_rq(cpu_rq(cpu), cfs_rq)
		print_cfs_rq(m, cpu, cfs_rq);
	rcu_read_unlock();
}

#ifdef CONFIG_NUMA_BALANCING
void show_numa_stats(struct task_struct *p, struct seq_file *m)
{
	int node;
	unsigned long tsf = 0, tpf = 0, gsf = 0, gpf = 0;

	for_each_online_node(node) {
		if (p->numa_faults) {
			tsf = p->numa_faults[task_faults_idx(NUMA_MEM, node, 0)];
			tpf = p->numa_faults[task_faults_idx(NUMA_MEM, node, 1)];
		}
		if (p->numa_group) {
			gsf = p->numa_group->faults[task_faults_idx(NUMA_MEM, node, 0)],
			gpf = p->numa_group->faults[task_faults_idx(NUMA_MEM, node, 1)];
		}
		print_numa_stats(m, node, tsf, tpf, gsf, gpf);
	}
}
#endif /* CONFIG_NUMA_BALANCING */
#endif /* CONFIG_SCHED_DEBUG */

__init void init_sched_fair_class(void)
{
#ifdef CONFIG_SMP
	open_softirq(SCHED_SOFTIRQ, run_rebalance_domains);

#ifdef CONFIG_NO_HZ_COMMON
	nohz.next_balance = jiffies;
	zalloc_cpumask_var(&nohz.idle_cpus_mask, GFP_NOWAIT);
	cpu_notifier(sched_ilb_notifier, 0);
#endif
#endif /* SMP */

}<|MERGE_RESOLUTION|>--- conflicted
+++ resolved
@@ -682,11 +682,7 @@
 	sa->load_avg = scale_load_down(se->load.weight);
 	sa->load_sum = sa->load_avg * LOAD_AVG_MAX;
 	sa->util_avg = scale_load_down(SCHED_LOAD_SCALE);
-<<<<<<< HEAD
-	sa->util_sum = LOAD_AVG_MAX;
-=======
 	sa->util_sum = sa->util_avg * LOAD_AVG_MAX;
->>>>>>> 0b2dd639
 	/* when this task enqueue'ed, it will contribute to its cfs_rq's load_avg */
 }
 
@@ -2557,17 +2553,10 @@
 __update_load_avg(u64 now, int cpu, struct sched_avg *sa,
 		  unsigned long weight, int running, struct cfs_rq *cfs_rq)
 {
-<<<<<<< HEAD
-	u64 delta, periods;
-	u32 contrib;
-	int delta_w, decayed = 0;
-	unsigned long scale_freq = arch_scale_freq_capacity(NULL, cpu);
-=======
 	u64 delta, scaled_delta, periods;
 	u32 contrib;
 	unsigned int delta_w, scaled_delta_w, decayed = 0;
 	unsigned long scale_freq, scale_cpu;
->>>>>>> 0b2dd639
 
 	delta = now - sa->last_update_time;
 	/*
@@ -2587,12 +2576,9 @@
 	if (!delta)
 		return 0;
 	sa->last_update_time = now;
-<<<<<<< HEAD
-=======
 
 	scale_freq = arch_scale_freq_capacity(NULL, cpu);
 	scale_cpu = arch_scale_cpu_capacity(NULL, cpu);
->>>>>>> 0b2dd639
 
 	/* delta_w is the amount already accumulated against our next period */
 	delta_w = sa->period_contrib;
@@ -2608,15 +2594,6 @@
 		 * period and accrue it.
 		 */
 		delta_w = 1024 - delta_w;
-<<<<<<< HEAD
-		if (weight) {
-			sa->load_sum += weight * delta_w;
-			if (cfs_rq)
-				cfs_rq->runnable_load_sum += weight * delta_w;
-		}
-		if (running)
-			sa->util_sum += delta_w * scale_freq >> SCHED_CAPACITY_SHIFT;
-=======
 		scaled_delta_w = cap_scale(delta_w, scale_freq);
 		if (weight) {
 			sa->load_sum += weight * scaled_delta_w;
@@ -2627,7 +2604,6 @@
 		}
 		if (running)
 			sa->util_sum += scaled_delta_w * scale_cpu;
->>>>>>> 0b2dd639
 
 		delta -= delta_w;
 
@@ -2644,32 +2620,13 @@
 
 		/* Efficiently calculate \sum (1..n_period) 1024*y^i */
 		contrib = __compute_runnable_contrib(periods);
-<<<<<<< HEAD
-=======
 		contrib = cap_scale(contrib, scale_freq);
->>>>>>> 0b2dd639
 		if (weight) {
 			sa->load_sum += weight * contrib;
 			if (cfs_rq)
 				cfs_rq->runnable_load_sum += weight * contrib;
 		}
 		if (running)
-<<<<<<< HEAD
-			sa->util_sum += contrib * scale_freq >> SCHED_CAPACITY_SHIFT;
-	}
-
-	/* Remainder of delta accrued against u_0` */
-	if (weight) {
-		sa->load_sum += weight * delta;
-		if (cfs_rq)
-			cfs_rq->runnable_load_sum += weight * delta;
-	}
-	if (running)
-		sa->util_sum += delta * scale_freq >> SCHED_CAPACITY_SHIFT;
-
-	sa->period_contrib += delta;
-
-=======
 			sa->util_sum += contrib * scale_cpu;
 	}
 
@@ -2685,18 +2642,13 @@
 
 	sa->period_contrib += delta;
 
->>>>>>> 0b2dd639
 	if (decayed) {
 		sa->load_avg = div_u64(sa->load_sum, LOAD_AVG_MAX);
 		if (cfs_rq) {
 			cfs_rq->runnable_load_avg =
 				div_u64(cfs_rq->runnable_load_sum, LOAD_AVG_MAX);
 		}
-<<<<<<< HEAD
-		sa->util_avg = (sa->util_sum << SCHED_LOAD_SHIFT) / LOAD_AVG_MAX;
-=======
 		sa->util_avg = sa->util_sum / LOAD_AVG_MAX;
->>>>>>> 0b2dd639
 	}
 
 	return decayed;
@@ -2726,13 +2678,8 @@
 /* Group cfs_rq's load_avg is used for task_h_load and update_cfs_share */
 static inline int update_cfs_rq_load_avg(u64 now, struct cfs_rq *cfs_rq)
 {
-<<<<<<< HEAD
-	int decayed;
-	struct sched_avg *sa = &cfs_rq->avg;
-=======
 	struct sched_avg *sa = &cfs_rq->avg;
 	int decayed;
->>>>>>> 0b2dd639
 
 	if (atomic_long_read(&cfs_rq->removed_load_avg)) {
 		long r = atomic_long_xchg(&cfs_rq->removed_load_avg, 0);
@@ -2743,39 +2690,6 @@
 	if (atomic_long_read(&cfs_rq->removed_util_avg)) {
 		long r = atomic_long_xchg(&cfs_rq->removed_util_avg, 0);
 		sa->util_avg = max_t(long, sa->util_avg - r, 0);
-<<<<<<< HEAD
-		sa->util_sum = max_t(s32, sa->util_sum -
-			((r * LOAD_AVG_MAX) >> SCHED_LOAD_SHIFT), 0);
-	}
-
-	decayed = __update_load_avg(now, cpu_of(rq_of(cfs_rq)), sa,
-		scale_load_down(cfs_rq->load.weight), cfs_rq->curr != NULL, cfs_rq);
-
-#ifndef CONFIG_64BIT
-	smp_wmb();
-	cfs_rq->load_last_update_time_copy = sa->last_update_time;
-#endif
-
-	return decayed;
-}
-
-/* Update task and its cfs_rq load average */
-static inline void update_load_avg(struct sched_entity *se, int update_tg)
-{
-	struct cfs_rq *cfs_rq = cfs_rq_of(se);
-	int cpu = cpu_of(rq_of(cfs_rq));
-	u64 now = cfs_rq_clock_task(cfs_rq);
-
-	/*
-	 * Track task load average for carrying it to new CPU after migrated, and
-	 * track group sched_entity load average for task_h_load calc in migration
-	 */
-	__update_load_avg(now, cpu, &se->avg,
-		se->on_rq * scale_load_down(se->load.weight), cfs_rq->curr == se, NULL);
-
-	if (update_cfs_rq_load_avg(now, cfs_rq) && update_tg)
-		update_tg_load_avg(cfs_rq, 0);
-=======
 		sa->util_sum = max_t(s32, sa->util_sum - r * LOAD_AVG_MAX, 0);
 	}
 
@@ -2846,7 +2760,6 @@
 	cfs_rq->avg.load_sum = max_t(s64,  cfs_rq->avg.load_sum - se->avg.load_sum, 0);
 	cfs_rq->avg.util_avg = max_t(long, cfs_rq->avg.util_avg - se->avg.util_avg, 0);
 	cfs_rq->avg.util_sum = max_t(s32,  cfs_rq->avg.util_sum - se->avg.util_sum, 0);
->>>>>>> 0b2dd639
 }
 
 /* Add the load generated by se into cfs_rq's load average */
@@ -2855,13 +2768,6 @@
 {
 	struct sched_avg *sa = &se->avg;
 	u64 now = cfs_rq_clock_task(cfs_rq);
-<<<<<<< HEAD
-	int migrated = 0, decayed;
-
-	if (sa->last_update_time == 0) {
-		sa->last_update_time = now;
-		migrated = 1;
-=======
 	int migrated, decayed;
 
 	migrated = !sa->last_update_time;
@@ -2869,37 +2775,16 @@
 		__update_load_avg(now, cpu_of(rq_of(cfs_rq)), sa,
 			se->on_rq * scale_load_down(se->load.weight),
 			cfs_rq->curr == se, NULL);
->>>>>>> 0b2dd639
-	}
-	else {
-		__update_load_avg(now, cpu_of(rq_of(cfs_rq)), sa,
-			se->on_rq * scale_load_down(se->load.weight),
-			cfs_rq->curr == se, NULL);
 	}
 
 	decayed = update_cfs_rq_load_avg(now, cfs_rq);
 
-<<<<<<< HEAD
 	cfs_rq->runnable_load_avg += sa->load_avg;
 	cfs_rq->runnable_load_sum += sa->load_sum;
 
-	if (migrated) {
-		cfs_rq->avg.load_avg += sa->load_avg;
-		cfs_rq->avg.load_sum += sa->load_sum;
-		cfs_rq->avg.util_avg += sa->util_avg;
-		cfs_rq->avg.util_sum += sa->util_sum;
-	}
-
-=======
-	decayed = update_cfs_rq_load_avg(now, cfs_rq);
-
-	cfs_rq->runnable_load_avg += sa->load_avg;
-	cfs_rq->runnable_load_sum += sa->load_sum;
-
 	if (migrated)
 		attach_entity_load_avg(cfs_rq, se);
 
->>>>>>> 0b2dd639
 	if (decayed || migrated)
 		update_tg_load_avg(cfs_rq, 0);
 }
@@ -2913,11 +2798,7 @@
 	cfs_rq->runnable_load_avg =
 		max_t(long, cfs_rq->runnable_load_avg - se->avg.load_avg, 0);
 	cfs_rq->runnable_load_sum =
-<<<<<<< HEAD
-		max_t(s64, cfs_rq->runnable_load_sum - se->avg.load_sum, 0);
-=======
 		max_t(s64,  cfs_rq->runnable_load_sum - se->avg.load_sum, 0);
->>>>>>> 0b2dd639
 }
 
 /*
@@ -2984,14 +2865,11 @@
 static inline void
 dequeue_entity_load_avg(struct cfs_rq *cfs_rq, struct sched_entity *se) {}
 static inline void remove_entity_load_avg(struct sched_entity *se) {}
-<<<<<<< HEAD
-=======
 
 static inline void
 attach_entity_load_avg(struct cfs_rq *cfs_rq, struct sched_entity *se) {}
 static inline void
 detach_entity_load_avg(struct cfs_rq *cfs_rq, struct sched_entity *se) {}
->>>>>>> 0b2dd639
 
 static inline int idle_balance(struct rq *rq)
 {
@@ -4993,21 +4871,6 @@
 /*
  * cpu_util returns the amount of capacity of a CPU that is used by CFS
  * tasks. The unit of the return value must be the one of capacity so we can
-<<<<<<< HEAD
- * compare the usage with the capacity of the CPU that is available for CFS
- * task (ie cpu_capacity).
- * cfs.avg.util_avg is the sum of running time of runnable tasks on a
- * CPU. It represents the amount of utilization of a CPU in the range
- * [0..SCHED_LOAD_SCALE].  The usage of a CPU can't be higher than the full
- * capacity of the CPU because it's about the running time on this CPU.
- * Nevertheless, cfs.avg.util_avg can be higher than SCHED_LOAD_SCALE
- * because of unfortunate rounding in util_avg or just
- * after migrating tasks until the average stabilizes with the new running
- * time. So we need to check that the usage stays into the range
- * [0..cpu_capacity_orig] and cap if necessary.
- * Without capping the usage, a group could be seen as overloaded (CPU0 usage
- * at 121% + CPU1 usage at 80%) whereas CPU1 has 20% of available capacity
-=======
  * compare the utilization with the capacity of the CPU that is available for
  * CFS task (ie cpu_capacity).
  *
@@ -5030,15 +4893,10 @@
  * available capacity. We allow utilization to overshoot capacity_curr (but not
  * capacity_orig) as it useful for predicting the capacity required after task
  * migrations (scheduler-driven DVFS).
->>>>>>> 0b2dd639
  */
 static int cpu_util(int cpu)
 {
-<<<<<<< HEAD
-	unsigned long usage = cpu_rq(cpu)->cfs.avg.util_avg;
-=======
 	unsigned long util = cpu_rq(cpu)->cfs.avg.util_avg;
->>>>>>> 0b2dd639
 	unsigned long capacity = capacity_orig_of(cpu);
 
 	return (util >= capacity) ? capacity : util;
@@ -5724,19 +5582,11 @@
 	unsigned long src_faults, dst_faults;
 	int src_nid, dst_nid;
 
-<<<<<<< HEAD
+	if (!static_branch_likely(&sched_numa_balancing))
+		return -1;
+
 	if (!p->numa_faults || !(env->sd->flags & SD_NUMA))
 		return -1;
-
-	if (!sched_feat(NUMA))
-		return -1;
-=======
-	if (!static_branch_likely(&sched_numa_balancing))
-		return -1;
-
-	if (!p->numa_faults || !(env->sd->flags & SD_NUMA))
-		return -1;
->>>>>>> 0b2dd639
 
 	src_nid = cpu_to_node(env->src_cpu);
 	dst_nid = cpu_to_node(env->dst_cpu);
@@ -8141,34 +7991,14 @@
 		se->vruntime -= cfs_rq->min_vruntime;
 	}
 
-<<<<<<< HEAD
-#ifdef CONFIG_SMP
-	/* Catch up with the cfs_rq and remove our load when we leave */
-	__update_load_avg(cfs_rq->avg.last_update_time, cpu_of(rq), &se->avg,
-		se->on_rq * scale_load_down(se->load.weight), cfs_rq->curr == se, NULL);
-
-	cfs_rq->avg.load_avg =
-		max_t(long, cfs_rq->avg.load_avg - se->avg.load_avg, 0);
-	cfs_rq->avg.load_sum =
-		max_t(s64, cfs_rq->avg.load_sum - se->avg.load_sum, 0);
-	cfs_rq->avg.util_avg =
-		max_t(long, cfs_rq->avg.util_avg - se->avg.util_avg, 0);
-	cfs_rq->avg.util_sum =
-		max_t(s32, cfs_rq->avg.util_sum - se->avg.util_sum, 0);
-#endif
-=======
 	/* Catch up with the cfs_rq and remove our load when we leave */
 	detach_entity_load_avg(cfs_rq, se);
->>>>>>> 0b2dd639
 }
 
 static void attach_task_cfs_rq(struct task_struct *p)
 {
 	struct sched_entity *se = &p->se;
-<<<<<<< HEAD
-=======
 	struct cfs_rq *cfs_rq = cfs_rq_of(se);
->>>>>>> 0b2dd639
 
 #ifdef CONFIG_FAIR_GROUP_SCHED
 	/*
@@ -8177,25 +8007,6 @@
 	 */
 	se->depth = se->parent ? se->parent->depth + 1 : 0;
 #endif
-<<<<<<< HEAD
-
-	if (!task_on_rq_queued(p)) {
-
-		/*
-		 * Ensure the task has a non-normalized vruntime when it is switched
-		 * back to the fair class with !queued, so that enqueue_entity() at
-		 * wake-up time will do the right thing.
-		 *
-		 * If it's queued, then the enqueue_entity(.flags=0) makes the task
-		 * has non-normalized vruntime, if it's !queued, then it still has
-		 * normalized vruntime.
-		 */
-		if (p->state != TASK_RUNNING)
-			se->vruntime += cfs_rq_of(se)->min_vruntime;
-		return;
-	}
-=======
->>>>>>> 0b2dd639
 
 	/* Synchronize task with its cfs_rq */
 	attach_entity_load_avg(cfs_rq, se);
@@ -8262,25 +8073,10 @@
 {
 	detach_task_cfs_rq(p);
 	set_task_rq(p, task_cpu(p));
-<<<<<<< HEAD
-	se->depth = se->parent ? se->parent->depth + 1 : 0;
-	if (!queued) {
-		cfs_rq = cfs_rq_of(se);
-		se->vruntime += cfs_rq->min_vruntime;
-
-#ifdef CONFIG_SMP
-		/* Virtually synchronize task with its new cfs_rq */
-		p->se.avg.last_update_time = cfs_rq->avg.last_update_time;
-		cfs_rq->avg.load_avg += p->se.avg.load_avg;
-		cfs_rq->avg.load_sum += p->se.avg.load_sum;
-		cfs_rq->avg.util_avg += p->se.avg.util_avg;
-		cfs_rq->avg.util_sum += p->se.avg.util_sum;
-=======
 
 #ifdef CONFIG_SMP
 	/* Tell se's cfs_rq has been changed -- migrated */
 	p->se.avg.last_update_time = 0;
->>>>>>> 0b2dd639
 #endif
 	attach_task_cfs_rq(p);
 }
