--- conflicted
+++ resolved
@@ -1149,19 +1149,11 @@
 void tracing_record_cmdline(struct task_struct *tsk)
 {
 	if (atomic_read(&trace_record_cmdline_disabled) || !tracing_is_on())
-<<<<<<< HEAD
 		return;
 
 	if (!__this_cpu_read(trace_cmdline_save))
 		return;
 
-=======
-		return;
-
-	if (!__this_cpu_read(trace_cmdline_save))
-		return;
-
->>>>>>> cc1b39db
 	__this_cpu_write(trace_cmdline_save, false);
 
 	trace_save_cmdline(tsk);
@@ -4418,9 +4410,6 @@
 	cnt = ring_buffer_dropped_events_cpu(tr->buffer, cpu);
 	trace_seq_printf(s, "dropped events: %ld\n", cnt);
 
-	cnt = ring_buffer_dropped_events_cpu(tr->buffer, cpu);
-	trace_seq_printf(s, "dropped events: %ld\n", cnt);
-
 	count = simple_read_from_buffer(ubuf, count, ppos, s->buffer, s->len);
 
 	kfree(s);
