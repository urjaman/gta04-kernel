--- conflicted
+++ resolved
@@ -1781,9 +1781,6 @@
 	}
 
 	list_for_each_entry_reverse(n, &context->names_list, list) {
-<<<<<<< HEAD
-		if (!n->name || strcmp(n->name->name, name->name))
-=======
 		if (n->ino) {
 			/* valid inode number, use that for the comparison */
 			if (n->ino != inode->i_ino ||
@@ -1795,7 +1792,6 @@
 				continue;
 		} else
 			/* no inode and no name (?!) ... this is odd ... */
->>>>>>> 9ee4c48a
 			continue;
 
 		/* match the correct record type */
@@ -1814,51 +1810,11 @@
 	n = audit_alloc_name(context, AUDIT_TYPE_UNKNOWN);
 	if (!n)
 		return;
-<<<<<<< HEAD
-	/* unfortunately, while we may have a path name to record with the
-	 * inode, we can't always rely on the string lasting until the end of
-	 * the syscall so we need to create our own copy, it may fail due to
-	 * memory allocation issues, but we do our best */
-	if (name) {
-		/* we can't use getname_kernel() due to size limits */
-		size_t len = strlen(name->name) + 1;
-		struct filename *new = __getname();
-
-		if (unlikely(!new))
-			goto out;
-
-		if (len <= (PATH_MAX - sizeof(*new))) {
-			new->name = (char *)(new) + sizeof(*new);
-			new->separate = false;
-		} else if (len <= PATH_MAX) {
-			/* this looks odd, but is due to final_putname() */
-			struct filename *new2;
-=======
 	if (name) {
 		n->name = name;
 		name->refcnt++;
 	}
->>>>>>> 9ee4c48a
-
-			new2 = kmalloc(sizeof(*new2), GFP_KERNEL);
-			if (unlikely(!new2)) {
-				__putname(new);
-				goto out;
-			}
-			new2->name = (char *)new;
-			new2->separate = true;
-			new = new2;
-		} else {
-			/* we should never get here, but let's be safe */
-			__putname(new);
-			goto out;
-		}
-		strlcpy((char *)new->name, name->name, len);
-		new->uptr = NULL;
-		new->aname = n;
-		n->name = new;
-		n->name_put = true;
-	}
+
 out:
 	if (parent) {
 		n->name_len = n->name ? parent_len(n->name->name) : AUDIT_NAME_FULL;
