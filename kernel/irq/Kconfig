menu "IRQ subsystem"
# Options selectable by the architecture code

# Make sparse irq Kconfig switch below available
config MAY_HAVE_SPARSE_IRQ
       bool

# Legacy support, required for itanic
config GENERIC_IRQ_LEGACY
       bool

# Enable the generic irq autoprobe mechanism
config GENERIC_IRQ_PROBE
	bool

# Use the generic /proc/interrupts implementation
config GENERIC_IRQ_SHOW
       bool

# Print level/edge extra information
config GENERIC_IRQ_SHOW_LEVEL
       bool

# Facility to allocate a hardware interrupt. This is legacy support
# and should not be used in new code. Use irq domains instead.
config GENERIC_IRQ_LEGACY_ALLOC_HWIRQ
       bool

# Support for delayed migration from interrupt context
config GENERIC_PENDING_IRQ
	bool

# Alpha specific irq affinity mechanism
config AUTO_IRQ_AFFINITY
       bool

# Tasklet based software resend for pending interrupts on enable_irq()
config HARDIRQS_SW_RESEND
       bool

# Preflow handler support for fasteoi (sparc64)
config IRQ_PREFLOW_FASTEOI
       bool

# Edge style eoi based handler (cell)
config IRQ_EDGE_EOI_HANDLER
       bool

# Generic configurable interrupt chip implementation
config GENERIC_IRQ_CHIP
       bool
       select IRQ_DOMAIN

# Generic irq_domain hw <--> linux irq number translation
config IRQ_DOMAIN
	bool

<<<<<<< HEAD
=======
# Support for hierarchical irq domains
config IRQ_DOMAIN_HIERARCHY
	bool
	select IRQ_DOMAIN

# Generic MSI interrupt support
config GENERIC_MSI_IRQ
	bool

# Generic MSI hierarchical interrupt domain support
config GENERIC_MSI_IRQ_DOMAIN
	bool
	select IRQ_DOMAIN_HIERARCHY
	select GENERIC_MSI_IRQ

>>>>>>> e529fea9
config HANDLE_DOMAIN_IRQ
	bool

config IRQ_DOMAIN_DEBUG
	bool "Expose hardware/virtual IRQ mapping via debugfs"
	depends on IRQ_DOMAIN && DEBUG_FS
	help
	  This option will show the mapping relationship between hardware irq
	  numbers and Linux irq numbers. The mapping is exposed via debugfs
	  in the file "irq_domain_mapping".

	  If you don't know what this means you don't need it.

# Support forced irq threading
config IRQ_FORCED_THREADING
       bool

config SPARSE_IRQ
	bool "Support sparse irq numbering" if MAY_HAVE_SPARSE_IRQ
	---help---

	  Sparse irq numbering is useful for distro kernels that want
	  to define a high CONFIG_NR_CPUS value but still want to have
	  low kernel memory footprint on smaller machines.

	  ( Sparse irqs can also be beneficial on NUMA boxes, as they spread
	    out the interrupt descriptors in a more NUMA-friendly way. )

	  If you don't know what to do here, say N.

endmenu<|MERGE_RESOLUTION|>--- conflicted
+++ resolved
@@ -55,8 +55,6 @@
 config IRQ_DOMAIN
 	bool
 
-<<<<<<< HEAD
-=======
 # Support for hierarchical irq domains
 config IRQ_DOMAIN_HIERARCHY
 	bool
@@ -72,7 +70,6 @@
 	select IRQ_DOMAIN_HIERARCHY
 	select GENERIC_MSI_IRQ
 
->>>>>>> e529fea9
 config HANDLE_DOMAIN_IRQ
 	bool
 
