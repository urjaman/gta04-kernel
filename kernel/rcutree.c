--- conflicted
+++ resolved
@@ -74,10 +74,7 @@
 	.orphan_nxttail = &sname##_state.orphan_nxtlist, \
 	.orphan_donetail = &sname##_state.orphan_donelist, \
 	.barrier_mutex = __MUTEX_INITIALIZER(sname##_state.barrier_mutex), \
-<<<<<<< HEAD
-=======
 	.onoff_mutex = __MUTEX_INITIALIZER(sname##_state.onoff_mutex), \
->>>>>>> ddffeb8c
 	.name = #sname, \
 }
 
@@ -1201,11 +1198,7 @@
 	raw_spin_unlock_irq(&rnp->lock);
 
 	/* Exclude any concurrent CPU-hotplug operations. */
-<<<<<<< HEAD
-	get_online_cpus();
-=======
 	mutex_lock(&rsp->onoff_mutex);
->>>>>>> ddffeb8c
 
 	/*
 	 * Set the quiescent-state-needed bits in all the rcu_node
@@ -1242,11 +1235,7 @@
 		cond_resched();
 	}
 
-<<<<<<< HEAD
-	put_online_cpus();
-=======
 	mutex_unlock(&rsp->onoff_mutex);
->>>>>>> ddffeb8c
 	return 1;
 }
 
@@ -1757,10 +1746,7 @@
 	init_callback_list(rdp);
 	/* Disallow further callbacks on this CPU. */
 	rdp->nxttail[RCU_NEXT_TAIL] = NULL;
-<<<<<<< HEAD
-=======
 	mutex_unlock(&rsp->onoff_mutex);
->>>>>>> ddffeb8c
 }
 
 #else /* #ifdef CONFIG_HOTPLUG_CPU */
