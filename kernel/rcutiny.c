/*
 * Read-Copy Update mechanism for mutual exclusion, the Bloatwatch edition.
 *
 * This program is free software; you can redistribute it and/or modify
 * it under the terms of the GNU General Public License as published by
 * the Free Software Foundation; either version 2 of the License, or
 * (at your option) any later version.
 *
 * This program is distributed in the hope that it will be useful,
 * but WITHOUT ANY WARRANTY; without even the implied warranty of
 * MERCHANTABILITY or FITNESS FOR A PARTICULAR PURPOSE.  See the
 * GNU General Public License for more details.
 *
 * You should have received a copy of the GNU General Public License
 * along with this program; if not, write to the Free Software
 * Foundation, Inc., 59 Temple Place - Suite 330, Boston, MA 02111-1307, USA.
 *
 * Copyright IBM Corporation, 2008
 *
 * Author: Paul E. McKenney <paulmck@linux.vnet.ibm.com>
 *
 * For detailed explanation of Read-Copy Update mechanism see -
 *		Documentation/RCU
 */
#include <linux/moduleparam.h>
#include <linux/completion.h>
#include <linux/interrupt.h>
#include <linux/notifier.h>
#include <linux/rcupdate.h>
#include <linux/kernel.h>
#include <linux/module.h>
#include <linux/mutex.h>
#include <linux/sched.h>
#include <linux/types.h>
#include <linux/init.h>
#include <linux/time.h>
#include <linux/cpu.h>

<<<<<<< HEAD
/* Global control variables for rcupdate callback mechanism. */
struct rcu_ctrlblk {
	struct rcu_head *rcucblist;	/* List of pending callbacks (CBs). */
	struct rcu_head **donetail;	/* ->next pointer of last "done" CB. */
	struct rcu_head **curtail;	/* ->next pointer of last CB. */
};

/* Definition for rcupdate control block. */
static struct rcu_ctrlblk rcu_sched_ctrlblk = {
	.donetail	= &rcu_sched_ctrlblk.rcucblist,
	.curtail	= &rcu_sched_ctrlblk.rcucblist,
};

static struct rcu_ctrlblk rcu_bh_ctrlblk = {
	.donetail	= &rcu_bh_ctrlblk.rcucblist,
	.curtail	= &rcu_bh_ctrlblk.rcucblist,
};
=======
/* Controls for rcu_kthread() kthread, replacing RCU_SOFTIRQ used previously. */
static struct task_struct *rcu_kthread_task;
static DECLARE_WAIT_QUEUE_HEAD(rcu_kthread_wq);
static unsigned long have_rcu_kthread_work;
static void invoke_rcu_kthread(void);

/* Forward declarations for rcutiny_plugin.h. */
struct rcu_ctrlblk;
static void rcu_process_callbacks(struct rcu_ctrlblk *rcp);
static int rcu_kthread(void *arg);
static void __call_rcu(struct rcu_head *head,
		       void (*func)(struct rcu_head *rcu),
		       struct rcu_ctrlblk *rcp);

#include "rcutiny_plugin.h"
>>>>>>> 3cbea436

#ifdef CONFIG_DEBUG_LOCK_ALLOC
int rcu_scheduler_active __read_mostly;
EXPORT_SYMBOL_GPL(rcu_scheduler_active);
#endif /* #ifdef CONFIG_DEBUG_LOCK_ALLOC */

/* Forward declarations for rcutiny_plugin.h. */
static void __rcu_process_callbacks(struct rcu_ctrlblk *rcp);
static void __call_rcu(struct rcu_head *head,
		       void (*func)(struct rcu_head *rcu),
		       struct rcu_ctrlblk *rcp);

#include "rcutiny_plugin.h"

#ifdef CONFIG_NO_HZ

static long rcu_dynticks_nesting = 1;

/*
 * Enter dynticks-idle mode, which is an extended quiescent state
 * if we have fully entered that mode (i.e., if the new value of
 * dynticks_nesting is zero).
 */
void rcu_enter_nohz(void)
{
	if (--rcu_dynticks_nesting == 0)
		rcu_sched_qs(0); /* implies rcu_bh_qsctr_inc(0) */
}

/*
 * Exit dynticks-idle mode, so that we are no longer in an extended
 * quiescent state.
 */
void rcu_exit_nohz(void)
{
	rcu_dynticks_nesting++;
}

#endif /* #ifdef CONFIG_NO_HZ */

/*
 * Helper function for rcu_qsctr_inc() and rcu_bh_qsctr_inc().
 * Also disable irqs to avoid confusion due to interrupt handlers
 * invoking call_rcu().
 */
static int rcu_qsctr_help(struct rcu_ctrlblk *rcp)
{
	unsigned long flags;

	local_irq_save(flags);
	if (rcp->rcucblist != NULL &&
	    rcp->donetail != rcp->curtail) {
		rcp->donetail = rcp->curtail;
		local_irq_restore(flags);
		return 1;
	}
	local_irq_restore(flags);

	return 0;
}

/*
 * Record an rcu quiescent state.  And an rcu_bh quiescent state while we
 * are at it, given that any rcu quiescent state is also an rcu_bh
 * quiescent state.  Use "+" instead of "||" to defeat short circuiting.
 */
void rcu_sched_qs(int cpu)
{
	if (rcu_qsctr_help(&rcu_sched_ctrlblk) +
	    rcu_qsctr_help(&rcu_bh_ctrlblk))
<<<<<<< HEAD
		raise_softirq(RCU_SOFTIRQ);
=======
		invoke_rcu_kthread();
>>>>>>> 3cbea436
}

/*
 * Record an rcu_bh quiescent state.
 */
void rcu_bh_qs(int cpu)
{
	if (rcu_qsctr_help(&rcu_bh_ctrlblk))
		invoke_rcu_kthread();
}

/*
 * Check to see if the scheduling-clock interrupt came from an extended
 * quiescent state, and, if so, tell RCU about it.
 */
void rcu_check_callbacks(int cpu, int user)
{
	if (user ||
	    (idle_cpu(cpu) &&
	     !in_softirq() &&
	     hardirq_count() <= (1 << HARDIRQ_SHIFT)))
		rcu_sched_qs(cpu);
	else if (!in_softirq())
		rcu_bh_qs(cpu);
	rcu_preempt_check_callbacks();
}

/*
 * Invoke the RCU callbacks on the specified rcu_ctrlkblk structure
 * whose grace period has elapsed.
 */
static void rcu_process_callbacks(struct rcu_ctrlblk *rcp)
{
	struct rcu_head *next, *list;
	unsigned long flags;
	RCU_TRACE(int cb_count = 0);

	/* If no RCU callbacks ready to invoke, just return. */
	if (&rcp->rcucblist == rcp->donetail)
		return;

	/* Move the ready-to-invoke callbacks to a local list. */
	local_irq_save(flags);
	list = rcp->rcucblist;
	rcp->rcucblist = *rcp->donetail;
	*rcp->donetail = NULL;
	if (rcp->curtail == rcp->donetail)
		rcp->curtail = &rcp->rcucblist;
	rcu_preempt_remove_callbacks(rcp);
	rcp->donetail = &rcp->rcucblist;
	local_irq_restore(flags);

	/* Invoke the callbacks on the local list. */
	while (list) {
		next = list->next;
		prefetch(next);
		debug_rcu_head_unqueue(list);
<<<<<<< HEAD
=======
		local_bh_disable();
>>>>>>> 3cbea436
		list->func(list);
		local_bh_enable();
		list = next;
		RCU_TRACE(cb_count++);
	}
	RCU_TRACE(rcu_trace_sub_qlen(rcp, cb_count));
}

/*
 * This kthread invokes RCU callbacks whose grace periods have
 * elapsed.  It is awakened as needed, and takes the place of the
 * RCU_SOFTIRQ that was used previously for this purpose.
 * This is a kthread, but it is never stopped, at least not until
 * the system goes down.
 */
static int rcu_kthread(void *arg)
{
<<<<<<< HEAD
	__rcu_process_callbacks(&rcu_sched_ctrlblk);
	__rcu_process_callbacks(&rcu_bh_ctrlblk);
	rcu_preempt_process_callbacks();
=======
	unsigned long work;
	unsigned long morework;
	unsigned long flags;

	for (;;) {
		wait_event_interruptible(rcu_kthread_wq,
					 have_rcu_kthread_work != 0);
		morework = rcu_boost();
		local_irq_save(flags);
		work = have_rcu_kthread_work;
		have_rcu_kthread_work = morework;
		local_irq_restore(flags);
		if (work) {
			rcu_process_callbacks(&rcu_sched_ctrlblk);
			rcu_process_callbacks(&rcu_bh_ctrlblk);
			rcu_preempt_process_callbacks();
		}
		schedule_timeout_interruptible(1); /* Leave CPU for others. */
	}

	return 0;  /* Not reached, but needed to shut gcc up. */
}

/*
 * Wake up rcu_kthread() to process callbacks now eligible for invocation
 * or to boost readers.
 */
static void invoke_rcu_kthread(void)
{
	unsigned long flags;

	local_irq_save(flags);
	have_rcu_kthread_work = 1;
	wake_up(&rcu_kthread_wq);
	local_irq_restore(flags);
>>>>>>> 3cbea436
}

/*
 * Wait for a grace period to elapse.  But it is illegal to invoke
 * synchronize_sched() from within an RCU read-side critical section.
 * Therefore, any legal call to synchronize_sched() is a quiescent
 * state, and so on a UP system, synchronize_sched() need do nothing.
 * Ditto for synchronize_rcu_bh().  (But Lai Jiangshan points out the
 * benefits of doing might_sleep() to reduce latency.)
 *
 * Cool, huh?  (Due to Josh Triplett.)
 *
 * But we want to make this a static inline later.  The cond_resched()
 * currently makes this problematic.
 */
void synchronize_sched(void)
{
	cond_resched();
}
EXPORT_SYMBOL_GPL(synchronize_sched);

/*
 * Helper function for call_rcu() and call_rcu_bh().
 */
static void __call_rcu(struct rcu_head *head,
		       void (*func)(struct rcu_head *rcu),
		       struct rcu_ctrlblk *rcp)
{
	unsigned long flags;

	debug_rcu_head_queue(head);
	head->func = func;
	head->next = NULL;

	local_irq_save(flags);
	*rcp->curtail = head;
	rcp->curtail = &head->next;
	RCU_TRACE(rcp->qlen++);
	local_irq_restore(flags);
}

/*
 * Post an RCU callback to be invoked after the end of an RCU-sched grace
 * period.  But since we have but one CPU, that would be after any
 * quiescent state.
 */
void call_rcu_sched(struct rcu_head *head, void (*func)(struct rcu_head *rcu))
{
	__call_rcu(head, func, &rcu_sched_ctrlblk);
}
EXPORT_SYMBOL_GPL(call_rcu_sched);

/*
 * Post an RCU bottom-half callback to be invoked after any subsequent
 * quiescent state.
 */
void call_rcu_bh(struct rcu_head *head, void (*func)(struct rcu_head *rcu))
{
	__call_rcu(head, func, &rcu_bh_ctrlblk);
}
EXPORT_SYMBOL_GPL(call_rcu_bh);

void rcu_barrier_bh(void)
{
	struct rcu_synchronize rcu;

	init_rcu_head_on_stack(&rcu.head);
	init_completion(&rcu.completion);
	/* Will wake me after RCU finished. */
	call_rcu_bh(&rcu.head, wakeme_after_rcu);
	/* Wait for it. */
	wait_for_completion(&rcu.completion);
	destroy_rcu_head_on_stack(&rcu.head);
}
EXPORT_SYMBOL_GPL(rcu_barrier_bh);

void rcu_barrier_sched(void)
{
	struct rcu_synchronize rcu;

	init_rcu_head_on_stack(&rcu.head);
	init_completion(&rcu.completion);
	/* Will wake me after RCU finished. */
	call_rcu_sched(&rcu.head, wakeme_after_rcu);
	/* Wait for it. */
	wait_for_completion(&rcu.completion);
	destroy_rcu_head_on_stack(&rcu.head);
}
EXPORT_SYMBOL_GPL(rcu_barrier_sched);

/*
 * Spawn the kthread that invokes RCU callbacks.
 */
static int __init rcu_spawn_kthreads(void)
{
	struct sched_param sp;

	rcu_kthread_task = kthread_run(rcu_kthread, NULL, "rcu_kthread");
	sp.sched_priority = RCU_BOOST_PRIO;
	sched_setscheduler_nocheck(rcu_kthread_task, SCHED_FIFO, &sp);
	return 0;
}
early_initcall(rcu_spawn_kthreads);<|MERGE_RESOLUTION|>--- conflicted
+++ resolved
@@ -36,25 +36,6 @@
 #include <linux/time.h>
 #include <linux/cpu.h>
 
-<<<<<<< HEAD
-/* Global control variables for rcupdate callback mechanism. */
-struct rcu_ctrlblk {
-	struct rcu_head *rcucblist;	/* List of pending callbacks (CBs). */
-	struct rcu_head **donetail;	/* ->next pointer of last "done" CB. */
-	struct rcu_head **curtail;	/* ->next pointer of last CB. */
-};
-
-/* Definition for rcupdate control block. */
-static struct rcu_ctrlblk rcu_sched_ctrlblk = {
-	.donetail	= &rcu_sched_ctrlblk.rcucblist,
-	.curtail	= &rcu_sched_ctrlblk.rcucblist,
-};
-
-static struct rcu_ctrlblk rcu_bh_ctrlblk = {
-	.donetail	= &rcu_bh_ctrlblk.rcucblist,
-	.curtail	= &rcu_bh_ctrlblk.rcucblist,
-};
-=======
 /* Controls for rcu_kthread() kthread, replacing RCU_SOFTIRQ used previously. */
 static struct task_struct *rcu_kthread_task;
 static DECLARE_WAIT_QUEUE_HEAD(rcu_kthread_wq);
@@ -65,20 +46,6 @@
 struct rcu_ctrlblk;
 static void rcu_process_callbacks(struct rcu_ctrlblk *rcp);
 static int rcu_kthread(void *arg);
-static void __call_rcu(struct rcu_head *head,
-		       void (*func)(struct rcu_head *rcu),
-		       struct rcu_ctrlblk *rcp);
-
-#include "rcutiny_plugin.h"
->>>>>>> 3cbea436
-
-#ifdef CONFIG_DEBUG_LOCK_ALLOC
-int rcu_scheduler_active __read_mostly;
-EXPORT_SYMBOL_GPL(rcu_scheduler_active);
-#endif /* #ifdef CONFIG_DEBUG_LOCK_ALLOC */
-
-/* Forward declarations for rcutiny_plugin.h. */
-static void __rcu_process_callbacks(struct rcu_ctrlblk *rcp);
 static void __call_rcu(struct rcu_head *head,
 		       void (*func)(struct rcu_head *rcu),
 		       struct rcu_ctrlblk *rcp);
@@ -141,11 +108,7 @@
 {
 	if (rcu_qsctr_help(&rcu_sched_ctrlblk) +
 	    rcu_qsctr_help(&rcu_bh_ctrlblk))
-<<<<<<< HEAD
-		raise_softirq(RCU_SOFTIRQ);
-=======
 		invoke_rcu_kthread();
->>>>>>> 3cbea436
 }
 
 /*
@@ -203,10 +166,7 @@
 		next = list->next;
 		prefetch(next);
 		debug_rcu_head_unqueue(list);
-<<<<<<< HEAD
-=======
 		local_bh_disable();
->>>>>>> 3cbea436
 		list->func(list);
 		local_bh_enable();
 		list = next;
@@ -224,11 +184,6 @@
  */
 static int rcu_kthread(void *arg)
 {
-<<<<<<< HEAD
-	__rcu_process_callbacks(&rcu_sched_ctrlblk);
-	__rcu_process_callbacks(&rcu_bh_ctrlblk);
-	rcu_preempt_process_callbacks();
-=======
 	unsigned long work;
 	unsigned long morework;
 	unsigned long flags;
@@ -264,7 +219,6 @@
 	have_rcu_kthread_work = 1;
 	wake_up(&rcu_kthread_wq);
 	local_irq_restore(flags);
->>>>>>> 3cbea436
 }
 
 /*
