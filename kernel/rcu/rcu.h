/*
 * Read-Copy Update definitions shared among RCU implementations.
 *
 * This program is free software; you can redistribute it and/or modify
 * it under the terms of the GNU General Public License as published by
 * the Free Software Foundation; either version 2 of the License, or
 * (at your option) any later version.
 *
 * This program is distributed in the hope that it will be useful,
 * but WITHOUT ANY WARRANTY; without even the implied warranty of
 * MERCHANTABILITY or FITNESS FOR A PARTICULAR PURPOSE.  See the
 * GNU General Public License for more details.
 *
 * You should have received a copy of the GNU General Public License
 * along with this program; if not, you can access it online at
 * http://www.gnu.org/licenses/gpl-2.0.html.
 *
 * Copyright IBM Corporation, 2011
 *
 * Author: Paul E. McKenney <paulmck@linux.vnet.ibm.com>
 */

#ifndef __LINUX_RCU_H
#define __LINUX_RCU_H

#include <trace/events/rcu.h>
#ifdef CONFIG_RCU_TRACE
#define RCU_TRACE(stmt) stmt
#else /* #ifdef CONFIG_RCU_TRACE */
#define RCU_TRACE(stmt)
#endif /* #else #ifdef CONFIG_RCU_TRACE */

/*
 * Process-level increment to ->dynticks_nesting field.  This allows for
 * architectures that use half-interrupts and half-exceptions from
 * process context.
 *
 * DYNTICK_TASK_NEST_MASK defines a field of width DYNTICK_TASK_NEST_WIDTH
 * that counts the number of process-based reasons why RCU cannot
 * consider the corresponding CPU to be idle, and DYNTICK_TASK_NEST_VALUE
 * is the value used to increment or decrement this field.
 *
 * The rest of the bits could in principle be used to count interrupts,
 * but this would mean that a negative-one value in the interrupt
 * field could incorrectly zero out the DYNTICK_TASK_NEST_MASK field.
 * We therefore provide a two-bit guard field defined by DYNTICK_TASK_MASK
 * that is set to DYNTICK_TASK_FLAG upon initial exit from idle.
 * The DYNTICK_TASK_EXIT_IDLE value is thus the combined value used upon
 * initial exit from idle.
 */
#define DYNTICK_TASK_NEST_WIDTH 7
#define DYNTICK_TASK_NEST_VALUE ((LLONG_MAX >> DYNTICK_TASK_NEST_WIDTH) + 1)
#define DYNTICK_TASK_NEST_MASK  (LLONG_MAX - DYNTICK_TASK_NEST_VALUE + 1)
#define DYNTICK_TASK_FLAG	   ((DYNTICK_TASK_NEST_VALUE / 8) * 2)
#define DYNTICK_TASK_MASK	   ((DYNTICK_TASK_NEST_VALUE / 8) * 3)
#define DYNTICK_TASK_EXIT_IDLE	   (DYNTICK_TASK_NEST_VALUE + \
				    DYNTICK_TASK_FLAG)

/*
 * debug_rcu_head_queue()/debug_rcu_head_unqueue() are used internally
 * by call_rcu() and rcu callback execution, and are therefore not part of the
 * RCU API. Leaving in rcupdate.h because they are used by all RCU flavors.
 */

#ifdef CONFIG_DEBUG_OBJECTS_RCU_HEAD
# define STATE_RCU_HEAD_READY	0
# define STATE_RCU_HEAD_QUEUED	1

extern struct debug_obj_descr rcuhead_debug_descr;

static inline int debug_rcu_head_queue(struct rcu_head *head)
{
	int r1;

	r1 = debug_object_activate(head, &rcuhead_debug_descr);
	debug_object_active_state(head, &rcuhead_debug_descr,
				  STATE_RCU_HEAD_READY,
				  STATE_RCU_HEAD_QUEUED);
	return r1;
}

static inline void debug_rcu_head_unqueue(struct rcu_head *head)
{
	debug_object_active_state(head, &rcuhead_debug_descr,
				  STATE_RCU_HEAD_QUEUED,
				  STATE_RCU_HEAD_READY);
	debug_object_deactivate(head, &rcuhead_debug_descr);
}
#else	/* !CONFIG_DEBUG_OBJECTS_RCU_HEAD */
static inline int debug_rcu_head_queue(struct rcu_head *head)
{
	return 0;
}

static inline void debug_rcu_head_unqueue(struct rcu_head *head)
{
}
#endif	/* #else !CONFIG_DEBUG_OBJECTS_RCU_HEAD */

void kfree(const void *);

/*
 * Reclaim the specified callback, either by invoking it (non-lazy case)
 * or freeing it directly (lazy case).  Return true if lazy, false otherwise.
 */
static inline bool __rcu_reclaim(const char *rn, struct rcu_head *head)
{
	unsigned long offset = (unsigned long)head->func;

	rcu_lock_acquire(&rcu_callback_map);
	if (__is_kfree_rcu_offset(offset)) {
		RCU_TRACE(trace_rcu_invoke_kfree_callback(rn, head, offset));
		kfree((void *)head - offset);
		rcu_lock_release(&rcu_callback_map);
		return true;
	} else {
		RCU_TRACE(trace_rcu_invoke_callback(rn, head));
		head->func(head);
		rcu_lock_release(&rcu_callback_map);
		return false;
	}
}

#ifdef CONFIG_RCU_STALL_COMMON

extern int rcu_cpu_stall_suppress;
int rcu_jiffies_till_stall_check(void);

#endif /* #ifdef CONFIG_RCU_STALL_COMMON */

/*
 * Strings used in tracepoints need to be exported via the
 * tracing system such that tools like perf and trace-cmd can
 * translate the string address pointers to actual text.
 */
#define TPS(x)  tracepoint_string(x)

void rcu_early_boot_tests(void);

<<<<<<< HEAD
=======
/*
 * This function really isn't for public consumption, but RCU is special in
 * that context switches can allow the state machine to make progress.
 */
extern void resched_cpu(int cpu);

>>>>>>> b60caf3f
#endif /* __LINUX_RCU_H */<|MERGE_RESOLUTION|>--- conflicted
+++ resolved
@@ -137,13 +137,10 @@
 
 void rcu_early_boot_tests(void);
 
-<<<<<<< HEAD
-=======
 /*
  * This function really isn't for public consumption, but RCU is special in
  * that context switches can allow the state machine to make progress.
  */
 extern void resched_cpu(int cpu);
 
->>>>>>> b60caf3f
 #endif /* __LINUX_RCU_H */