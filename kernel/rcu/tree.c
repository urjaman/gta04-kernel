/*
 * Read-Copy Update mechanism for mutual exclusion
 *
 * This program is free software; you can redistribute it and/or modify
 * it under the terms of the GNU General Public License as published by
 * the Free Software Foundation; either version 2 of the License, or
 * (at your option) any later version.
 *
 * This program is distributed in the hope that it will be useful,
 * but WITHOUT ANY WARRANTY; without even the implied warranty of
 * MERCHANTABILITY or FITNESS FOR A PARTICULAR PURPOSE.  See the
 * GNU General Public License for more details.
 *
 * You should have received a copy of the GNU General Public License
 * along with this program; if not, you can access it online at
 * http://www.gnu.org/licenses/gpl-2.0.html.
 *
 * Copyright IBM Corporation, 2008
 *
 * Authors: Dipankar Sarma <dipankar@in.ibm.com>
 *	    Manfred Spraul <manfred@colorfullife.com>
 *	    Paul E. McKenney <paulmck@linux.vnet.ibm.com> Hierarchical version
 *
 * Based on the original work by Paul McKenney <paulmck@us.ibm.com>
 * and inputs from Rusty Russell, Andrea Arcangeli and Andi Kleen.
 *
 * For detailed explanation of Read-Copy Update mechanism see -
 *	Documentation/RCU
 */
#include <linux/types.h>
#include <linux/kernel.h>
#include <linux/init.h>
#include <linux/spinlock.h>
#include <linux/smp.h>
#include <linux/rcupdate.h>
#include <linux/interrupt.h>
#include <linux/sched.h>
#include <linux/nmi.h>
#include <linux/atomic.h>
#include <linux/bitops.h>
#include <linux/export.h>
#include <linux/completion.h>
#include <linux/moduleparam.h>
#include <linux/module.h>
#include <linux/percpu.h>
#include <linux/notifier.h>
#include <linux/cpu.h>
#include <linux/mutex.h>
#include <linux/time.h>
#include <linux/kernel_stat.h>
#include <linux/wait.h>
#include <linux/kthread.h>
#include <linux/prefetch.h>
#include <linux/delay.h>
#include <linux/stop_machine.h>
#include <linux/random.h>
#include <linux/ftrace_event.h>
#include <linux/suspend.h>

#include "tree.h"
#include "rcu.h"

MODULE_ALIAS("rcutree");
#ifdef MODULE_PARAM_PREFIX
#undef MODULE_PARAM_PREFIX
#endif
#define MODULE_PARAM_PREFIX "rcutree."

/* Data structures. */

static struct lock_class_key rcu_node_class[RCU_NUM_LVLS];
static struct lock_class_key rcu_fqs_class[RCU_NUM_LVLS];

/*
 * In order to export the rcu_state name to the tracing tools, it
 * needs to be added in the __tracepoint_string section.
 * This requires defining a separate variable tp_<sname>_varname
 * that points to the string being used, and this will allow
 * the tracing userspace tools to be able to decipher the string
 * address to the matching string.
 */
#ifdef CONFIG_TRACING
# define DEFINE_RCU_TPS(sname) \
static char sname##_varname[] = #sname; \
static const char *tp_##sname##_varname __used __tracepoint_string = sname##_varname;
# define RCU_STATE_NAME(sname) sname##_varname
#else
# define DEFINE_RCU_TPS(sname)
# define RCU_STATE_NAME(sname) __stringify(sname)
#endif

#define RCU_STATE_INITIALIZER(sname, sabbr, cr) \
DEFINE_RCU_TPS(sname) \
static DEFINE_PER_CPU_SHARED_ALIGNED(struct rcu_data, sname##_data); \
struct rcu_state sname##_state = { \
	.level = { &sname##_state.node[0] }, \
	.rda = &sname##_data, \
	.call = cr, \
	.fqs_state = RCU_GP_IDLE, \
	.gpnum = 0UL - 300UL, \
	.completed = 0UL - 300UL, \
	.orphan_lock = __RAW_SPIN_LOCK_UNLOCKED(&sname##_state.orphan_lock), \
	.orphan_nxttail = &sname##_state.orphan_nxtlist, \
	.orphan_donetail = &sname##_state.orphan_donelist, \
	.barrier_mutex = __MUTEX_INITIALIZER(sname##_state.barrier_mutex), \
	.name = RCU_STATE_NAME(sname), \
	.abbr = sabbr, \
}

RCU_STATE_INITIALIZER(rcu_sched, 's', call_rcu_sched);
RCU_STATE_INITIALIZER(rcu_bh, 'b', call_rcu_bh);

static struct rcu_state *const rcu_state_p;
static struct rcu_data __percpu *const rcu_data_p;
LIST_HEAD(rcu_struct_flavors);

/* Dump rcu_node combining tree at boot to verify correct setup. */
static bool dump_tree;
module_param(dump_tree, bool, 0444);
/* Control rcu_node-tree auto-balancing at boot time. */
static bool rcu_fanout_exact;
module_param(rcu_fanout_exact, bool, 0444);
/* Increase (but not decrease) the RCU_FANOUT_LEAF at boot time. */
static int rcu_fanout_leaf = RCU_FANOUT_LEAF;
module_param(rcu_fanout_leaf, int, 0444);
int rcu_num_lvls __read_mostly = RCU_NUM_LVLS;
/* Number of rcu_nodes at specified level. */
static int num_rcu_lvl[] = NUM_RCU_LVL_INIT;
int rcu_num_nodes __read_mostly = NUM_RCU_NODES; /* Total # rcu_nodes in use. */

/*
 * The rcu_scheduler_active variable transitions from zero to one just
 * before the first task is spawned.  So when this variable is zero, RCU
 * can assume that there is but one task, allowing RCU to (for example)
 * optimize synchronize_sched() to a simple barrier().  When this variable
 * is one, RCU must actually do all the hard work required to detect real
 * grace periods.  This variable is also used to suppress boot-time false
 * positives from lockdep-RCU error checking.
 */
int rcu_scheduler_active __read_mostly;
EXPORT_SYMBOL_GPL(rcu_scheduler_active);

/*
 * The rcu_scheduler_fully_active variable transitions from zero to one
 * during the early_initcall() processing, which is after the scheduler
 * is capable of creating new tasks.  So RCU processing (for example,
 * creating tasks for RCU priority boosting) must be delayed until after
 * rcu_scheduler_fully_active transitions from zero to one.  We also
 * currently delay invocation of any RCU callbacks until after this point.
 *
 * It might later prove better for people registering RCU callbacks during
 * early boot to take responsibility for these callbacks, but one step at
 * a time.
 */
static int rcu_scheduler_fully_active __read_mostly;

static void rcu_init_new_rnp(struct rcu_node *rnp_leaf);
static void rcu_cleanup_dead_rnp(struct rcu_node *rnp_leaf);
static void rcu_boost_kthread_setaffinity(struct rcu_node *rnp, int outgoingcpu);
static void invoke_rcu_core(void);
static void invoke_rcu_callbacks(struct rcu_state *rsp, struct rcu_data *rdp);

/* rcuc/rcub kthread realtime priority */
#ifdef CONFIG_RCU_KTHREAD_PRIO
static int kthread_prio = CONFIG_RCU_KTHREAD_PRIO;
#else /* #ifdef CONFIG_RCU_KTHREAD_PRIO */
static int kthread_prio = IS_ENABLED(CONFIG_RCU_BOOST) ? 1 : 0;
#endif /* #else #ifdef CONFIG_RCU_KTHREAD_PRIO */
module_param(kthread_prio, int, 0644);

/* Delay in jiffies for grace-period initialization delays, debug only. */
<<<<<<< HEAD
=======

#ifdef CONFIG_RCU_TORTURE_TEST_SLOW_PREINIT
static int gp_preinit_delay = CONFIG_RCU_TORTURE_TEST_SLOW_PREINIT_DELAY;
module_param(gp_preinit_delay, int, 0644);
#else /* #ifdef CONFIG_RCU_TORTURE_TEST_SLOW_PREINIT */
static const int gp_preinit_delay;
#endif /* #else #ifdef CONFIG_RCU_TORTURE_TEST_SLOW_PREINIT */

>>>>>>> 75eedc2b
#ifdef CONFIG_RCU_TORTURE_TEST_SLOW_INIT
static int gp_init_delay = CONFIG_RCU_TORTURE_TEST_SLOW_INIT_DELAY;
module_param(gp_init_delay, int, 0644);
#else /* #ifdef CONFIG_RCU_TORTURE_TEST_SLOW_INIT */
static const int gp_init_delay;
#endif /* #else #ifdef CONFIG_RCU_TORTURE_TEST_SLOW_INIT */
<<<<<<< HEAD
#define PER_RCU_NODE_PERIOD 10	/* Number of grace periods between delays. */
=======

#ifdef CONFIG_RCU_TORTURE_TEST_SLOW_CLEANUP
static int gp_cleanup_delay = CONFIG_RCU_TORTURE_TEST_SLOW_CLEANUP_DELAY;
module_param(gp_cleanup_delay, int, 0644);
#else /* #ifdef CONFIG_RCU_TORTURE_TEST_SLOW_CLEANUP */
static const int gp_cleanup_delay;
#endif /* #else #ifdef CONFIG_RCU_TORTURE_TEST_SLOW_CLEANUP */

/*
 * Number of grace periods between delays, normalized by the duration of
 * the delay.  The longer the the delay, the more the grace periods between
 * each delay.  The reason for this normalization is that it means that,
 * for non-zero delays, the overall slowdown of grace periods is constant
 * regardless of the duration of the delay.  This arrangement balances
 * the need for long delays to increase some race probabilities with the
 * need for fast grace periods to increase other race probabilities.
 */
#define PER_RCU_NODE_PERIOD 3	/* Number of grace periods between delays. */
>>>>>>> 75eedc2b

/*
 * Track the rcutorture test sequence number and the update version
 * number within a given test.  The rcutorture_testseq is incremented
 * on every rcutorture module load and unload, so has an odd value
 * when a test is running.  The rcutorture_vernum is set to zero
 * when rcutorture starts and is incremented on each rcutorture update.
 * These variables enable correlating rcutorture output with the
 * RCU tracing information.
 */
unsigned long rcutorture_testseq;
unsigned long rcutorture_vernum;

/*
 * Compute the mask of online CPUs for the specified rcu_node structure.
 * This will not be stable unless the rcu_node structure's ->lock is
 * held, but the bit corresponding to the current CPU will be stable
 * in most contexts.
 */
unsigned long rcu_rnp_online_cpus(struct rcu_node *rnp)
{
	return READ_ONCE(rnp->qsmaskinitnext);
}

/*
 * Return true if an RCU grace period is in progress.  The READ_ONCE()s
 * permit this function to be invoked without holding the root rcu_node
 * structure's ->lock, but of course results can be subject to change.
 */
static int rcu_gp_in_progress(struct rcu_state *rsp)
{
	return READ_ONCE(rsp->completed) != READ_ONCE(rsp->gpnum);
}

/*
 * Note a quiescent state.  Because we do not need to know
 * how many quiescent states passed, just if there was at least
 * one since the start of the grace period, this just sets a flag.
 * The caller must have disabled preemption.
 */
void rcu_sched_qs(void)
{
	if (!__this_cpu_read(rcu_sched_data.passed_quiesce)) {
		trace_rcu_grace_period(TPS("rcu_sched"),
				       __this_cpu_read(rcu_sched_data.gpnum),
				       TPS("cpuqs"));
		__this_cpu_write(rcu_sched_data.passed_quiesce, 1);
	}
}

void rcu_bh_qs(void)
{
	if (!__this_cpu_read(rcu_bh_data.passed_quiesce)) {
		trace_rcu_grace_period(TPS("rcu_bh"),
				       __this_cpu_read(rcu_bh_data.gpnum),
				       TPS("cpuqs"));
		__this_cpu_write(rcu_bh_data.passed_quiesce, 1);
	}
}

static DEFINE_PER_CPU(int, rcu_sched_qs_mask);

static DEFINE_PER_CPU(struct rcu_dynticks, rcu_dynticks) = {
	.dynticks_nesting = DYNTICK_TASK_EXIT_IDLE,
	.dynticks = ATOMIC_INIT(1),
#ifdef CONFIG_NO_HZ_FULL_SYSIDLE
	.dynticks_idle_nesting = DYNTICK_TASK_NEST_VALUE,
	.dynticks_idle = ATOMIC_INIT(1),
#endif /* #ifdef CONFIG_NO_HZ_FULL_SYSIDLE */
};

DEFINE_PER_CPU_SHARED_ALIGNED(unsigned long, rcu_qs_ctr);
EXPORT_PER_CPU_SYMBOL_GPL(rcu_qs_ctr);

/*
 * Let the RCU core know that this CPU has gone through the scheduler,
 * which is a quiescent state.  This is called when the need for a
 * quiescent state is urgent, so we burn an atomic operation and full
 * memory barriers to let the RCU core know about it, regardless of what
 * this CPU might (or might not) do in the near future.
 *
 * We inform the RCU core by emulating a zero-duration dyntick-idle
 * period, which we in turn do by incrementing the ->dynticks counter
 * by two.
 */
static void rcu_momentary_dyntick_idle(void)
{
	unsigned long flags;
	struct rcu_data *rdp;
	struct rcu_dynticks *rdtp;
	int resched_mask;
	struct rcu_state *rsp;

	local_irq_save(flags);

	/*
	 * Yes, we can lose flag-setting operations.  This is OK, because
	 * the flag will be set again after some delay.
	 */
	resched_mask = raw_cpu_read(rcu_sched_qs_mask);
	raw_cpu_write(rcu_sched_qs_mask, 0);

	/* Find the flavor that needs a quiescent state. */
	for_each_rcu_flavor(rsp) {
		rdp = raw_cpu_ptr(rsp->rda);
		if (!(resched_mask & rsp->flavor_mask))
			continue;
		smp_mb(); /* rcu_sched_qs_mask before cond_resched_completed. */
		if (READ_ONCE(rdp->mynode->completed) !=
		    READ_ONCE(rdp->cond_resched_completed))
			continue;

		/*
		 * Pretend to be momentarily idle for the quiescent state.
		 * This allows the grace-period kthread to record the
		 * quiescent state, with no need for this CPU to do anything
		 * further.
		 */
		rdtp = this_cpu_ptr(&rcu_dynticks);
		smp_mb__before_atomic(); /* Earlier stuff before QS. */
		atomic_add(2, &rdtp->dynticks);  /* QS. */
		smp_mb__after_atomic(); /* Later stuff after QS. */
		break;
	}
	local_irq_restore(flags);
}

/*
 * Note a context switch.  This is a quiescent state for RCU-sched,
 * and requires special handling for preemptible RCU.
 * The caller must have disabled preemption.
 */
void rcu_note_context_switch(void)
{
	trace_rcu_utilization(TPS("Start context switch"));
	rcu_sched_qs();
	rcu_preempt_note_context_switch();
	if (unlikely(raw_cpu_read(rcu_sched_qs_mask)))
		rcu_momentary_dyntick_idle();
	trace_rcu_utilization(TPS("End context switch"));
}
EXPORT_SYMBOL_GPL(rcu_note_context_switch);

/*
 * Register a quiescent state for all RCU flavors.  If there is an
 * emergency, invoke rcu_momentary_dyntick_idle() to do a heavy-weight
 * dyntick-idle quiescent state visible to other CPUs (but only for those
 * RCU flavors in desperate need of a quiescent state, which will normally
 * be none of them).  Either way, do a lightweight quiescent state for
 * all RCU flavors.
 */
void rcu_all_qs(void)
{
	if (unlikely(raw_cpu_read(rcu_sched_qs_mask)))
		rcu_momentary_dyntick_idle();
	this_cpu_inc(rcu_qs_ctr);
}
EXPORT_SYMBOL_GPL(rcu_all_qs);

static long blimit = 10;	/* Maximum callbacks per rcu_do_batch. */
static long qhimark = 10000;	/* If this many pending, ignore blimit. */
static long qlowmark = 100;	/* Once only this many pending, use blimit. */

module_param(blimit, long, 0444);
module_param(qhimark, long, 0444);
module_param(qlowmark, long, 0444);

static ulong jiffies_till_first_fqs = ULONG_MAX;
static ulong jiffies_till_next_fqs = ULONG_MAX;

module_param(jiffies_till_first_fqs, ulong, 0644);
module_param(jiffies_till_next_fqs, ulong, 0644);

/*
 * How long the grace period must be before we start recruiting
 * quiescent-state help from rcu_note_context_switch().
 */
static ulong jiffies_till_sched_qs = HZ / 20;
module_param(jiffies_till_sched_qs, ulong, 0644);

static bool rcu_start_gp_advanced(struct rcu_state *rsp, struct rcu_node *rnp,
				  struct rcu_data *rdp);
static void force_qs_rnp(struct rcu_state *rsp,
			 int (*f)(struct rcu_data *rsp, bool *isidle,
				  unsigned long *maxj),
			 bool *isidle, unsigned long *maxj);
static void force_quiescent_state(struct rcu_state *rsp);
static int rcu_pending(void);

/*
 * Return the number of RCU batches started thus far for debug & stats.
 */
unsigned long rcu_batches_started(void)
{
	return rcu_state_p->gpnum;
}
EXPORT_SYMBOL_GPL(rcu_batches_started);

/*
 * Return the number of RCU-sched batches started thus far for debug & stats.
 */
unsigned long rcu_batches_started_sched(void)
{
	return rcu_sched_state.gpnum;
}
EXPORT_SYMBOL_GPL(rcu_batches_started_sched);

/*
 * Return the number of RCU BH batches started thus far for debug & stats.
 */
unsigned long rcu_batches_started_bh(void)
{
	return rcu_bh_state.gpnum;
}
EXPORT_SYMBOL_GPL(rcu_batches_started_bh);

/*
 * Return the number of RCU batches completed thus far for debug & stats.
 */
unsigned long rcu_batches_completed(void)
{
	return rcu_state_p->completed;
}
EXPORT_SYMBOL_GPL(rcu_batches_completed);

/*
 * Return the number of RCU-sched batches completed thus far for debug & stats.
 */
unsigned long rcu_batches_completed_sched(void)
{
	return rcu_sched_state.completed;
}
EXPORT_SYMBOL_GPL(rcu_batches_completed_sched);

/*
 * Return the number of RCU BH batches completed thus far for debug & stats.
 */
unsigned long rcu_batches_completed_bh(void)
{
	return rcu_bh_state.completed;
}
EXPORT_SYMBOL_GPL(rcu_batches_completed_bh);

/*
 * Force a quiescent state.
 */
void rcu_force_quiescent_state(void)
{
	force_quiescent_state(rcu_state_p);
}
EXPORT_SYMBOL_GPL(rcu_force_quiescent_state);

/*
 * Force a quiescent state for RCU BH.
 */
void rcu_bh_force_quiescent_state(void)
{
	force_quiescent_state(&rcu_bh_state);
}
EXPORT_SYMBOL_GPL(rcu_bh_force_quiescent_state);

/*
 * Force a quiescent state for RCU-sched.
 */
void rcu_sched_force_quiescent_state(void)
{
	force_quiescent_state(&rcu_sched_state);
}
EXPORT_SYMBOL_GPL(rcu_sched_force_quiescent_state);

/*
 * Show the state of the grace-period kthreads.
 */
void show_rcu_gp_kthreads(void)
{
	struct rcu_state *rsp;

	for_each_rcu_flavor(rsp) {
		pr_info("%s: wait state: %d ->state: %#lx\n",
			rsp->name, rsp->gp_state, rsp->gp_kthread->state);
		/* sched_show_task(rsp->gp_kthread); */
	}
}
EXPORT_SYMBOL_GPL(show_rcu_gp_kthreads);

/*
 * Record the number of times rcutorture tests have been initiated and
 * terminated.  This information allows the debugfs tracing stats to be
 * correlated to the rcutorture messages, even when the rcutorture module
 * is being repeatedly loaded and unloaded.  In other words, we cannot
 * store this state in rcutorture itself.
 */
void rcutorture_record_test_transition(void)
{
	rcutorture_testseq++;
	rcutorture_vernum = 0;
}
EXPORT_SYMBOL_GPL(rcutorture_record_test_transition);

/*
 * Send along grace-period-related data for rcutorture diagnostics.
 */
void rcutorture_get_gp_data(enum rcutorture_type test_type, int *flags,
			    unsigned long *gpnum, unsigned long *completed)
{
	struct rcu_state *rsp = NULL;

	switch (test_type) {
	case RCU_FLAVOR:
		rsp = rcu_state_p;
		break;
	case RCU_BH_FLAVOR:
		rsp = &rcu_bh_state;
		break;
	case RCU_SCHED_FLAVOR:
		rsp = &rcu_sched_state;
		break;
	default:
		break;
	}
	if (rsp != NULL) {
		*flags = READ_ONCE(rsp->gp_flags);
		*gpnum = READ_ONCE(rsp->gpnum);
		*completed = READ_ONCE(rsp->completed);
		return;
	}
	*flags = 0;
	*gpnum = 0;
	*completed = 0;
}
EXPORT_SYMBOL_GPL(rcutorture_get_gp_data);

/*
 * Record the number of writer passes through the current rcutorture test.
 * This is also used to correlate debugfs tracing stats with the rcutorture
 * messages.
 */
void rcutorture_record_progress(unsigned long vernum)
{
	rcutorture_vernum++;
}
EXPORT_SYMBOL_GPL(rcutorture_record_progress);

/*
 * Does the CPU have callbacks ready to be invoked?
 */
static int
cpu_has_callbacks_ready_to_invoke(struct rcu_data *rdp)
{
	return &rdp->nxtlist != rdp->nxttail[RCU_DONE_TAIL] &&
	       rdp->nxttail[RCU_DONE_TAIL] != NULL;
}

/*
 * Return the root node of the specified rcu_state structure.
 */
static struct rcu_node *rcu_get_root(struct rcu_state *rsp)
{
	return &rsp->node[0];
}

/*
 * Is there any need for future grace periods?
 * Interrupts must be disabled.  If the caller does not hold the root
 * rnp_node structure's ->lock, the results are advisory only.
 */
static int rcu_future_needs_gp(struct rcu_state *rsp)
{
	struct rcu_node *rnp = rcu_get_root(rsp);
	int idx = (READ_ONCE(rnp->completed) + 1) & 0x1;
	int *fp = &rnp->need_future_gp[idx];

	return READ_ONCE(*fp);
}

/*
 * Does the current CPU require a not-yet-started grace period?
 * The caller must have disabled interrupts to prevent races with
 * normal callback registry.
 */
static int
cpu_needs_another_gp(struct rcu_state *rsp, struct rcu_data *rdp)
{
	int i;

	if (rcu_gp_in_progress(rsp))
		return 0;  /* No, a grace period is already in progress. */
	if (rcu_future_needs_gp(rsp))
		return 1;  /* Yes, a no-CBs CPU needs one. */
	if (!rdp->nxttail[RCU_NEXT_TAIL])
		return 0;  /* No, this is a no-CBs (or offline) CPU. */
	if (*rdp->nxttail[RCU_NEXT_READY_TAIL])
		return 1;  /* Yes, this CPU has newly registered callbacks. */
	for (i = RCU_WAIT_TAIL; i < RCU_NEXT_TAIL; i++)
		if (rdp->nxttail[i - 1] != rdp->nxttail[i] &&
		    ULONG_CMP_LT(READ_ONCE(rsp->completed),
				 rdp->nxtcompleted[i]))
			return 1;  /* Yes, CBs for future grace period. */
	return 0; /* No grace period needed. */
}

/*
 * rcu_eqs_enter_common - current CPU is moving towards extended quiescent state
 *
 * If the new value of the ->dynticks_nesting counter now is zero,
 * we really have entered idle, and must do the appropriate accounting.
 * The caller must have disabled interrupts.
 */
static void rcu_eqs_enter_common(long long oldval, bool user)
{
	struct rcu_state *rsp;
	struct rcu_data *rdp;
	struct rcu_dynticks *rdtp = this_cpu_ptr(&rcu_dynticks);

	trace_rcu_dyntick(TPS("Start"), oldval, rdtp->dynticks_nesting);
	if (IS_ENABLED(CONFIG_RCU_EQS_DEBUG) &&
	    !user && !is_idle_task(current)) {
		struct task_struct *idle __maybe_unused =
			idle_task(smp_processor_id());

		trace_rcu_dyntick(TPS("Error on entry: not idle task"), oldval, 0);
		ftrace_dump(DUMP_ORIG);
		WARN_ONCE(1, "Current pid: %d comm: %s / Idle pid: %d comm: %s",
			  current->pid, current->comm,
			  idle->pid, idle->comm); /* must be idle task! */
	}
	for_each_rcu_flavor(rsp) {
		rdp = this_cpu_ptr(rsp->rda);
		do_nocb_deferred_wakeup(rdp);
	}
	rcu_prepare_for_idle();
	/* CPUs seeing atomic_inc() must see prior RCU read-side crit sects */
	smp_mb__before_atomic();  /* See above. */
	atomic_inc(&rdtp->dynticks);
	smp_mb__after_atomic();  /* Force ordering with next sojourn. */
	WARN_ON_ONCE(IS_ENABLED(CONFIG_RCU_EQS_DEBUG) &&
		     atomic_read(&rdtp->dynticks) & 0x1);
	rcu_dynticks_task_enter();

	/*
	 * It is illegal to enter an extended quiescent state while
	 * in an RCU read-side critical section.
	 */
	rcu_lockdep_assert(!lock_is_held(&rcu_lock_map),
			   "Illegal idle entry in RCU read-side critical section.");
	rcu_lockdep_assert(!lock_is_held(&rcu_bh_lock_map),
			   "Illegal idle entry in RCU-bh read-side critical section.");
	rcu_lockdep_assert(!lock_is_held(&rcu_sched_lock_map),
			   "Illegal idle entry in RCU-sched read-side critical section.");
}

/*
 * Enter an RCU extended quiescent state, which can be either the
 * idle loop or adaptive-tickless usermode execution.
 */
static void rcu_eqs_enter(bool user)
{
	long long oldval;
	struct rcu_dynticks *rdtp;

	rdtp = this_cpu_ptr(&rcu_dynticks);
	oldval = rdtp->dynticks_nesting;
	WARN_ON_ONCE(IS_ENABLED(CONFIG_RCU_EQS_DEBUG) &&
		     (oldval & DYNTICK_TASK_NEST_MASK) == 0);
	if ((oldval & DYNTICK_TASK_NEST_MASK) == DYNTICK_TASK_NEST_VALUE) {
		rdtp->dynticks_nesting = 0;
		rcu_eqs_enter_common(oldval, user);
	} else {
		rdtp->dynticks_nesting -= DYNTICK_TASK_NEST_VALUE;
	}
}

/**
 * rcu_idle_enter - inform RCU that current CPU is entering idle
 *
 * Enter idle mode, in other words, -leave- the mode in which RCU
 * read-side critical sections can occur.  (Though RCU read-side
 * critical sections can occur in irq handlers in idle, a possibility
 * handled by irq_enter() and irq_exit().)
 *
 * We crowbar the ->dynticks_nesting field to zero to allow for
 * the possibility of usermode upcalls having messed up our count
 * of interrupt nesting level during the prior busy period.
 */
void rcu_idle_enter(void)
{
	unsigned long flags;

	local_irq_save(flags);
	rcu_eqs_enter(false);
	rcu_sysidle_enter(0);
	local_irq_restore(flags);
}
EXPORT_SYMBOL_GPL(rcu_idle_enter);

#ifdef CONFIG_NO_HZ_FULL
/**
 * rcu_user_enter - inform RCU that we are resuming userspace.
 *
 * Enter RCU idle mode right before resuming userspace.  No use of RCU
 * is permitted between this call and rcu_user_exit(). This way the
 * CPU doesn't need to maintain the tick for RCU maintenance purposes
 * when the CPU runs in userspace.
 */
void rcu_user_enter(void)
{
	rcu_eqs_enter(1);
}
#endif /* CONFIG_NO_HZ_FULL */

/**
 * rcu_irq_exit - inform RCU that current CPU is exiting irq towards idle
 *
 * Exit from an interrupt handler, which might possibly result in entering
 * idle mode, in other words, leaving the mode in which read-side critical
 * sections can occur.
 *
 * This code assumes that the idle loop never does anything that might
 * result in unbalanced calls to irq_enter() and irq_exit().  If your
 * architecture violates this assumption, RCU will give you what you
 * deserve, good and hard.  But very infrequently and irreproducibly.
 *
 * Use things like work queues to work around this limitation.
 *
 * You have been warned.
 */
void rcu_irq_exit(void)
{
	unsigned long flags;
	long long oldval;
	struct rcu_dynticks *rdtp;

	local_irq_save(flags);
	rdtp = this_cpu_ptr(&rcu_dynticks);
	oldval = rdtp->dynticks_nesting;
	rdtp->dynticks_nesting--;
	WARN_ON_ONCE(IS_ENABLED(CONFIG_RCU_EQS_DEBUG) &&
		     rdtp->dynticks_nesting < 0);
	if (rdtp->dynticks_nesting)
		trace_rcu_dyntick(TPS("--="), oldval, rdtp->dynticks_nesting);
	else
		rcu_eqs_enter_common(oldval, true);
	rcu_sysidle_enter(1);
	local_irq_restore(flags);
}

/*
 * rcu_eqs_exit_common - current CPU moving away from extended quiescent state
 *
 * If the new value of the ->dynticks_nesting counter was previously zero,
 * we really have exited idle, and must do the appropriate accounting.
 * The caller must have disabled interrupts.
 */
static void rcu_eqs_exit_common(long long oldval, int user)
{
	struct rcu_dynticks *rdtp = this_cpu_ptr(&rcu_dynticks);

	rcu_dynticks_task_exit();
	smp_mb__before_atomic();  /* Force ordering w/previous sojourn. */
	atomic_inc(&rdtp->dynticks);
	/* CPUs seeing atomic_inc() must see later RCU read-side crit sects */
	smp_mb__after_atomic();  /* See above. */
	WARN_ON_ONCE(IS_ENABLED(CONFIG_RCU_EQS_DEBUG) &&
		     !(atomic_read(&rdtp->dynticks) & 0x1));
	rcu_cleanup_after_idle();
	trace_rcu_dyntick(TPS("End"), oldval, rdtp->dynticks_nesting);
	if (IS_ENABLED(CONFIG_RCU_EQS_DEBUG) &&
	    !user && !is_idle_task(current)) {
		struct task_struct *idle __maybe_unused =
			idle_task(smp_processor_id());

		trace_rcu_dyntick(TPS("Error on exit: not idle task"),
				  oldval, rdtp->dynticks_nesting);
		ftrace_dump(DUMP_ORIG);
		WARN_ONCE(1, "Current pid: %d comm: %s / Idle pid: %d comm: %s",
			  current->pid, current->comm,
			  idle->pid, idle->comm); /* must be idle task! */
	}
}

/*
 * Exit an RCU extended quiescent state, which can be either the
 * idle loop or adaptive-tickless usermode execution.
 */
static void rcu_eqs_exit(bool user)
{
	struct rcu_dynticks *rdtp;
	long long oldval;

	rdtp = this_cpu_ptr(&rcu_dynticks);
	oldval = rdtp->dynticks_nesting;
	WARN_ON_ONCE(IS_ENABLED(CONFIG_RCU_EQS_DEBUG) && oldval < 0);
	if (oldval & DYNTICK_TASK_NEST_MASK) {
		rdtp->dynticks_nesting += DYNTICK_TASK_NEST_VALUE;
	} else {
		rdtp->dynticks_nesting = DYNTICK_TASK_EXIT_IDLE;
		rcu_eqs_exit_common(oldval, user);
	}
}

/**
 * rcu_idle_exit - inform RCU that current CPU is leaving idle
 *
 * Exit idle mode, in other words, -enter- the mode in which RCU
 * read-side critical sections can occur.
 *
 * We crowbar the ->dynticks_nesting field to DYNTICK_TASK_NEST to
 * allow for the possibility of usermode upcalls messing up our count
 * of interrupt nesting level during the busy period that is just
 * now starting.
 */
void rcu_idle_exit(void)
{
	unsigned long flags;

	local_irq_save(flags);
	rcu_eqs_exit(false);
	rcu_sysidle_exit(0);
	local_irq_restore(flags);
}
EXPORT_SYMBOL_GPL(rcu_idle_exit);

#ifdef CONFIG_NO_HZ_FULL
/**
 * rcu_user_exit - inform RCU that we are exiting userspace.
 *
 * Exit RCU idle mode while entering the kernel because it can
 * run a RCU read side critical section anytime.
 */
void rcu_user_exit(void)
{
	rcu_eqs_exit(1);
}
#endif /* CONFIG_NO_HZ_FULL */

/**
 * rcu_irq_enter - inform RCU that current CPU is entering irq away from idle
 *
 * Enter an interrupt handler, which might possibly result in exiting
 * idle mode, in other words, entering the mode in which read-side critical
 * sections can occur.
 *
 * Note that the Linux kernel is fully capable of entering an interrupt
 * handler that it never exits, for example when doing upcalls to
 * user mode!  This code assumes that the idle loop never does upcalls to
 * user mode.  If your architecture does do upcalls from the idle loop (or
 * does anything else that results in unbalanced calls to the irq_enter()
 * and irq_exit() functions), RCU will give you what you deserve, good
 * and hard.  But very infrequently and irreproducibly.
 *
 * Use things like work queues to work around this limitation.
 *
 * You have been warned.
 */
void rcu_irq_enter(void)
{
	unsigned long flags;
	struct rcu_dynticks *rdtp;
	long long oldval;

	local_irq_save(flags);
	rdtp = this_cpu_ptr(&rcu_dynticks);
	oldval = rdtp->dynticks_nesting;
	rdtp->dynticks_nesting++;
	WARN_ON_ONCE(IS_ENABLED(CONFIG_RCU_EQS_DEBUG) &&
		     rdtp->dynticks_nesting == 0);
	if (oldval)
		trace_rcu_dyntick(TPS("++="), oldval, rdtp->dynticks_nesting);
	else
		rcu_eqs_exit_common(oldval, true);
	rcu_sysidle_exit(1);
	local_irq_restore(flags);
}

/**
 * rcu_nmi_enter - inform RCU of entry to NMI context
 *
 * If the CPU was idle from RCU's viewpoint, update rdtp->dynticks and
 * rdtp->dynticks_nmi_nesting to let the RCU grace-period handling know
 * that the CPU is active.  This implementation permits nested NMIs, as
 * long as the nesting level does not overflow an int.  (You will probably
 * run out of stack space first.)
 */
void rcu_nmi_enter(void)
{
	struct rcu_dynticks *rdtp = this_cpu_ptr(&rcu_dynticks);
	int incby = 2;

	/* Complain about underflow. */
	WARN_ON_ONCE(rdtp->dynticks_nmi_nesting < 0);

	/*
	 * If idle from RCU viewpoint, atomically increment ->dynticks
	 * to mark non-idle and increment ->dynticks_nmi_nesting by one.
	 * Otherwise, increment ->dynticks_nmi_nesting by two.  This means
	 * if ->dynticks_nmi_nesting is equal to one, we are guaranteed
	 * to be in the outermost NMI handler that interrupted an RCU-idle
	 * period (observation due to Andy Lutomirski).
	 */
	if (!(atomic_read(&rdtp->dynticks) & 0x1)) {
		smp_mb__before_atomic();  /* Force delay from prior write. */
		atomic_inc(&rdtp->dynticks);
		/* atomic_inc() before later RCU read-side crit sects */
		smp_mb__after_atomic();  /* See above. */
		WARN_ON_ONCE(!(atomic_read(&rdtp->dynticks) & 0x1));
		incby = 1;
	}
	rdtp->dynticks_nmi_nesting += incby;
	barrier();
}

/**
 * rcu_nmi_exit - inform RCU of exit from NMI context
 *
 * If we are returning from the outermost NMI handler that interrupted an
 * RCU-idle period, update rdtp->dynticks and rdtp->dynticks_nmi_nesting
 * to let the RCU grace-period handling know that the CPU is back to
 * being RCU-idle.
 */
void rcu_nmi_exit(void)
{
	struct rcu_dynticks *rdtp = this_cpu_ptr(&rcu_dynticks);

	/*
	 * Check for ->dynticks_nmi_nesting underflow and bad ->dynticks.
	 * (We are exiting an NMI handler, so RCU better be paying attention
	 * to us!)
	 */
	WARN_ON_ONCE(rdtp->dynticks_nmi_nesting <= 0);
	WARN_ON_ONCE(!(atomic_read(&rdtp->dynticks) & 0x1));

	/*
	 * If the nesting level is not 1, the CPU wasn't RCU-idle, so
	 * leave it in non-RCU-idle state.
	 */
	if (rdtp->dynticks_nmi_nesting != 1) {
		rdtp->dynticks_nmi_nesting -= 2;
		return;
	}

	/* This NMI interrupted an RCU-idle CPU, restore RCU-idleness. */
	rdtp->dynticks_nmi_nesting = 0;
	/* CPUs seeing atomic_inc() must see prior RCU read-side crit sects */
	smp_mb__before_atomic();  /* See above. */
	atomic_inc(&rdtp->dynticks);
	smp_mb__after_atomic();  /* Force delay to next write. */
	WARN_ON_ONCE(atomic_read(&rdtp->dynticks) & 0x1);
}

/**
 * __rcu_is_watching - are RCU read-side critical sections safe?
 *
 * Return true if RCU is watching the running CPU, which means that
 * this CPU can safely enter RCU read-side critical sections.  Unlike
 * rcu_is_watching(), the caller of __rcu_is_watching() must have at
 * least disabled preemption.
 */
bool notrace __rcu_is_watching(void)
{
	return atomic_read(this_cpu_ptr(&rcu_dynticks.dynticks)) & 0x1;
}

/**
 * rcu_is_watching - see if RCU thinks that the current CPU is idle
 *
 * If the current CPU is in its idle loop and is neither in an interrupt
 * or NMI handler, return true.
 */
bool notrace rcu_is_watching(void)
{
	bool ret;

	preempt_disable();
	ret = __rcu_is_watching();
	preempt_enable();
	return ret;
}
EXPORT_SYMBOL_GPL(rcu_is_watching);

#if defined(CONFIG_PROVE_RCU) && defined(CONFIG_HOTPLUG_CPU)

/*
 * Is the current CPU online?  Disable preemption to avoid false positives
 * that could otherwise happen due to the current CPU number being sampled,
 * this task being preempted, its old CPU being taken offline, resuming
 * on some other CPU, then determining that its old CPU is now offline.
 * It is OK to use RCU on an offline processor during initial boot, hence
 * the check for rcu_scheduler_fully_active.  Note also that it is OK
 * for a CPU coming online to use RCU for one jiffy prior to marking itself
 * online in the cpu_online_mask.  Similarly, it is OK for a CPU going
 * offline to continue to use RCU for one jiffy after marking itself
 * offline in the cpu_online_mask.  This leniency is necessary given the
 * non-atomic nature of the online and offline processing, for example,
 * the fact that a CPU enters the scheduler after completing the CPU_DYING
 * notifiers.
 *
 * This is also why RCU internally marks CPUs online during the
 * CPU_UP_PREPARE phase and offline during the CPU_DEAD phase.
 *
 * Disable checking if in an NMI handler because we cannot safely report
 * errors from NMI handlers anyway.
 */
bool rcu_lockdep_current_cpu_online(void)
{
	struct rcu_data *rdp;
	struct rcu_node *rnp;
	bool ret;

	if (in_nmi())
		return true;
	preempt_disable();
	rdp = this_cpu_ptr(&rcu_sched_data);
	rnp = rdp->mynode;
	ret = (rdp->grpmask & rcu_rnp_online_cpus(rnp)) ||
	      !rcu_scheduler_fully_active;
	preempt_enable();
	return ret;
}
EXPORT_SYMBOL_GPL(rcu_lockdep_current_cpu_online);

#endif /* #if defined(CONFIG_PROVE_RCU) && defined(CONFIG_HOTPLUG_CPU) */

/**
 * rcu_is_cpu_rrupt_from_idle - see if idle or immediately interrupted from idle
 *
 * If the current CPU is idle or running at a first-level (not nested)
 * interrupt from idle, return true.  The caller must have at least
 * disabled preemption.
 */
static int rcu_is_cpu_rrupt_from_idle(void)
{
	return __this_cpu_read(rcu_dynticks.dynticks_nesting) <= 1;
}

/*
 * Snapshot the specified CPU's dynticks counter so that we can later
 * credit them with an implicit quiescent state.  Return 1 if this CPU
 * is in dynticks idle mode, which is an extended quiescent state.
 */
static int dyntick_save_progress_counter(struct rcu_data *rdp,
					 bool *isidle, unsigned long *maxj)
{
	rdp->dynticks_snap = atomic_add_return(0, &rdp->dynticks->dynticks);
	rcu_sysidle_check_cpu(rdp, isidle, maxj);
	if ((rdp->dynticks_snap & 0x1) == 0) {
		trace_rcu_fqs(rdp->rsp->name, rdp->gpnum, rdp->cpu, TPS("dti"));
		return 1;
	} else {
		if (ULONG_CMP_LT(READ_ONCE(rdp->gpnum) + ULONG_MAX / 4,
				 rdp->mynode->gpnum))
			WRITE_ONCE(rdp->gpwrap, true);
		return 0;
	}
}

/*
 * Return true if the specified CPU has passed through a quiescent
 * state by virtue of being in or having passed through an dynticks
 * idle state since the last call to dyntick_save_progress_counter()
 * for this same CPU, or by virtue of having been offline.
 */
static int rcu_implicit_dynticks_qs(struct rcu_data *rdp,
				    bool *isidle, unsigned long *maxj)
{
	unsigned int curr;
	int *rcrmp;
	unsigned int snap;

	curr = (unsigned int)atomic_add_return(0, &rdp->dynticks->dynticks);
	snap = (unsigned int)rdp->dynticks_snap;

	/*
	 * If the CPU passed through or entered a dynticks idle phase with
	 * no active irq/NMI handlers, then we can safely pretend that the CPU
	 * already acknowledged the request to pass through a quiescent
	 * state.  Either way, that CPU cannot possibly be in an RCU
	 * read-side critical section that started before the beginning
	 * of the current RCU grace period.
	 */
	if ((curr & 0x1) == 0 || UINT_CMP_GE(curr, snap + 2)) {
		trace_rcu_fqs(rdp->rsp->name, rdp->gpnum, rdp->cpu, TPS("dti"));
		rdp->dynticks_fqs++;
		return 1;
	}

	/*
	 * Check for the CPU being offline, but only if the grace period
	 * is old enough.  We don't need to worry about the CPU changing
	 * state: If we see it offline even once, it has been through a
	 * quiescent state.
	 *
	 * The reason for insisting that the grace period be at least
	 * one jiffy old is that CPUs that are not quite online and that
	 * have just gone offline can still execute RCU read-side critical
	 * sections.
	 */
	if (ULONG_CMP_GE(rdp->rsp->gp_start + 2, jiffies))
		return 0;  /* Grace period is not old enough. */
	barrier();
	if (cpu_is_offline(rdp->cpu)) {
		trace_rcu_fqs(rdp->rsp->name, rdp->gpnum, rdp->cpu, TPS("ofl"));
		rdp->offline_fqs++;
		return 1;
	}

	/*
	 * A CPU running for an extended time within the kernel can
	 * delay RCU grace periods.  When the CPU is in NO_HZ_FULL mode,
	 * even context-switching back and forth between a pair of
	 * in-kernel CPU-bound tasks cannot advance grace periods.
	 * So if the grace period is old enough, make the CPU pay attention.
	 * Note that the unsynchronized assignments to the per-CPU
	 * rcu_sched_qs_mask variable are safe.  Yes, setting of
	 * bits can be lost, but they will be set again on the next
	 * force-quiescent-state pass.  So lost bit sets do not result
	 * in incorrect behavior, merely in a grace period lasting
	 * a few jiffies longer than it might otherwise.  Because
	 * there are at most four threads involved, and because the
	 * updates are only once every few jiffies, the probability of
	 * lossage (and thus of slight grace-period extension) is
	 * quite low.
	 *
	 * Note that if the jiffies_till_sched_qs boot/sysfs parameter
	 * is set too high, we override with half of the RCU CPU stall
	 * warning delay.
	 */
	rcrmp = &per_cpu(rcu_sched_qs_mask, rdp->cpu);
	if (ULONG_CMP_GE(jiffies,
			 rdp->rsp->gp_start + jiffies_till_sched_qs) ||
	    ULONG_CMP_GE(jiffies, rdp->rsp->jiffies_resched)) {
		if (!(READ_ONCE(*rcrmp) & rdp->rsp->flavor_mask)) {
			WRITE_ONCE(rdp->cond_resched_completed,
				   READ_ONCE(rdp->mynode->completed));
			smp_mb(); /* ->cond_resched_completed before *rcrmp. */
			WRITE_ONCE(*rcrmp,
				   READ_ONCE(*rcrmp) + rdp->rsp->flavor_mask);
			resched_cpu(rdp->cpu);  /* Force CPU into scheduler. */
			rdp->rsp->jiffies_resched += 5; /* Enable beating. */
		} else if (ULONG_CMP_GE(jiffies, rdp->rsp->jiffies_resched)) {
			/* Time to beat on that CPU again! */
			resched_cpu(rdp->cpu);  /* Force CPU into scheduler. */
			rdp->rsp->jiffies_resched += 5; /* Re-enable beating. */
		}
	}

	return 0;
}

static void record_gp_stall_check_time(struct rcu_state *rsp)
{
	unsigned long j = jiffies;
	unsigned long j1;

	rsp->gp_start = j;
	smp_wmb(); /* Record start time before stall time. */
	j1 = rcu_jiffies_till_stall_check();
	WRITE_ONCE(rsp->jiffies_stall, j + j1);
	rsp->jiffies_resched = j + j1 / 2;
	rsp->n_force_qs_gpstart = READ_ONCE(rsp->n_force_qs);
}

/*
 * Complain about starvation of grace-period kthread.
 */
static void rcu_check_gp_kthread_starvation(struct rcu_state *rsp)
{
	unsigned long gpa;
	unsigned long j;

	j = jiffies;
	gpa = READ_ONCE(rsp->gp_activity);
	if (j - gpa > 2 * HZ)
		pr_err("%s kthread starved for %ld jiffies! g%lu c%lu f%#x\n",
		       rsp->name, j - gpa,
		       rsp->gpnum, rsp->completed, rsp->gp_flags);
}

/*
 * Dump stacks of all tasks running on stalled CPUs.
 */
static void rcu_dump_cpu_stacks(struct rcu_state *rsp)
{
	int cpu;
	unsigned long flags;
	struct rcu_node *rnp;

	rcu_for_each_leaf_node(rsp, rnp) {
		raw_spin_lock_irqsave(&rnp->lock, flags);
		if (rnp->qsmask != 0) {
			for (cpu = 0; cpu <= rnp->grphi - rnp->grplo; cpu++)
				if (rnp->qsmask & (1UL << cpu))
					dump_cpu_task(rnp->grplo + cpu);
		}
		raw_spin_unlock_irqrestore(&rnp->lock, flags);
	}
}

static void print_other_cpu_stall(struct rcu_state *rsp, unsigned long gpnum)
{
	int cpu;
	long delta;
	unsigned long flags;
	unsigned long gpa;
	unsigned long j;
	int ndetected = 0;
	struct rcu_node *rnp = rcu_get_root(rsp);
	long totqlen = 0;

	/* Only let one CPU complain about others per time interval. */

	raw_spin_lock_irqsave(&rnp->lock, flags);
	delta = jiffies - READ_ONCE(rsp->jiffies_stall);
	if (delta < RCU_STALL_RAT_DELAY || !rcu_gp_in_progress(rsp)) {
		raw_spin_unlock_irqrestore(&rnp->lock, flags);
		return;
	}
	WRITE_ONCE(rsp->jiffies_stall,
		   jiffies + 3 * rcu_jiffies_till_stall_check() + 3);
	raw_spin_unlock_irqrestore(&rnp->lock, flags);

	/*
	 * OK, time to rat on our buddy...
	 * See Documentation/RCU/stallwarn.txt for info on how to debug
	 * RCU CPU stall warnings.
	 */
	pr_err("INFO: %s detected stalls on CPUs/tasks:",
	       rsp->name);
	print_cpu_stall_info_begin();
	rcu_for_each_leaf_node(rsp, rnp) {
		raw_spin_lock_irqsave(&rnp->lock, flags);
		ndetected += rcu_print_task_stall(rnp);
		if (rnp->qsmask != 0) {
			for (cpu = 0; cpu <= rnp->grphi - rnp->grplo; cpu++)
				if (rnp->qsmask & (1UL << cpu)) {
					print_cpu_stall_info(rsp,
							     rnp->grplo + cpu);
					ndetected++;
				}
		}
		raw_spin_unlock_irqrestore(&rnp->lock, flags);
	}

	print_cpu_stall_info_end();
	for_each_possible_cpu(cpu)
		totqlen += per_cpu_ptr(rsp->rda, cpu)->qlen;
	pr_cont("(detected by %d, t=%ld jiffies, g=%ld, c=%ld, q=%lu)\n",
	       smp_processor_id(), (long)(jiffies - rsp->gp_start),
	       (long)rsp->gpnum, (long)rsp->completed, totqlen);
	if (ndetected) {
		rcu_dump_cpu_stacks(rsp);
	} else {
		if (READ_ONCE(rsp->gpnum) != gpnum ||
		    READ_ONCE(rsp->completed) == gpnum) {
			pr_err("INFO: Stall ended before state dump start\n");
		} else {
			j = jiffies;
			gpa = READ_ONCE(rsp->gp_activity);
			pr_err("All QSes seen, last %s kthread activity %ld (%ld-%ld), jiffies_till_next_fqs=%ld, root ->qsmask %#lx\n",
			       rsp->name, j - gpa, j, gpa,
			       jiffies_till_next_fqs,
			       rcu_get_root(rsp)->qsmask);
			/* In this case, the current CPU might be at fault. */
			sched_show_task(current);
		}
	}

	/* Complain about tasks blocking the grace period. */
	rcu_print_detail_task_stall(rsp);

	rcu_check_gp_kthread_starvation(rsp);

	force_quiescent_state(rsp);  /* Kick them all. */
}

static void print_cpu_stall(struct rcu_state *rsp)
{
	int cpu;
	unsigned long flags;
	struct rcu_node *rnp = rcu_get_root(rsp);
	long totqlen = 0;

	/*
	 * OK, time to rat on ourselves...
	 * See Documentation/RCU/stallwarn.txt for info on how to debug
	 * RCU CPU stall warnings.
	 */
	pr_err("INFO: %s self-detected stall on CPU", rsp->name);
	print_cpu_stall_info_begin();
	print_cpu_stall_info(rsp, smp_processor_id());
	print_cpu_stall_info_end();
	for_each_possible_cpu(cpu)
		totqlen += per_cpu_ptr(rsp->rda, cpu)->qlen;
	pr_cont(" (t=%lu jiffies g=%ld c=%ld q=%lu)\n",
		jiffies - rsp->gp_start,
		(long)rsp->gpnum, (long)rsp->completed, totqlen);

	rcu_check_gp_kthread_starvation(rsp);

	rcu_dump_cpu_stacks(rsp);

	raw_spin_lock_irqsave(&rnp->lock, flags);
	if (ULONG_CMP_GE(jiffies, READ_ONCE(rsp->jiffies_stall)))
		WRITE_ONCE(rsp->jiffies_stall,
			   jiffies + 3 * rcu_jiffies_till_stall_check() + 3);
	raw_spin_unlock_irqrestore(&rnp->lock, flags);

	/*
	 * Attempt to revive the RCU machinery by forcing a context switch.
	 *
	 * A context switch would normally allow the RCU state machine to make
	 * progress and it could be we're stuck in kernel space without context
	 * switches for an entirely unreasonable amount of time.
	 */
	resched_cpu(smp_processor_id());
}

static void check_cpu_stall(struct rcu_state *rsp, struct rcu_data *rdp)
{
	unsigned long completed;
	unsigned long gpnum;
	unsigned long gps;
	unsigned long j;
	unsigned long js;
	struct rcu_node *rnp;

	if (rcu_cpu_stall_suppress || !rcu_gp_in_progress(rsp))
		return;
	j = jiffies;

	/*
	 * Lots of memory barriers to reject false positives.
	 *
	 * The idea is to pick up rsp->gpnum, then rsp->jiffies_stall,
	 * then rsp->gp_start, and finally rsp->completed.  These values
	 * are updated in the opposite order with memory barriers (or
	 * equivalent) during grace-period initialization and cleanup.
	 * Now, a false positive can occur if we get an new value of
	 * rsp->gp_start and a old value of rsp->jiffies_stall.  But given
	 * the memory barriers, the only way that this can happen is if one
	 * grace period ends and another starts between these two fetches.
	 * Detect this by comparing rsp->completed with the previous fetch
	 * from rsp->gpnum.
	 *
	 * Given this check, comparisons of jiffies, rsp->jiffies_stall,
	 * and rsp->gp_start suffice to forestall false positives.
	 */
	gpnum = READ_ONCE(rsp->gpnum);
	smp_rmb(); /* Pick up ->gpnum first... */
	js = READ_ONCE(rsp->jiffies_stall);
	smp_rmb(); /* ...then ->jiffies_stall before the rest... */
	gps = READ_ONCE(rsp->gp_start);
	smp_rmb(); /* ...and finally ->gp_start before ->completed. */
	completed = READ_ONCE(rsp->completed);
	if (ULONG_CMP_GE(completed, gpnum) ||
	    ULONG_CMP_LT(j, js) ||
	    ULONG_CMP_GE(gps, js))
		return; /* No stall or GP completed since entering function. */
	rnp = rdp->mynode;
	if (rcu_gp_in_progress(rsp) &&
	    (READ_ONCE(rnp->qsmask) & rdp->grpmask)) {

		/* We haven't checked in, so go dump stack. */
		print_cpu_stall(rsp);

	} else if (rcu_gp_in_progress(rsp) &&
		   ULONG_CMP_GE(j, js + RCU_STALL_RAT_DELAY)) {

		/* They had a few time units to dump stack, so complain. */
		print_other_cpu_stall(rsp, gpnum);
	}
}

/**
 * rcu_cpu_stall_reset - prevent further stall warnings in current grace period
 *
 * Set the stall-warning timeout way off into the future, thus preventing
 * any RCU CPU stall-warning messages from appearing in the current set of
 * RCU grace periods.
 *
 * The caller must disable hard irqs.
 */
void rcu_cpu_stall_reset(void)
{
	struct rcu_state *rsp;

	for_each_rcu_flavor(rsp)
		WRITE_ONCE(rsp->jiffies_stall, jiffies + ULONG_MAX / 2);
}

/*
 * Initialize the specified rcu_data structure's default callback list
 * to empty.  The default callback list is the one that is not used by
 * no-callbacks CPUs.
 */
static void init_default_callback_list(struct rcu_data *rdp)
{
	int i;

	rdp->nxtlist = NULL;
	for (i = 0; i < RCU_NEXT_SIZE; i++)
		rdp->nxttail[i] = &rdp->nxtlist;
}

/*
 * Initialize the specified rcu_data structure's callback list to empty.
 */
static void init_callback_list(struct rcu_data *rdp)
{
	if (init_nocb_callback_list(rdp))
		return;
	init_default_callback_list(rdp);
}

/*
 * Determine the value that ->completed will have at the end of the
 * next subsequent grace period.  This is used to tag callbacks so that
 * a CPU can invoke callbacks in a timely fashion even if that CPU has
 * been dyntick-idle for an extended period with callbacks under the
 * influence of RCU_FAST_NO_HZ.
 *
 * The caller must hold rnp->lock with interrupts disabled.
 */
static unsigned long rcu_cbs_completed(struct rcu_state *rsp,
				       struct rcu_node *rnp)
{
	/*
	 * If RCU is idle, we just wait for the next grace period.
	 * But we can only be sure that RCU is idle if we are looking
	 * at the root rcu_node structure -- otherwise, a new grace
	 * period might have started, but just not yet gotten around
	 * to initializing the current non-root rcu_node structure.
	 */
	if (rcu_get_root(rsp) == rnp && rnp->gpnum == rnp->completed)
		return rnp->completed + 1;

	/*
	 * Otherwise, wait for a possible partial grace period and
	 * then the subsequent full grace period.
	 */
	return rnp->completed + 2;
}

/*
 * Trace-event helper function for rcu_start_future_gp() and
 * rcu_nocb_wait_gp().
 */
static void trace_rcu_future_gp(struct rcu_node *rnp, struct rcu_data *rdp,
				unsigned long c, const char *s)
{
	trace_rcu_future_grace_period(rdp->rsp->name, rnp->gpnum,
				      rnp->completed, c, rnp->level,
				      rnp->grplo, rnp->grphi, s);
}

/*
 * Start some future grace period, as needed to handle newly arrived
 * callbacks.  The required future grace periods are recorded in each
 * rcu_node structure's ->need_future_gp field.  Returns true if there
 * is reason to awaken the grace-period kthread.
 *
 * The caller must hold the specified rcu_node structure's ->lock.
 */
static bool __maybe_unused
rcu_start_future_gp(struct rcu_node *rnp, struct rcu_data *rdp,
		    unsigned long *c_out)
{
	unsigned long c;
	int i;
	bool ret = false;
	struct rcu_node *rnp_root = rcu_get_root(rdp->rsp);

	/*
	 * Pick up grace-period number for new callbacks.  If this
	 * grace period is already marked as needed, return to the caller.
	 */
	c = rcu_cbs_completed(rdp->rsp, rnp);
	trace_rcu_future_gp(rnp, rdp, c, TPS("Startleaf"));
	if (rnp->need_future_gp[c & 0x1]) {
		trace_rcu_future_gp(rnp, rdp, c, TPS("Prestartleaf"));
		goto out;
	}

	/*
	 * If either this rcu_node structure or the root rcu_node structure
	 * believe that a grace period is in progress, then we must wait
	 * for the one following, which is in "c".  Because our request
	 * will be noticed at the end of the current grace period, we don't
	 * need to explicitly start one.  We only do the lockless check
	 * of rnp_root's fields if the current rcu_node structure thinks
	 * there is no grace period in flight, and because we hold rnp->lock,
	 * the only possible change is when rnp_root's two fields are
	 * equal, in which case rnp_root->gpnum might be concurrently
	 * incremented.  But that is OK, as it will just result in our
	 * doing some extra useless work.
	 */
	if (rnp->gpnum != rnp->completed ||
	    READ_ONCE(rnp_root->gpnum) != READ_ONCE(rnp_root->completed)) {
		rnp->need_future_gp[c & 0x1]++;
		trace_rcu_future_gp(rnp, rdp, c, TPS("Startedleaf"));
		goto out;
	}

	/*
	 * There might be no grace period in progress.  If we don't already
	 * hold it, acquire the root rcu_node structure's lock in order to
	 * start one (if needed).
	 */
	if (rnp != rnp_root) {
		raw_spin_lock(&rnp_root->lock);
		smp_mb__after_unlock_lock();
	}

	/*
	 * Get a new grace-period number.  If there really is no grace
	 * period in progress, it will be smaller than the one we obtained
	 * earlier.  Adjust callbacks as needed.  Note that even no-CBs
	 * CPUs have a ->nxtcompleted[] array, so no no-CBs checks needed.
	 */
	c = rcu_cbs_completed(rdp->rsp, rnp_root);
	for (i = RCU_DONE_TAIL; i < RCU_NEXT_TAIL; i++)
		if (ULONG_CMP_LT(c, rdp->nxtcompleted[i]))
			rdp->nxtcompleted[i] = c;

	/*
	 * If the needed for the required grace period is already
	 * recorded, trace and leave.
	 */
	if (rnp_root->need_future_gp[c & 0x1]) {
		trace_rcu_future_gp(rnp, rdp, c, TPS("Prestartedroot"));
		goto unlock_out;
	}

	/* Record the need for the future grace period. */
	rnp_root->need_future_gp[c & 0x1]++;

	/* If a grace period is not already in progress, start one. */
	if (rnp_root->gpnum != rnp_root->completed) {
		trace_rcu_future_gp(rnp, rdp, c, TPS("Startedleafroot"));
	} else {
		trace_rcu_future_gp(rnp, rdp, c, TPS("Startedroot"));
		ret = rcu_start_gp_advanced(rdp->rsp, rnp_root, rdp);
	}
unlock_out:
	if (rnp != rnp_root)
		raw_spin_unlock(&rnp_root->lock);
out:
	if (c_out != NULL)
		*c_out = c;
	return ret;
}

/*
 * Clean up any old requests for the just-ended grace period.  Also return
 * whether any additional grace periods have been requested.  Also invoke
 * rcu_nocb_gp_cleanup() in order to wake up any no-callbacks kthreads
 * waiting for this grace period to complete.
 */
static int rcu_future_gp_cleanup(struct rcu_state *rsp, struct rcu_node *rnp)
{
	int c = rnp->completed;
	int needmore;
	struct rcu_data *rdp = this_cpu_ptr(rsp->rda);

	rcu_nocb_gp_cleanup(rsp, rnp);
	rnp->need_future_gp[c & 0x1] = 0;
	needmore = rnp->need_future_gp[(c + 1) & 0x1];
	trace_rcu_future_gp(rnp, rdp, c,
			    needmore ? TPS("CleanupMore") : TPS("Cleanup"));
	return needmore;
}

/*
 * Awaken the grace-period kthread for the specified flavor of RCU.
 * Don't do a self-awaken, and don't bother awakening when there is
 * nothing for the grace-period kthread to do (as in several CPUs
 * raced to awaken, and we lost), and finally don't try to awaken
 * a kthread that has not yet been created.
 */
static void rcu_gp_kthread_wake(struct rcu_state *rsp)
{
	if (current == rsp->gp_kthread ||
	    !READ_ONCE(rsp->gp_flags) ||
	    !rsp->gp_kthread)
		return;
	wake_up(&rsp->gp_wq);
}

/*
 * If there is room, assign a ->completed number to any callbacks on
 * this CPU that have not already been assigned.  Also accelerate any
 * callbacks that were previously assigned a ->completed number that has
 * since proven to be too conservative, which can happen if callbacks get
 * assigned a ->completed number while RCU is idle, but with reference to
 * a non-root rcu_node structure.  This function is idempotent, so it does
 * not hurt to call it repeatedly.  Returns an flag saying that we should
 * awaken the RCU grace-period kthread.
 *
 * The caller must hold rnp->lock with interrupts disabled.
 */
static bool rcu_accelerate_cbs(struct rcu_state *rsp, struct rcu_node *rnp,
			       struct rcu_data *rdp)
{
	unsigned long c;
	int i;
	bool ret;

	/* If the CPU has no callbacks, nothing to do. */
	if (!rdp->nxttail[RCU_NEXT_TAIL] || !*rdp->nxttail[RCU_DONE_TAIL])
		return false;

	/*
	 * Starting from the sublist containing the callbacks most
	 * recently assigned a ->completed number and working down, find the
	 * first sublist that is not assignable to an upcoming grace period.
	 * Such a sublist has something in it (first two tests) and has
	 * a ->completed number assigned that will complete sooner than
	 * the ->completed number for newly arrived callbacks (last test).
	 *
	 * The key point is that any later sublist can be assigned the
	 * same ->completed number as the newly arrived callbacks, which
	 * means that the callbacks in any of these later sublist can be
	 * grouped into a single sublist, whether or not they have already
	 * been assigned a ->completed number.
	 */
	c = rcu_cbs_completed(rsp, rnp);
	for (i = RCU_NEXT_TAIL - 1; i > RCU_DONE_TAIL; i--)
		if (rdp->nxttail[i] != rdp->nxttail[i - 1] &&
		    !ULONG_CMP_GE(rdp->nxtcompleted[i], c))
			break;

	/*
	 * If there are no sublist for unassigned callbacks, leave.
	 * At the same time, advance "i" one sublist, so that "i" will
	 * index into the sublist where all the remaining callbacks should
	 * be grouped into.
	 */
	if (++i >= RCU_NEXT_TAIL)
		return false;

	/*
	 * Assign all subsequent callbacks' ->completed number to the next
	 * full grace period and group them all in the sublist initially
	 * indexed by "i".
	 */
	for (; i <= RCU_NEXT_TAIL; i++) {
		rdp->nxttail[i] = rdp->nxttail[RCU_NEXT_TAIL];
		rdp->nxtcompleted[i] = c;
	}
	/* Record any needed additional grace periods. */
	ret = rcu_start_future_gp(rnp, rdp, NULL);

	/* Trace depending on how much we were able to accelerate. */
	if (!*rdp->nxttail[RCU_WAIT_TAIL])
		trace_rcu_grace_period(rsp->name, rdp->gpnum, TPS("AccWaitCB"));
	else
		trace_rcu_grace_period(rsp->name, rdp->gpnum, TPS("AccReadyCB"));
	return ret;
}

/*
 * Move any callbacks whose grace period has completed to the
 * RCU_DONE_TAIL sublist, then compact the remaining sublists and
 * assign ->completed numbers to any callbacks in the RCU_NEXT_TAIL
 * sublist.  This function is idempotent, so it does not hurt to
 * invoke it repeatedly.  As long as it is not invoked -too- often...
 * Returns true if the RCU grace-period kthread needs to be awakened.
 *
 * The caller must hold rnp->lock with interrupts disabled.
 */
static bool rcu_advance_cbs(struct rcu_state *rsp, struct rcu_node *rnp,
			    struct rcu_data *rdp)
{
	int i, j;

	/* If the CPU has no callbacks, nothing to do. */
	if (!rdp->nxttail[RCU_NEXT_TAIL] || !*rdp->nxttail[RCU_DONE_TAIL])
		return false;

	/*
	 * Find all callbacks whose ->completed numbers indicate that they
	 * are ready to invoke, and put them into the RCU_DONE_TAIL sublist.
	 */
	for (i = RCU_WAIT_TAIL; i < RCU_NEXT_TAIL; i++) {
		if (ULONG_CMP_LT(rnp->completed, rdp->nxtcompleted[i]))
			break;
		rdp->nxttail[RCU_DONE_TAIL] = rdp->nxttail[i];
	}
	/* Clean up any sublist tail pointers that were misordered above. */
	for (j = RCU_WAIT_TAIL; j < i; j++)
		rdp->nxttail[j] = rdp->nxttail[RCU_DONE_TAIL];

	/* Copy down callbacks to fill in empty sublists. */
	for (j = RCU_WAIT_TAIL; i < RCU_NEXT_TAIL; i++, j++) {
		if (rdp->nxttail[j] == rdp->nxttail[RCU_NEXT_TAIL])
			break;
		rdp->nxttail[j] = rdp->nxttail[i];
		rdp->nxtcompleted[j] = rdp->nxtcompleted[i];
	}

	/* Classify any remaining callbacks. */
	return rcu_accelerate_cbs(rsp, rnp, rdp);
}

/*
 * Update CPU-local rcu_data state to record the beginnings and ends of
 * grace periods.  The caller must hold the ->lock of the leaf rcu_node
 * structure corresponding to the current CPU, and must have irqs disabled.
 * Returns true if the grace-period kthread needs to be awakened.
 */
static bool __note_gp_changes(struct rcu_state *rsp, struct rcu_node *rnp,
			      struct rcu_data *rdp)
{
	bool ret;

	/* Handle the ends of any preceding grace periods first. */
	if (rdp->completed == rnp->completed &&
	    !unlikely(READ_ONCE(rdp->gpwrap))) {

		/* No grace period end, so just accelerate recent callbacks. */
		ret = rcu_accelerate_cbs(rsp, rnp, rdp);

	} else {

		/* Advance callbacks. */
		ret = rcu_advance_cbs(rsp, rnp, rdp);

		/* Remember that we saw this grace-period completion. */
		rdp->completed = rnp->completed;
		trace_rcu_grace_period(rsp->name, rdp->gpnum, TPS("cpuend"));
	}

	if (rdp->gpnum != rnp->gpnum || unlikely(READ_ONCE(rdp->gpwrap))) {
		/*
		 * If the current grace period is waiting for this CPU,
		 * set up to detect a quiescent state, otherwise don't
		 * go looking for one.
		 */
		rdp->gpnum = rnp->gpnum;
		trace_rcu_grace_period(rsp->name, rdp->gpnum, TPS("cpustart"));
		rdp->passed_quiesce = 0;
		rdp->rcu_qs_ctr_snap = __this_cpu_read(rcu_qs_ctr);
		rdp->qs_pending = !!(rnp->qsmask & rdp->grpmask);
		zero_cpu_stall_ticks(rdp);
		WRITE_ONCE(rdp->gpwrap, false);
	}
	return ret;
}

static void note_gp_changes(struct rcu_state *rsp, struct rcu_data *rdp)
{
	unsigned long flags;
	bool needwake;
	struct rcu_node *rnp;

	local_irq_save(flags);
	rnp = rdp->mynode;
	if ((rdp->gpnum == READ_ONCE(rnp->gpnum) &&
	     rdp->completed == READ_ONCE(rnp->completed) &&
	     !unlikely(READ_ONCE(rdp->gpwrap))) || /* w/out lock. */
	    !raw_spin_trylock(&rnp->lock)) { /* irqs already off, so later. */
		local_irq_restore(flags);
		return;
	}
	smp_mb__after_unlock_lock();
	needwake = __note_gp_changes(rsp, rnp, rdp);
	raw_spin_unlock_irqrestore(&rnp->lock, flags);
	if (needwake)
		rcu_gp_kthread_wake(rsp);
}

static void rcu_gp_slow(struct rcu_state *rsp, int delay)
{
	if (delay > 0 &&
	    !(rsp->gpnum % (rcu_num_nodes * PER_RCU_NODE_PERIOD * delay)))
		schedule_timeout_uninterruptible(delay);
}

/*
 * Initialize a new grace period.  Return 0 if no grace period required.
 */
static int rcu_gp_init(struct rcu_state *rsp)
{
	unsigned long oldmask;
	struct rcu_data *rdp;
	struct rcu_node *rnp = rcu_get_root(rsp);

	WRITE_ONCE(rsp->gp_activity, jiffies);
	raw_spin_lock_irq(&rnp->lock);
	smp_mb__after_unlock_lock();
	if (!READ_ONCE(rsp->gp_flags)) {
		/* Spurious wakeup, tell caller to go back to sleep.  */
		raw_spin_unlock_irq(&rnp->lock);
		return 0;
	}
	WRITE_ONCE(rsp->gp_flags, 0); /* Clear all flags: New grace period. */

	if (WARN_ON_ONCE(rcu_gp_in_progress(rsp))) {
		/*
		 * Grace period already in progress, don't start another.
		 * Not supposed to be able to happen.
		 */
		raw_spin_unlock_irq(&rnp->lock);
		return 0;
	}

	/* Advance to a new grace period and initialize state. */
	record_gp_stall_check_time(rsp);
	/* Record GP times before starting GP, hence smp_store_release(). */
	smp_store_release(&rsp->gpnum, rsp->gpnum + 1);
	trace_rcu_grace_period(rsp->name, rsp->gpnum, TPS("start"));
	raw_spin_unlock_irq(&rnp->lock);

	/*
	 * Apply per-leaf buffered online and offline operations to the
	 * rcu_node tree.  Note that this new grace period need not wait
	 * for subsequent online CPUs, and that quiescent-state forcing
	 * will handle subsequent offline CPUs.
	 */
	rcu_for_each_leaf_node(rsp, rnp) {
		rcu_gp_slow(rsp, gp_preinit_delay);
		raw_spin_lock_irq(&rnp->lock);
		smp_mb__after_unlock_lock();
		if (rnp->qsmaskinit == rnp->qsmaskinitnext &&
		    !rnp->wait_blkd_tasks) {
			/* Nothing to do on this leaf rcu_node structure. */
			raw_spin_unlock_irq(&rnp->lock);
			continue;
		}

		/* Record old state, apply changes to ->qsmaskinit field. */
		oldmask = rnp->qsmaskinit;
		rnp->qsmaskinit = rnp->qsmaskinitnext;

		/* If zero-ness of ->qsmaskinit changed, propagate up tree. */
		if (!oldmask != !rnp->qsmaskinit) {
			if (!oldmask) /* First online CPU for this rcu_node. */
				rcu_init_new_rnp(rnp);
			else if (rcu_preempt_has_tasks(rnp)) /* blocked tasks */
				rnp->wait_blkd_tasks = true;
			else /* Last offline CPU and can propagate. */
				rcu_cleanup_dead_rnp(rnp);
		}

		/*
		 * If all waited-on tasks from prior grace period are
		 * done, and if all this rcu_node structure's CPUs are
		 * still offline, propagate up the rcu_node tree and
		 * clear ->wait_blkd_tasks.  Otherwise, if one of this
		 * rcu_node structure's CPUs has since come back online,
		 * simply clear ->wait_blkd_tasks (but rcu_cleanup_dead_rnp()
		 * checks for this, so just call it unconditionally).
		 */
		if (rnp->wait_blkd_tasks &&
		    (!rcu_preempt_has_tasks(rnp) ||
		     rnp->qsmaskinit)) {
			rnp->wait_blkd_tasks = false;
			rcu_cleanup_dead_rnp(rnp);
		}

		raw_spin_unlock_irq(&rnp->lock);
	}

	/*
	 * Set the quiescent-state-needed bits in all the rcu_node
	 * structures for all currently online CPUs in breadth-first order,
	 * starting from the root rcu_node structure, relying on the layout
	 * of the tree within the rsp->node[] array.  Note that other CPUs
	 * will access only the leaves of the hierarchy, thus seeing that no
	 * grace period is in progress, at least until the corresponding
	 * leaf node has been initialized.  In addition, we have excluded
	 * CPU-hotplug operations.
	 *
	 * The grace period cannot complete until the initialization
	 * process finishes, because this kthread handles both.
	 */
	rcu_for_each_node_breadth_first(rsp, rnp) {
		rcu_gp_slow(rsp, gp_init_delay);
		raw_spin_lock_irq(&rnp->lock);
		smp_mb__after_unlock_lock();
		rdp = this_cpu_ptr(rsp->rda);
		rcu_preempt_check_blocked_tasks(rnp);
		rnp->qsmask = rnp->qsmaskinit;
		WRITE_ONCE(rnp->gpnum, rsp->gpnum);
		if (WARN_ON_ONCE(rnp->completed != rsp->completed))
			WRITE_ONCE(rnp->completed, rsp->completed);
		if (rnp == rdp->mynode)
			(void)__note_gp_changes(rsp, rnp, rdp);
		rcu_preempt_boost_start_gp(rnp);
		trace_rcu_grace_period_init(rsp->name, rnp->gpnum,
					    rnp->level, rnp->grplo,
					    rnp->grphi, rnp->qsmask);
		raw_spin_unlock_irq(&rnp->lock);
		cond_resched_rcu_qs();
<<<<<<< HEAD
		ACCESS_ONCE(rsp->gp_activity) = jiffies;
		if (gp_init_delay > 0 &&
		    !(rsp->gpnum % (rcu_num_nodes * PER_RCU_NODE_PERIOD)))
			schedule_timeout_uninterruptible(gp_init_delay);
=======
		WRITE_ONCE(rsp->gp_activity, jiffies);
>>>>>>> 75eedc2b
	}

	return 1;
}

/*
 * Do one round of quiescent-state forcing.
 */
static int rcu_gp_fqs(struct rcu_state *rsp, int fqs_state_in)
{
	int fqs_state = fqs_state_in;
	bool isidle = false;
	unsigned long maxj;
	struct rcu_node *rnp = rcu_get_root(rsp);

	WRITE_ONCE(rsp->gp_activity, jiffies);
	rsp->n_force_qs++;
	if (fqs_state == RCU_SAVE_DYNTICK) {
		/* Collect dyntick-idle snapshots. */
		if (is_sysidle_rcu_state(rsp)) {
			isidle = true;
			maxj = jiffies - ULONG_MAX / 4;
		}
		force_qs_rnp(rsp, dyntick_save_progress_counter,
			     &isidle, &maxj);
		rcu_sysidle_report_gp(rsp, isidle, maxj);
		fqs_state = RCU_FORCE_QS;
	} else {
		/* Handle dyntick-idle and offline CPUs. */
		isidle = true;
		force_qs_rnp(rsp, rcu_implicit_dynticks_qs, &isidle, &maxj);
	}
	/* Clear flag to prevent immediate re-entry. */
	if (READ_ONCE(rsp->gp_flags) & RCU_GP_FLAG_FQS) {
		raw_spin_lock_irq(&rnp->lock);
		smp_mb__after_unlock_lock();
		WRITE_ONCE(rsp->gp_flags,
			   READ_ONCE(rsp->gp_flags) & ~RCU_GP_FLAG_FQS);
		raw_spin_unlock_irq(&rnp->lock);
	}
	return fqs_state;
}

/*
 * Clean up after the old grace period.
 */
static void rcu_gp_cleanup(struct rcu_state *rsp)
{
	unsigned long gp_duration;
	bool needgp = false;
	int nocb = 0;
	struct rcu_data *rdp;
	struct rcu_node *rnp = rcu_get_root(rsp);

	WRITE_ONCE(rsp->gp_activity, jiffies);
	raw_spin_lock_irq(&rnp->lock);
	smp_mb__after_unlock_lock();
	gp_duration = jiffies - rsp->gp_start;
	if (gp_duration > rsp->gp_max)
		rsp->gp_max = gp_duration;

	/*
	 * We know the grace period is complete, but to everyone else
	 * it appears to still be ongoing.  But it is also the case
	 * that to everyone else it looks like there is nothing that
	 * they can do to advance the grace period.  It is therefore
	 * safe for us to drop the lock in order to mark the grace
	 * period as completed in all of the rcu_node structures.
	 */
	raw_spin_unlock_irq(&rnp->lock);

	/*
	 * Propagate new ->completed value to rcu_node structures so
	 * that other CPUs don't have to wait until the start of the next
	 * grace period to process their callbacks.  This also avoids
	 * some nasty RCU grace-period initialization races by forcing
	 * the end of the current grace period to be completely recorded in
	 * all of the rcu_node structures before the beginning of the next
	 * grace period is recorded in any of the rcu_node structures.
	 */
	rcu_for_each_node_breadth_first(rsp, rnp) {
		raw_spin_lock_irq(&rnp->lock);
		smp_mb__after_unlock_lock();
		WARN_ON_ONCE(rcu_preempt_blocked_readers_cgp(rnp));
		WARN_ON_ONCE(rnp->qsmask);
		WRITE_ONCE(rnp->completed, rsp->gpnum);
		rdp = this_cpu_ptr(rsp->rda);
		if (rnp == rdp->mynode)
			needgp = __note_gp_changes(rsp, rnp, rdp) || needgp;
		/* smp_mb() provided by prior unlock-lock pair. */
		nocb += rcu_future_gp_cleanup(rsp, rnp);
		raw_spin_unlock_irq(&rnp->lock);
		cond_resched_rcu_qs();
		WRITE_ONCE(rsp->gp_activity, jiffies);
		rcu_gp_slow(rsp, gp_cleanup_delay);
	}
	rnp = rcu_get_root(rsp);
	raw_spin_lock_irq(&rnp->lock);
	smp_mb__after_unlock_lock(); /* Order GP before ->completed update. */
	rcu_nocb_gp_set(rnp, nocb);

	/* Declare grace period done. */
	WRITE_ONCE(rsp->completed, rsp->gpnum);
	trace_rcu_grace_period(rsp->name, rsp->completed, TPS("end"));
	rsp->fqs_state = RCU_GP_IDLE;
	rdp = this_cpu_ptr(rsp->rda);
	/* Advance CBs to reduce false positives below. */
	needgp = rcu_advance_cbs(rsp, rnp, rdp) || needgp;
	if (needgp || cpu_needs_another_gp(rsp, rdp)) {
		WRITE_ONCE(rsp->gp_flags, RCU_GP_FLAG_INIT);
		trace_rcu_grace_period(rsp->name,
				       READ_ONCE(rsp->gpnum),
				       TPS("newreq"));
	}
	raw_spin_unlock_irq(&rnp->lock);
}

/*
 * Body of kthread that handles grace periods.
 */
static int __noreturn rcu_gp_kthread(void *arg)
{
	int fqs_state;
	int gf;
	unsigned long j;
	int ret;
	struct rcu_state *rsp = arg;
	struct rcu_node *rnp = rcu_get_root(rsp);

	rcu_bind_gp_kthread();
	for (;;) {

		/* Handle grace-period start. */
		for (;;) {
			trace_rcu_grace_period(rsp->name,
					       READ_ONCE(rsp->gpnum),
					       TPS("reqwait"));
			rsp->gp_state = RCU_GP_WAIT_GPS;
			wait_event_interruptible(rsp->gp_wq,
						 READ_ONCE(rsp->gp_flags) &
						 RCU_GP_FLAG_INIT);
			/* Locking provides needed memory barrier. */
			if (rcu_gp_init(rsp))
				break;
			cond_resched_rcu_qs();
			WRITE_ONCE(rsp->gp_activity, jiffies);
			WARN_ON(signal_pending(current));
			trace_rcu_grace_period(rsp->name,
					       READ_ONCE(rsp->gpnum),
					       TPS("reqwaitsig"));
		}

		/* Handle quiescent-state forcing. */
		fqs_state = RCU_SAVE_DYNTICK;
		j = jiffies_till_first_fqs;
		if (j > HZ) {
			j = HZ;
			jiffies_till_first_fqs = HZ;
		}
		ret = 0;
		for (;;) {
			if (!ret)
				rsp->jiffies_force_qs = jiffies + j;
			trace_rcu_grace_period(rsp->name,
					       READ_ONCE(rsp->gpnum),
					       TPS("fqswait"));
			rsp->gp_state = RCU_GP_WAIT_FQS;
			ret = wait_event_interruptible_timeout(rsp->gp_wq,
					((gf = READ_ONCE(rsp->gp_flags)) &
					 RCU_GP_FLAG_FQS) ||
					(!READ_ONCE(rnp->qsmask) &&
					 !rcu_preempt_blocked_readers_cgp(rnp)),
					j);
			/* Locking provides needed memory barriers. */
			/* If grace period done, leave loop. */
			if (!READ_ONCE(rnp->qsmask) &&
			    !rcu_preempt_blocked_readers_cgp(rnp))
				break;
			/* If time for quiescent-state forcing, do it. */
			if (ULONG_CMP_GE(jiffies, rsp->jiffies_force_qs) ||
			    (gf & RCU_GP_FLAG_FQS)) {
				trace_rcu_grace_period(rsp->name,
						       READ_ONCE(rsp->gpnum),
						       TPS("fqsstart"));
				fqs_state = rcu_gp_fqs(rsp, fqs_state);
				trace_rcu_grace_period(rsp->name,
						       READ_ONCE(rsp->gpnum),
						       TPS("fqsend"));
				cond_resched_rcu_qs();
				WRITE_ONCE(rsp->gp_activity, jiffies);
			} else {
				/* Deal with stray signal. */
				cond_resched_rcu_qs();
				WRITE_ONCE(rsp->gp_activity, jiffies);
				WARN_ON(signal_pending(current));
				trace_rcu_grace_period(rsp->name,
						       READ_ONCE(rsp->gpnum),
						       TPS("fqswaitsig"));
			}
			j = jiffies_till_next_fqs;
			if (j > HZ) {
				j = HZ;
				jiffies_till_next_fqs = HZ;
			} else if (j < 1) {
				j = 1;
				jiffies_till_next_fqs = 1;
			}
		}

		/* Handle grace-period end. */
		rcu_gp_cleanup(rsp);
	}
}

/*
 * Start a new RCU grace period if warranted, re-initializing the hierarchy
 * in preparation for detecting the next grace period.  The caller must hold
 * the root node's ->lock and hard irqs must be disabled.
 *
 * Note that it is legal for a dying CPU (which is marked as offline) to
 * invoke this function.  This can happen when the dying CPU reports its
 * quiescent state.
 *
 * Returns true if the grace-period kthread must be awakened.
 */
static bool
rcu_start_gp_advanced(struct rcu_state *rsp, struct rcu_node *rnp,
		      struct rcu_data *rdp)
{
	if (!rsp->gp_kthread || !cpu_needs_another_gp(rsp, rdp)) {
		/*
		 * Either we have not yet spawned the grace-period
		 * task, this CPU does not need another grace period,
		 * or a grace period is already in progress.
		 * Either way, don't start a new grace period.
		 */
		return false;
	}
	WRITE_ONCE(rsp->gp_flags, RCU_GP_FLAG_INIT);
	trace_rcu_grace_period(rsp->name, READ_ONCE(rsp->gpnum),
			       TPS("newreq"));

	/*
	 * We can't do wakeups while holding the rnp->lock, as that
	 * could cause possible deadlocks with the rq->lock. Defer
	 * the wakeup to our caller.
	 */
	return true;
}

/*
 * Similar to rcu_start_gp_advanced(), but also advance the calling CPU's
 * callbacks.  Note that rcu_start_gp_advanced() cannot do this because it
 * is invoked indirectly from rcu_advance_cbs(), which would result in
 * endless recursion -- or would do so if it wasn't for the self-deadlock
 * that is encountered beforehand.
 *
 * Returns true if the grace-period kthread needs to be awakened.
 */
static bool rcu_start_gp(struct rcu_state *rsp)
{
	struct rcu_data *rdp = this_cpu_ptr(rsp->rda);
	struct rcu_node *rnp = rcu_get_root(rsp);
	bool ret = false;

	/*
	 * If there is no grace period in progress right now, any
	 * callbacks we have up to this point will be satisfied by the
	 * next grace period.  Also, advancing the callbacks reduces the
	 * probability of false positives from cpu_needs_another_gp()
	 * resulting in pointless grace periods.  So, advance callbacks
	 * then start the grace period!
	 */
	ret = rcu_advance_cbs(rsp, rnp, rdp) || ret;
	ret = rcu_start_gp_advanced(rsp, rnp, rdp) || ret;
	return ret;
}

/*
 * Report a full set of quiescent states to the specified rcu_state
 * data structure.  This involves cleaning up after the prior grace
 * period and letting rcu_start_gp() start up the next grace period
 * if one is needed.  Note that the caller must hold rnp->lock, which
 * is released before return.
 */
static void rcu_report_qs_rsp(struct rcu_state *rsp, unsigned long flags)
	__releases(rcu_get_root(rsp)->lock)
{
	WARN_ON_ONCE(!rcu_gp_in_progress(rsp));
	WRITE_ONCE(rsp->gp_flags, READ_ONCE(rsp->gp_flags) | RCU_GP_FLAG_FQS);
	raw_spin_unlock_irqrestore(&rcu_get_root(rsp)->lock, flags);
	rcu_gp_kthread_wake(rsp);
}

/*
 * Similar to rcu_report_qs_rdp(), for which it is a helper function.
 * Allows quiescent states for a group of CPUs to be reported at one go
 * to the specified rcu_node structure, though all the CPUs in the group
 * must be represented by the same rcu_node structure (which need not be a
 * leaf rcu_node structure, though it often will be).  The gps parameter
 * is the grace-period snapshot, which means that the quiescent states
 * are valid only if rnp->gpnum is equal to gps.  That structure's lock
 * must be held upon entry, and it is released before return.
 */
static void
rcu_report_qs_rnp(unsigned long mask, struct rcu_state *rsp,
		  struct rcu_node *rnp, unsigned long gps, unsigned long flags)
	__releases(rnp->lock)
{
	unsigned long oldmask = 0;
	struct rcu_node *rnp_c;

	/* Walk up the rcu_node hierarchy. */
	for (;;) {
		if (!(rnp->qsmask & mask) || rnp->gpnum != gps) {

			/*
			 * Our bit has already been cleared, or the
			 * relevant grace period is already over, so done.
			 */
			raw_spin_unlock_irqrestore(&rnp->lock, flags);
			return;
		}
		WARN_ON_ONCE(oldmask); /* Any child must be all zeroed! */
		rnp->qsmask &= ~mask;
		trace_rcu_quiescent_state_report(rsp->name, rnp->gpnum,
						 mask, rnp->qsmask, rnp->level,
						 rnp->grplo, rnp->grphi,
						 !!rnp->gp_tasks);
		if (rnp->qsmask != 0 || rcu_preempt_blocked_readers_cgp(rnp)) {

			/* Other bits still set at this level, so done. */
			raw_spin_unlock_irqrestore(&rnp->lock, flags);
			return;
		}
		mask = rnp->grpmask;
		if (rnp->parent == NULL) {

			/* No more levels.  Exit loop holding root lock. */

			break;
		}
		raw_spin_unlock_irqrestore(&rnp->lock, flags);
		rnp_c = rnp;
		rnp = rnp->parent;
		raw_spin_lock_irqsave(&rnp->lock, flags);
		smp_mb__after_unlock_lock();
		oldmask = rnp_c->qsmask;
	}

	/*
	 * Get here if we are the last CPU to pass through a quiescent
	 * state for this grace period.  Invoke rcu_report_qs_rsp()
	 * to clean up and start the next grace period if one is needed.
	 */
	rcu_report_qs_rsp(rsp, flags); /* releases rnp->lock. */
}

/*
 * Record a quiescent state for all tasks that were previously queued
 * on the specified rcu_node structure and that were blocking the current
 * RCU grace period.  The caller must hold the specified rnp->lock with
 * irqs disabled, and this lock is released upon return, but irqs remain
 * disabled.
 */
static void rcu_report_unblock_qs_rnp(struct rcu_state *rsp,
				      struct rcu_node *rnp, unsigned long flags)
	__releases(rnp->lock)
{
	unsigned long gps;
	unsigned long mask;
	struct rcu_node *rnp_p;

	if (rcu_state_p == &rcu_sched_state || rsp != rcu_state_p ||
	    rnp->qsmask != 0 || rcu_preempt_blocked_readers_cgp(rnp)) {
		raw_spin_unlock_irqrestore(&rnp->lock, flags);
		return;  /* Still need more quiescent states! */
	}

	rnp_p = rnp->parent;
	if (rnp_p == NULL) {
		/*
		 * Only one rcu_node structure in the tree, so don't
		 * try to report up to its nonexistent parent!
		 */
		rcu_report_qs_rsp(rsp, flags);
		return;
	}

	/* Report up the rest of the hierarchy, tracking current ->gpnum. */
	gps = rnp->gpnum;
	mask = rnp->grpmask;
	raw_spin_unlock(&rnp->lock);	/* irqs remain disabled. */
	raw_spin_lock(&rnp_p->lock);	/* irqs already disabled. */
	smp_mb__after_unlock_lock();
	rcu_report_qs_rnp(mask, rsp, rnp_p, gps, flags);
}

/*
 * Record a quiescent state for the specified CPU to that CPU's rcu_data
 * structure.  This must be either called from the specified CPU, or
 * called when the specified CPU is known to be offline (and when it is
 * also known that no other CPU is concurrently trying to help the offline
 * CPU).  The lastcomp argument is used to make sure we are still in the
 * grace period of interest.  We don't want to end the current grace period
 * based on quiescent states detected in an earlier grace period!
 */
static void
rcu_report_qs_rdp(int cpu, struct rcu_state *rsp, struct rcu_data *rdp)
{
	unsigned long flags;
	unsigned long mask;
	bool needwake;
	struct rcu_node *rnp;

	rnp = rdp->mynode;
	raw_spin_lock_irqsave(&rnp->lock, flags);
	smp_mb__after_unlock_lock();
	if ((rdp->passed_quiesce == 0 &&
	     rdp->rcu_qs_ctr_snap == __this_cpu_read(rcu_qs_ctr)) ||
	    rdp->gpnum != rnp->gpnum || rnp->completed == rnp->gpnum ||
	    rdp->gpwrap) {

		/*
		 * The grace period in which this quiescent state was
		 * recorded has ended, so don't report it upwards.
		 * We will instead need a new quiescent state that lies
		 * within the current grace period.
		 */
		rdp->passed_quiesce = 0;	/* need qs for new gp. */
		rdp->rcu_qs_ctr_snap = __this_cpu_read(rcu_qs_ctr);
		raw_spin_unlock_irqrestore(&rnp->lock, flags);
		return;
	}
	mask = rdp->grpmask;
	if ((rnp->qsmask & mask) == 0) {
		raw_spin_unlock_irqrestore(&rnp->lock, flags);
	} else {
		rdp->qs_pending = 0;

		/*
		 * This GP can't end until cpu checks in, so all of our
		 * callbacks can be processed during the next GP.
		 */
		needwake = rcu_accelerate_cbs(rsp, rnp, rdp);

		rcu_report_qs_rnp(mask, rsp, rnp, rnp->gpnum, flags);
		/* ^^^ Released rnp->lock */
		if (needwake)
			rcu_gp_kthread_wake(rsp);
	}
}

/*
 * Check to see if there is a new grace period of which this CPU
 * is not yet aware, and if so, set up local rcu_data state for it.
 * Otherwise, see if this CPU has just passed through its first
 * quiescent state for this grace period, and record that fact if so.
 */
static void
rcu_check_quiescent_state(struct rcu_state *rsp, struct rcu_data *rdp)
{
	/* Check for grace-period ends and beginnings. */
	note_gp_changes(rsp, rdp);

	/*
	 * Does this CPU still need to do its part for current grace period?
	 * If no, return and let the other CPUs do their part as well.
	 */
	if (!rdp->qs_pending)
		return;

	/*
	 * Was there a quiescent state since the beginning of the grace
	 * period? If no, then exit and wait for the next call.
	 */
	if (!rdp->passed_quiesce &&
	    rdp->rcu_qs_ctr_snap == __this_cpu_read(rcu_qs_ctr))
		return;

	/*
	 * Tell RCU we are done (but rcu_report_qs_rdp() will be the
	 * judge of that).
	 */
	rcu_report_qs_rdp(rdp->cpu, rsp, rdp);
}

/*
 * Send the specified CPU's RCU callbacks to the orphanage.  The
 * specified CPU must be offline, and the caller must hold the
 * ->orphan_lock.
 */
static void
rcu_send_cbs_to_orphanage(int cpu, struct rcu_state *rsp,
			  struct rcu_node *rnp, struct rcu_data *rdp)
{
	/* No-CBs CPUs do not have orphanable callbacks. */
	if (!IS_ENABLED(CONFIG_HOTPLUG_CPU) || rcu_is_nocb_cpu(rdp->cpu))
		return;

	/*
	 * Orphan the callbacks.  First adjust the counts.  This is safe
	 * because _rcu_barrier() excludes CPU-hotplug operations, so it
	 * cannot be running now.  Thus no memory barrier is required.
	 */
	if (rdp->nxtlist != NULL) {
		rsp->qlen_lazy += rdp->qlen_lazy;
		rsp->qlen += rdp->qlen;
		rdp->n_cbs_orphaned += rdp->qlen;
		rdp->qlen_lazy = 0;
		WRITE_ONCE(rdp->qlen, 0);
	}

	/*
	 * Next, move those callbacks still needing a grace period to
	 * the orphanage, where some other CPU will pick them up.
	 * Some of the callbacks might have gone partway through a grace
	 * period, but that is too bad.  They get to start over because we
	 * cannot assume that grace periods are synchronized across CPUs.
	 * We don't bother updating the ->nxttail[] array yet, instead
	 * we just reset the whole thing later on.
	 */
	if (*rdp->nxttail[RCU_DONE_TAIL] != NULL) {
		*rsp->orphan_nxttail = *rdp->nxttail[RCU_DONE_TAIL];
		rsp->orphan_nxttail = rdp->nxttail[RCU_NEXT_TAIL];
		*rdp->nxttail[RCU_DONE_TAIL] = NULL;
	}

	/*
	 * Then move the ready-to-invoke callbacks to the orphanage,
	 * where some other CPU will pick them up.  These will not be
	 * required to pass though another grace period: They are done.
	 */
	if (rdp->nxtlist != NULL) {
		*rsp->orphan_donetail = rdp->nxtlist;
		rsp->orphan_donetail = rdp->nxttail[RCU_DONE_TAIL];
	}

	/*
	 * Finally, initialize the rcu_data structure's list to empty and
	 * disallow further callbacks on this CPU.
	 */
	init_callback_list(rdp);
	rdp->nxttail[RCU_NEXT_TAIL] = NULL;
}

/*
 * Adopt the RCU callbacks from the specified rcu_state structure's
 * orphanage.  The caller must hold the ->orphan_lock.
 */
static void rcu_adopt_orphan_cbs(struct rcu_state *rsp, unsigned long flags)
{
	int i;
	struct rcu_data *rdp = raw_cpu_ptr(rsp->rda);

	/* No-CBs CPUs are handled specially. */
	if (!IS_ENABLED(CONFIG_HOTPLUG_CPU) ||
	    rcu_nocb_adopt_orphan_cbs(rsp, rdp, flags))
		return;

	/* Do the accounting first. */
	rdp->qlen_lazy += rsp->qlen_lazy;
	rdp->qlen += rsp->qlen;
	rdp->n_cbs_adopted += rsp->qlen;
	if (rsp->qlen_lazy != rsp->qlen)
		rcu_idle_count_callbacks_posted();
	rsp->qlen_lazy = 0;
	rsp->qlen = 0;

	/*
	 * We do not need a memory barrier here because the only way we
	 * can get here if there is an rcu_barrier() in flight is if
	 * we are the task doing the rcu_barrier().
	 */

	/* First adopt the ready-to-invoke callbacks. */
	if (rsp->orphan_donelist != NULL) {
		*rsp->orphan_donetail = *rdp->nxttail[RCU_DONE_TAIL];
		*rdp->nxttail[RCU_DONE_TAIL] = rsp->orphan_donelist;
		for (i = RCU_NEXT_SIZE - 1; i >= RCU_DONE_TAIL; i--)
			if (rdp->nxttail[i] == rdp->nxttail[RCU_DONE_TAIL])
				rdp->nxttail[i] = rsp->orphan_donetail;
		rsp->orphan_donelist = NULL;
		rsp->orphan_donetail = &rsp->orphan_donelist;
	}

	/* And then adopt the callbacks that still need a grace period. */
	if (rsp->orphan_nxtlist != NULL) {
		*rdp->nxttail[RCU_NEXT_TAIL] = rsp->orphan_nxtlist;
		rdp->nxttail[RCU_NEXT_TAIL] = rsp->orphan_nxttail;
		rsp->orphan_nxtlist = NULL;
		rsp->orphan_nxttail = &rsp->orphan_nxtlist;
	}
}

/*
 * Trace the fact that this CPU is going offline.
 */
static void rcu_cleanup_dying_cpu(struct rcu_state *rsp)
{
	RCU_TRACE(unsigned long mask);
	RCU_TRACE(struct rcu_data *rdp = this_cpu_ptr(rsp->rda));
	RCU_TRACE(struct rcu_node *rnp = rdp->mynode);

	if (!IS_ENABLED(CONFIG_HOTPLUG_CPU))
		return;

	RCU_TRACE(mask = rdp->grpmask);
	trace_rcu_grace_period(rsp->name,
			       rnp->gpnum + 1 - !!(rnp->qsmask & mask),
			       TPS("cpuofl"));
}

/*
 * All CPUs for the specified rcu_node structure have gone offline,
 * and all tasks that were preempted within an RCU read-side critical
 * section while running on one of those CPUs have since exited their RCU
 * read-side critical section.  Some other CPU is reporting this fact with
 * the specified rcu_node structure's ->lock held and interrupts disabled.
 * This function therefore goes up the tree of rcu_node structures,
 * clearing the corresponding bits in the ->qsmaskinit fields.  Note that
 * the leaf rcu_node structure's ->qsmaskinit field has already been
 * updated
 *
 * This function does check that the specified rcu_node structure has
 * all CPUs offline and no blocked tasks, so it is OK to invoke it
 * prematurely.  That said, invoking it after the fact will cost you
 * a needless lock acquisition.  So once it has done its work, don't
 * invoke it again.
 */
static void rcu_cleanup_dead_rnp(struct rcu_node *rnp_leaf)
{
	long mask;
	struct rcu_node *rnp = rnp_leaf;

	if (!IS_ENABLED(CONFIG_HOTPLUG_CPU) ||
	    rnp->qsmaskinit || rcu_preempt_has_tasks(rnp))
		return;
	for (;;) {
		mask = rnp->grpmask;
		rnp = rnp->parent;
		if (!rnp)
			break;
		raw_spin_lock(&rnp->lock); /* irqs already disabled. */
		smp_mb__after_unlock_lock(); /* GP memory ordering. */
		rnp->qsmaskinit &= ~mask;
		rnp->qsmask &= ~mask;
		if (rnp->qsmaskinit) {
			raw_spin_unlock(&rnp->lock); /* irqs remain disabled. */
			return;
		}
		raw_spin_unlock(&rnp->lock); /* irqs remain disabled. */
	}
}

/*
 * The CPU is exiting the idle loop into the arch_cpu_idle_dead()
 * function.  We now remove it from the rcu_node tree's ->qsmaskinit
 * bit masks.
 */
static void rcu_cleanup_dying_idle_cpu(int cpu, struct rcu_state *rsp)
{
	unsigned long flags;
	unsigned long mask;
	struct rcu_data *rdp = per_cpu_ptr(rsp->rda, cpu);
	struct rcu_node *rnp = rdp->mynode;  /* Outgoing CPU's rdp & rnp. */

	if (!IS_ENABLED(CONFIG_HOTPLUG_CPU))
		return;

	/* Remove outgoing CPU from mask in the leaf rcu_node structure. */
	mask = rdp->grpmask;
	raw_spin_lock_irqsave(&rnp->lock, flags);
	smp_mb__after_unlock_lock();	/* Enforce GP memory-order guarantee. */
	rnp->qsmaskinitnext &= ~mask;
	raw_spin_unlock_irqrestore(&rnp->lock, flags);
}

/*
 * The CPU has been completely removed, and some other CPU is reporting
 * this fact from process context.  Do the remainder of the cleanup,
 * including orphaning the outgoing CPU's RCU callbacks, and also
 * adopting them.  There can only be one CPU hotplug operation at a time,
 * so no other CPU can be attempting to update rcu_cpu_kthread_task.
 */
static void rcu_cleanup_dead_cpu(int cpu, struct rcu_state *rsp)
{
	unsigned long flags;
	struct rcu_data *rdp = per_cpu_ptr(rsp->rda, cpu);
	struct rcu_node *rnp = rdp->mynode;  /* Outgoing CPU's rdp & rnp. */

	if (!IS_ENABLED(CONFIG_HOTPLUG_CPU))
		return;

	/* Adjust any no-longer-needed kthreads. */
	rcu_boost_kthread_setaffinity(rnp, -1);

	/* Orphan the dead CPU's callbacks, and adopt them if appropriate. */
	raw_spin_lock_irqsave(&rsp->orphan_lock, flags);
	rcu_send_cbs_to_orphanage(cpu, rsp, rnp, rdp);
	rcu_adopt_orphan_cbs(rsp, flags);
	raw_spin_unlock_irqrestore(&rsp->orphan_lock, flags);

	WARN_ONCE(rdp->qlen != 0 || rdp->nxtlist != NULL,
		  "rcu_cleanup_dead_cpu: Callbacks on offline CPU %d: qlen=%lu, nxtlist=%p\n",
		  cpu, rdp->qlen, rdp->nxtlist);
}

/*
 * Invoke any RCU callbacks that have made it to the end of their grace
 * period.  Thottle as specified by rdp->blimit.
 */
static void rcu_do_batch(struct rcu_state *rsp, struct rcu_data *rdp)
{
	unsigned long flags;
	struct rcu_head *next, *list, **tail;
	long bl, count, count_lazy;
	int i;

	/* If no callbacks are ready, just return. */
	if (!cpu_has_callbacks_ready_to_invoke(rdp)) {
		trace_rcu_batch_start(rsp->name, rdp->qlen_lazy, rdp->qlen, 0);
		trace_rcu_batch_end(rsp->name, 0, !!READ_ONCE(rdp->nxtlist),
				    need_resched(), is_idle_task(current),
				    rcu_is_callbacks_kthread());
		return;
	}

	/*
	 * Extract the list of ready callbacks, disabling to prevent
	 * races with call_rcu() from interrupt handlers.
	 */
	local_irq_save(flags);
	WARN_ON_ONCE(cpu_is_offline(smp_processor_id()));
	bl = rdp->blimit;
	trace_rcu_batch_start(rsp->name, rdp->qlen_lazy, rdp->qlen, bl);
	list = rdp->nxtlist;
	rdp->nxtlist = *rdp->nxttail[RCU_DONE_TAIL];
	*rdp->nxttail[RCU_DONE_TAIL] = NULL;
	tail = rdp->nxttail[RCU_DONE_TAIL];
	for (i = RCU_NEXT_SIZE - 1; i >= 0; i--)
		if (rdp->nxttail[i] == rdp->nxttail[RCU_DONE_TAIL])
			rdp->nxttail[i] = &rdp->nxtlist;
	local_irq_restore(flags);

	/* Invoke callbacks. */
	count = count_lazy = 0;
	while (list) {
		next = list->next;
		prefetch(next);
		debug_rcu_head_unqueue(list);
		if (__rcu_reclaim(rsp->name, list))
			count_lazy++;
		list = next;
		/* Stop only if limit reached and CPU has something to do. */
		if (++count >= bl &&
		    (need_resched() ||
		     (!is_idle_task(current) && !rcu_is_callbacks_kthread())))
			break;
	}

	local_irq_save(flags);
	trace_rcu_batch_end(rsp->name, count, !!list, need_resched(),
			    is_idle_task(current),
			    rcu_is_callbacks_kthread());

	/* Update count, and requeue any remaining callbacks. */
	if (list != NULL) {
		*tail = rdp->nxtlist;
		rdp->nxtlist = list;
		for (i = 0; i < RCU_NEXT_SIZE; i++)
			if (&rdp->nxtlist == rdp->nxttail[i])
				rdp->nxttail[i] = tail;
			else
				break;
	}
	smp_mb(); /* List handling before counting for rcu_barrier(). */
	rdp->qlen_lazy -= count_lazy;
	WRITE_ONCE(rdp->qlen, rdp->qlen - count);
	rdp->n_cbs_invoked += count;

	/* Reinstate batch limit if we have worked down the excess. */
	if (rdp->blimit == LONG_MAX && rdp->qlen <= qlowmark)
		rdp->blimit = blimit;

	/* Reset ->qlen_last_fqs_check trigger if enough CBs have drained. */
	if (rdp->qlen == 0 && rdp->qlen_last_fqs_check != 0) {
		rdp->qlen_last_fqs_check = 0;
		rdp->n_force_qs_snap = rsp->n_force_qs;
	} else if (rdp->qlen < rdp->qlen_last_fqs_check - qhimark)
		rdp->qlen_last_fqs_check = rdp->qlen;
	WARN_ON_ONCE((rdp->nxtlist == NULL) != (rdp->qlen == 0));

	local_irq_restore(flags);

	/* Re-invoke RCU core processing if there are callbacks remaining. */
	if (cpu_has_callbacks_ready_to_invoke(rdp))
		invoke_rcu_core();
}

/*
 * Check to see if this CPU is in a non-context-switch quiescent state
 * (user mode or idle loop for rcu, non-softirq execution for rcu_bh).
 * Also schedule RCU core processing.
 *
 * This function must be called from hardirq context.  It is normally
 * invoked from the scheduling-clock interrupt.  If rcu_pending returns
 * false, there is no point in invoking rcu_check_callbacks().
 */
void rcu_check_callbacks(int user)
{
	trace_rcu_utilization(TPS("Start scheduler-tick"));
	increment_cpu_stall_ticks();
	if (user || rcu_is_cpu_rrupt_from_idle()) {

		/*
		 * Get here if this CPU took its interrupt from user
		 * mode or from the idle loop, and if this is not a
		 * nested interrupt.  In this case, the CPU is in
		 * a quiescent state, so note it.
		 *
		 * No memory barrier is required here because both
		 * rcu_sched_qs() and rcu_bh_qs() reference only CPU-local
		 * variables that other CPUs neither access nor modify,
		 * at least not while the corresponding CPU is online.
		 */

		rcu_sched_qs();
		rcu_bh_qs();

	} else if (!in_softirq()) {

		/*
		 * Get here if this CPU did not take its interrupt from
		 * softirq, in other words, if it is not interrupting
		 * a rcu_bh read-side critical section.  This is an _bh
		 * critical section, so note it.
		 */

		rcu_bh_qs();
	}
	rcu_preempt_check_callbacks();
	if (rcu_pending())
		invoke_rcu_core();
	if (user)
		rcu_note_voluntary_context_switch(current);
	trace_rcu_utilization(TPS("End scheduler-tick"));
}

/*
 * Scan the leaf rcu_node structures, processing dyntick state for any that
 * have not yet encountered a quiescent state, using the function specified.
 * Also initiate boosting for any threads blocked on the root rcu_node.
 *
 * The caller must have suppressed start of new grace periods.
 */
static void force_qs_rnp(struct rcu_state *rsp,
			 int (*f)(struct rcu_data *rsp, bool *isidle,
				  unsigned long *maxj),
			 bool *isidle, unsigned long *maxj)
{
	unsigned long bit;
	int cpu;
	unsigned long flags;
	unsigned long mask;
	struct rcu_node *rnp;

	rcu_for_each_leaf_node(rsp, rnp) {
		cond_resched_rcu_qs();
		mask = 0;
		raw_spin_lock_irqsave(&rnp->lock, flags);
		smp_mb__after_unlock_lock();
		if (rnp->qsmask == 0) {
			if (rcu_state_p == &rcu_sched_state ||
			    rsp != rcu_state_p ||
			    rcu_preempt_blocked_readers_cgp(rnp)) {
				/*
				 * No point in scanning bits because they
				 * are all zero.  But we might need to
				 * priority-boost blocked readers.
				 */
				rcu_initiate_boost(rnp, flags);
				/* rcu_initiate_boost() releases rnp->lock */
				continue;
			}
			if (rnp->parent &&
			    (rnp->parent->qsmask & rnp->grpmask)) {
				/*
				 * Race between grace-period
				 * initialization and task exiting RCU
				 * read-side critical section: Report.
				 */
				rcu_report_unblock_qs_rnp(rsp, rnp, flags);
				/* rcu_report_unblock_qs_rnp() rlses ->lock */
				continue;
			}
		}
		cpu = rnp->grplo;
		bit = 1;
		for (; cpu <= rnp->grphi; cpu++, bit <<= 1) {
			if ((rnp->qsmask & bit) != 0) {
				if (f(per_cpu_ptr(rsp->rda, cpu), isidle, maxj))
					mask |= bit;
			}
		}
		if (mask != 0) {
			/* Idle/offline CPUs, report (releases rnp->lock. */
			rcu_report_qs_rnp(mask, rsp, rnp, rnp->gpnum, flags);
		} else {
			/* Nothing to do here, so just drop the lock. */
			raw_spin_unlock_irqrestore(&rnp->lock, flags);
		}
	}
}

/*
 * Force quiescent states on reluctant CPUs, and also detect which
 * CPUs are in dyntick-idle mode.
 */
static void force_quiescent_state(struct rcu_state *rsp)
{
	unsigned long flags;
	bool ret;
	struct rcu_node *rnp;
	struct rcu_node *rnp_old = NULL;

	/* Funnel through hierarchy to reduce memory contention. */
	rnp = __this_cpu_read(rsp->rda->mynode);
	for (; rnp != NULL; rnp = rnp->parent) {
		ret = (READ_ONCE(rsp->gp_flags) & RCU_GP_FLAG_FQS) ||
		      !raw_spin_trylock(&rnp->fqslock);
		if (rnp_old != NULL)
			raw_spin_unlock(&rnp_old->fqslock);
		if (ret) {
			rsp->n_force_qs_lh++;
			return;
		}
		rnp_old = rnp;
	}
	/* rnp_old == rcu_get_root(rsp), rnp == NULL. */

	/* Reached the root of the rcu_node tree, acquire lock. */
	raw_spin_lock_irqsave(&rnp_old->lock, flags);
	smp_mb__after_unlock_lock();
	raw_spin_unlock(&rnp_old->fqslock);
	if (READ_ONCE(rsp->gp_flags) & RCU_GP_FLAG_FQS) {
		rsp->n_force_qs_lh++;
		raw_spin_unlock_irqrestore(&rnp_old->lock, flags);
		return;  /* Someone beat us to it. */
	}
	WRITE_ONCE(rsp->gp_flags, READ_ONCE(rsp->gp_flags) | RCU_GP_FLAG_FQS);
	raw_spin_unlock_irqrestore(&rnp_old->lock, flags);
	rcu_gp_kthread_wake(rsp);
}

/*
 * This does the RCU core processing work for the specified rcu_state
 * and rcu_data structures.  This may be called only from the CPU to
 * whom the rdp belongs.
 */
static void
__rcu_process_callbacks(struct rcu_state *rsp)
{
	unsigned long flags;
	bool needwake;
	struct rcu_data *rdp = raw_cpu_ptr(rsp->rda);

	WARN_ON_ONCE(rdp->beenonline == 0);

	/* Update RCU state based on any recent quiescent states. */
	rcu_check_quiescent_state(rsp, rdp);

	/* Does this CPU require a not-yet-started grace period? */
	local_irq_save(flags);
	if (cpu_needs_another_gp(rsp, rdp)) {
		raw_spin_lock(&rcu_get_root(rsp)->lock); /* irqs disabled. */
		needwake = rcu_start_gp(rsp);
		raw_spin_unlock_irqrestore(&rcu_get_root(rsp)->lock, flags);
		if (needwake)
			rcu_gp_kthread_wake(rsp);
	} else {
		local_irq_restore(flags);
	}

	/* If there are callbacks ready, invoke them. */
	if (cpu_has_callbacks_ready_to_invoke(rdp))
		invoke_rcu_callbacks(rsp, rdp);

	/* Do any needed deferred wakeups of rcuo kthreads. */
	do_nocb_deferred_wakeup(rdp);
}

/*
 * Do RCU core processing for the current CPU.
 */
static void rcu_process_callbacks(struct softirq_action *unused)
{
	struct rcu_state *rsp;

	if (cpu_is_offline(smp_processor_id()))
		return;
	trace_rcu_utilization(TPS("Start RCU core"));
	for_each_rcu_flavor(rsp)
		__rcu_process_callbacks(rsp);
	trace_rcu_utilization(TPS("End RCU core"));
}

/*
 * Schedule RCU callback invocation.  If the specified type of RCU
 * does not support RCU priority boosting, just do a direct call,
 * otherwise wake up the per-CPU kernel kthread.  Note that because we
 * are running on the current CPU with softirqs disabled, the
 * rcu_cpu_kthread_task cannot disappear out from under us.
 */
static void invoke_rcu_callbacks(struct rcu_state *rsp, struct rcu_data *rdp)
{
	if (unlikely(!READ_ONCE(rcu_scheduler_fully_active)))
		return;
	if (likely(!rsp->boost)) {
		rcu_do_batch(rsp, rdp);
		return;
	}
	invoke_rcu_callbacks_kthread();
}

static void invoke_rcu_core(void)
{
	if (cpu_online(smp_processor_id()))
		raise_softirq(RCU_SOFTIRQ);
}

/*
 * Handle any core-RCU processing required by a call_rcu() invocation.
 */
static void __call_rcu_core(struct rcu_state *rsp, struct rcu_data *rdp,
			    struct rcu_head *head, unsigned long flags)
{
	bool needwake;

	/*
	 * If called from an extended quiescent state, invoke the RCU
	 * core in order to force a re-evaluation of RCU's idleness.
	 */
	if (!rcu_is_watching())
		invoke_rcu_core();

	/* If interrupts were disabled or CPU offline, don't invoke RCU core. */
	if (irqs_disabled_flags(flags) || cpu_is_offline(smp_processor_id()))
		return;

	/*
	 * Force the grace period if too many callbacks or too long waiting.
	 * Enforce hysteresis, and don't invoke force_quiescent_state()
	 * if some other CPU has recently done so.  Also, don't bother
	 * invoking force_quiescent_state() if the newly enqueued callback
	 * is the only one waiting for a grace period to complete.
	 */
	if (unlikely(rdp->qlen > rdp->qlen_last_fqs_check + qhimark)) {

		/* Are we ignoring a completed grace period? */
		note_gp_changes(rsp, rdp);

		/* Start a new grace period if one not already started. */
		if (!rcu_gp_in_progress(rsp)) {
			struct rcu_node *rnp_root = rcu_get_root(rsp);

			raw_spin_lock(&rnp_root->lock);
			smp_mb__after_unlock_lock();
			needwake = rcu_start_gp(rsp);
			raw_spin_unlock(&rnp_root->lock);
			if (needwake)
				rcu_gp_kthread_wake(rsp);
		} else {
			/* Give the grace period a kick. */
			rdp->blimit = LONG_MAX;
			if (rsp->n_force_qs == rdp->n_force_qs_snap &&
			    *rdp->nxttail[RCU_DONE_TAIL] != head)
				force_quiescent_state(rsp);
			rdp->n_force_qs_snap = rsp->n_force_qs;
			rdp->qlen_last_fqs_check = rdp->qlen;
		}
	}
}

/*
 * RCU callback function to leak a callback.
 */
static void rcu_leak_callback(struct rcu_head *rhp)
{
}

/*
 * Helper function for call_rcu() and friends.  The cpu argument will
 * normally be -1, indicating "currently running CPU".  It may specify
 * a CPU only if that CPU is a no-CBs CPU.  Currently, only _rcu_barrier()
 * is expected to specify a CPU.
 */
static void
__call_rcu(struct rcu_head *head, void (*func)(struct rcu_head *rcu),
	   struct rcu_state *rsp, int cpu, bool lazy)
{
	unsigned long flags;
	struct rcu_data *rdp;

	WARN_ON_ONCE((unsigned long)head & 0x1); /* Misaligned rcu_head! */
	if (debug_rcu_head_queue(head)) {
		/* Probable double call_rcu(), so leak the callback. */
		WRITE_ONCE(head->func, rcu_leak_callback);
		WARN_ONCE(1, "__call_rcu(): Leaked duplicate callback\n");
		return;
	}
	head->func = func;
	head->next = NULL;

	/*
	 * Opportunistically note grace-period endings and beginnings.
	 * Note that we might see a beginning right after we see an
	 * end, but never vice versa, since this CPU has to pass through
	 * a quiescent state betweentimes.
	 */
	local_irq_save(flags);
	rdp = this_cpu_ptr(rsp->rda);

	/* Add the callback to our list. */
	if (unlikely(rdp->nxttail[RCU_NEXT_TAIL] == NULL) || cpu != -1) {
		int offline;

		if (cpu != -1)
			rdp = per_cpu_ptr(rsp->rda, cpu);
		if (likely(rdp->mynode)) {
			/* Post-boot, so this should be for a no-CBs CPU. */
			offline = !__call_rcu_nocb(rdp, head, lazy, flags);
			WARN_ON_ONCE(offline);
			/* Offline CPU, _call_rcu() illegal, leak callback.  */
			local_irq_restore(flags);
			return;
		}
		/*
		 * Very early boot, before rcu_init().  Initialize if needed
		 * and then drop through to queue the callback.
		 */
		BUG_ON(cpu != -1);
		WARN_ON_ONCE(!rcu_is_watching());
		if (!likely(rdp->nxtlist))
			init_default_callback_list(rdp);
	}
	WRITE_ONCE(rdp->qlen, rdp->qlen + 1);
	if (lazy)
		rdp->qlen_lazy++;
	else
		rcu_idle_count_callbacks_posted();
	smp_mb();  /* Count before adding callback for rcu_barrier(). */
	*rdp->nxttail[RCU_NEXT_TAIL] = head;
	rdp->nxttail[RCU_NEXT_TAIL] = &head->next;

	if (__is_kfree_rcu_offset((unsigned long)func))
		trace_rcu_kfree_callback(rsp->name, head, (unsigned long)func,
					 rdp->qlen_lazy, rdp->qlen);
	else
		trace_rcu_callback(rsp->name, head, rdp->qlen_lazy, rdp->qlen);

	/* Go handle any RCU core processing required. */
	__call_rcu_core(rsp, rdp, head, flags);
	local_irq_restore(flags);
}

/*
 * Queue an RCU-sched callback for invocation after a grace period.
 */
void call_rcu_sched(struct rcu_head *head, void (*func)(struct rcu_head *rcu))
{
	__call_rcu(head, func, &rcu_sched_state, -1, 0);
}
EXPORT_SYMBOL_GPL(call_rcu_sched);

/*
 * Queue an RCU callback for invocation after a quicker grace period.
 */
void call_rcu_bh(struct rcu_head *head, void (*func)(struct rcu_head *rcu))
{
	__call_rcu(head, func, &rcu_bh_state, -1, 0);
}
EXPORT_SYMBOL_GPL(call_rcu_bh);

/*
 * Queue an RCU callback for lazy invocation after a grace period.
 * This will likely be later named something like "call_rcu_lazy()",
 * but this change will require some way of tagging the lazy RCU
 * callbacks in the list of pending callbacks. Until then, this
 * function may only be called from __kfree_rcu().
 */
void kfree_call_rcu(struct rcu_head *head,
		    void (*func)(struct rcu_head *rcu))
{
	__call_rcu(head, func, rcu_state_p, -1, 1);
}
EXPORT_SYMBOL_GPL(kfree_call_rcu);

/*
 * Because a context switch is a grace period for RCU-sched and RCU-bh,
 * any blocking grace-period wait automatically implies a grace period
 * if there is only one CPU online at any point time during execution
 * of either synchronize_sched() or synchronize_rcu_bh().  It is OK to
 * occasionally incorrectly indicate that there are multiple CPUs online
 * when there was in fact only one the whole time, as this just adds
 * some overhead: RCU still operates correctly.
 */
static inline int rcu_blocking_is_gp(void)
{
	int ret;

	might_sleep();  /* Check for RCU read-side critical section. */
	preempt_disable();
	ret = num_online_cpus() <= 1;
	preempt_enable();
	return ret;
}

/**
 * synchronize_sched - wait until an rcu-sched grace period has elapsed.
 *
 * Control will return to the caller some time after a full rcu-sched
 * grace period has elapsed, in other words after all currently executing
 * rcu-sched read-side critical sections have completed.   These read-side
 * critical sections are delimited by rcu_read_lock_sched() and
 * rcu_read_unlock_sched(), and may be nested.  Note that preempt_disable(),
 * local_irq_disable(), and so on may be used in place of
 * rcu_read_lock_sched().
 *
 * This means that all preempt_disable code sequences, including NMI and
 * non-threaded hardware-interrupt handlers, in progress on entry will
 * have completed before this primitive returns.  However, this does not
 * guarantee that softirq handlers will have completed, since in some
 * kernels, these handlers can run in process context, and can block.
 *
 * Note that this guarantee implies further memory-ordering guarantees.
 * On systems with more than one CPU, when synchronize_sched() returns,
 * each CPU is guaranteed to have executed a full memory barrier since the
 * end of its last RCU-sched read-side critical section whose beginning
 * preceded the call to synchronize_sched().  In addition, each CPU having
 * an RCU read-side critical section that extends beyond the return from
 * synchronize_sched() is guaranteed to have executed a full memory barrier
 * after the beginning of synchronize_sched() and before the beginning of
 * that RCU read-side critical section.  Note that these guarantees include
 * CPUs that are offline, idle, or executing in user mode, as well as CPUs
 * that are executing in the kernel.
 *
 * Furthermore, if CPU A invoked synchronize_sched(), which returned
 * to its caller on CPU B, then both CPU A and CPU B are guaranteed
 * to have executed a full memory barrier during the execution of
 * synchronize_sched() -- even if CPU A and CPU B are the same CPU (but
 * again only if the system has more than one CPU).
 *
 * This primitive provides the guarantees made by the (now removed)
 * synchronize_kernel() API.  In contrast, synchronize_rcu() only
 * guarantees that rcu_read_lock() sections will have completed.
 * In "classic RCU", these two guarantees happen to be one and
 * the same, but can differ in realtime RCU implementations.
 */
void synchronize_sched(void)
{
	rcu_lockdep_assert(!lock_is_held(&rcu_bh_lock_map) &&
			   !lock_is_held(&rcu_lock_map) &&
			   !lock_is_held(&rcu_sched_lock_map),
			   "Illegal synchronize_sched() in RCU-sched read-side critical section");
	if (rcu_blocking_is_gp())
		return;
	if (rcu_gp_is_expedited())
		synchronize_sched_expedited();
	else
		wait_rcu_gp(call_rcu_sched);
}
EXPORT_SYMBOL_GPL(synchronize_sched);

/**
 * synchronize_rcu_bh - wait until an rcu_bh grace period has elapsed.
 *
 * Control will return to the caller some time after a full rcu_bh grace
 * period has elapsed, in other words after all currently executing rcu_bh
 * read-side critical sections have completed.  RCU read-side critical
 * sections are delimited by rcu_read_lock_bh() and rcu_read_unlock_bh(),
 * and may be nested.
 *
 * See the description of synchronize_sched() for more detailed information
 * on memory ordering guarantees.
 */
void synchronize_rcu_bh(void)
{
	rcu_lockdep_assert(!lock_is_held(&rcu_bh_lock_map) &&
			   !lock_is_held(&rcu_lock_map) &&
			   !lock_is_held(&rcu_sched_lock_map),
			   "Illegal synchronize_rcu_bh() in RCU-bh read-side critical section");
	if (rcu_blocking_is_gp())
		return;
	if (rcu_gp_is_expedited())
		synchronize_rcu_bh_expedited();
	else
		wait_rcu_gp(call_rcu_bh);
}
EXPORT_SYMBOL_GPL(synchronize_rcu_bh);

/**
 * get_state_synchronize_rcu - Snapshot current RCU state
 *
 * Returns a cookie that is used by a later call to cond_synchronize_rcu()
 * to determine whether or not a full grace period has elapsed in the
 * meantime.
 */
unsigned long get_state_synchronize_rcu(void)
{
	/*
	 * Any prior manipulation of RCU-protected data must happen
	 * before the load from ->gpnum.
	 */
	smp_mb();  /* ^^^ */

	/*
	 * Make sure this load happens before the purportedly
	 * time-consuming work between get_state_synchronize_rcu()
	 * and cond_synchronize_rcu().
	 */
	return smp_load_acquire(&rcu_state_p->gpnum);
}
EXPORT_SYMBOL_GPL(get_state_synchronize_rcu);

/**
 * cond_synchronize_rcu - Conditionally wait for an RCU grace period
 *
 * @oldstate: return value from earlier call to get_state_synchronize_rcu()
 *
 * If a full RCU grace period has elapsed since the earlier call to
 * get_state_synchronize_rcu(), just return.  Otherwise, invoke
 * synchronize_rcu() to wait for a full grace period.
 *
 * Yes, this function does not take counter wrap into account.  But
 * counter wrap is harmless.  If the counter wraps, we have waited for
 * more than 2 billion grace periods (and way more on a 64-bit system!),
 * so waiting for one additional grace period should be just fine.
 */
void cond_synchronize_rcu(unsigned long oldstate)
{
	unsigned long newstate;

	/*
	 * Ensure that this load happens before any RCU-destructive
	 * actions the caller might carry out after we return.
	 */
	newstate = smp_load_acquire(&rcu_state_p->completed);
	if (ULONG_CMP_GE(oldstate, newstate))
		synchronize_rcu();
}
EXPORT_SYMBOL_GPL(cond_synchronize_rcu);

static int synchronize_sched_expedited_cpu_stop(void *data)
{
	/*
	 * There must be a full memory barrier on each affected CPU
	 * between the time that try_stop_cpus() is called and the
	 * time that it returns.
	 *
	 * In the current initial implementation of cpu_stop, the
	 * above condition is already met when the control reaches
	 * this point and the following smp_mb() is not strictly
	 * necessary.  Do smp_mb() anyway for documentation and
	 * robustness against future implementation changes.
	 */
	smp_mb(); /* See above comment block. */
	return 0;
}

/**
 * synchronize_sched_expedited - Brute-force RCU-sched grace period
 *
 * Wait for an RCU-sched grace period to elapse, but use a "big hammer"
 * approach to force the grace period to end quickly.  This consumes
 * significant time on all CPUs and is unfriendly to real-time workloads,
 * so is thus not recommended for any sort of common-case code.  In fact,
 * if you are using synchronize_sched_expedited() in a loop, please
 * restructure your code to batch your updates, and then use a single
 * synchronize_sched() instead.
 *
 * This implementation can be thought of as an application of ticket
 * locking to RCU, with sync_sched_expedited_started and
 * sync_sched_expedited_done taking on the roles of the halves
 * of the ticket-lock word.  Each task atomically increments
 * sync_sched_expedited_started upon entry, snapshotting the old value,
 * then attempts to stop all the CPUs.  If this succeeds, then each
 * CPU will have executed a context switch, resulting in an RCU-sched
 * grace period.  We are then done, so we use atomic_cmpxchg() to
 * update sync_sched_expedited_done to match our snapshot -- but
 * only if someone else has not already advanced past our snapshot.
 *
 * On the other hand, if try_stop_cpus() fails, we check the value
 * of sync_sched_expedited_done.  If it has advanced past our
 * initial snapshot, then someone else must have forced a grace period
 * some time after we took our snapshot.  In this case, our work is
 * done for us, and we can simply return.  Otherwise, we try again,
 * but keep our initial snapshot for purposes of checking for someone
 * doing our work for us.
 *
 * If we fail too many times in a row, we fall back to synchronize_sched().
 */
void synchronize_sched_expedited(void)
{
	cpumask_var_t cm;
	bool cma = false;
	int cpu;
	long firstsnap, s, snap;
	int trycount = 0;
	struct rcu_state *rsp = &rcu_sched_state;

	/*
	 * If we are in danger of counter wrap, just do synchronize_sched().
	 * By allowing sync_sched_expedited_started to advance no more than
	 * ULONG_MAX/8 ahead of sync_sched_expedited_done, we are ensuring
	 * that more than 3.5 billion CPUs would be required to force a
	 * counter wrap on a 32-bit system.  Quite a few more CPUs would of
	 * course be required on a 64-bit system.
	 */
	if (ULONG_CMP_GE((ulong)atomic_long_read(&rsp->expedited_start),
			 (ulong)atomic_long_read(&rsp->expedited_done) +
			 ULONG_MAX / 8)) {
		wait_rcu_gp(call_rcu_sched);
		atomic_long_inc(&rsp->expedited_wrap);
		return;
	}

	/*
	 * Take a ticket.  Note that atomic_inc_return() implies a
	 * full memory barrier.
	 */
	snap = atomic_long_inc_return(&rsp->expedited_start);
	firstsnap = snap;
	if (!try_get_online_cpus()) {
		/* CPU hotplug operation in flight, fall back to normal GP. */
		wait_rcu_gp(call_rcu_sched);
		atomic_long_inc(&rsp->expedited_normal);
		return;
	}
	WARN_ON_ONCE(cpu_is_offline(raw_smp_processor_id()));

	/* Offline CPUs, idle CPUs, and any CPU we run on are quiescent. */
	cma = zalloc_cpumask_var(&cm, GFP_KERNEL);
	if (cma) {
		cpumask_copy(cm, cpu_online_mask);
		cpumask_clear_cpu(raw_smp_processor_id(), cm);
		for_each_cpu(cpu, cm) {
			struct rcu_dynticks *rdtp = &per_cpu(rcu_dynticks, cpu);

			if (!(atomic_add_return(0, &rdtp->dynticks) & 0x1))
				cpumask_clear_cpu(cpu, cm);
		}
		if (cpumask_weight(cm) == 0)
			goto all_cpus_idle;
	}

	/*
	 * Each pass through the following loop attempts to force a
	 * context switch on each CPU.
	 */
	while (try_stop_cpus(cma ? cm : cpu_online_mask,
			     synchronize_sched_expedited_cpu_stop,
			     NULL) == -EAGAIN) {
		put_online_cpus();
		atomic_long_inc(&rsp->expedited_tryfail);

		/* Check to see if someone else did our work for us. */
		s = atomic_long_read(&rsp->expedited_done);
		if (ULONG_CMP_GE((ulong)s, (ulong)firstsnap)) {
			/* ensure test happens before caller kfree */
			smp_mb__before_atomic(); /* ^^^ */
			atomic_long_inc(&rsp->expedited_workdone1);
			free_cpumask_var(cm);
			return;
		}

		/* No joy, try again later.  Or just synchronize_sched(). */
		if (trycount++ < 10) {
			udelay(trycount * num_online_cpus());
		} else {
			wait_rcu_gp(call_rcu_sched);
			atomic_long_inc(&rsp->expedited_normal);
			free_cpumask_var(cm);
			return;
		}

		/* Recheck to see if someone else did our work for us. */
		s = atomic_long_read(&rsp->expedited_done);
		if (ULONG_CMP_GE((ulong)s, (ulong)firstsnap)) {
			/* ensure test happens before caller kfree */
			smp_mb__before_atomic(); /* ^^^ */
			atomic_long_inc(&rsp->expedited_workdone2);
			free_cpumask_var(cm);
			return;
		}

		/*
		 * Refetching sync_sched_expedited_started allows later
		 * callers to piggyback on our grace period.  We retry
		 * after they started, so our grace period works for them,
		 * and they started after our first try, so their grace
		 * period works for us.
		 */
		if (!try_get_online_cpus()) {
			/* CPU hotplug operation in flight, use normal GP. */
			wait_rcu_gp(call_rcu_sched);
			atomic_long_inc(&rsp->expedited_normal);
			free_cpumask_var(cm);
			return;
		}
		snap = atomic_long_read(&rsp->expedited_start);
		smp_mb(); /* ensure read is before try_stop_cpus(). */
	}
	atomic_long_inc(&rsp->expedited_stoppedcpus);

all_cpus_idle:
	free_cpumask_var(cm);

	/*
	 * Everyone up to our most recent fetch is covered by our grace
	 * period.  Update the counter, but only if our work is still
	 * relevant -- which it won't be if someone who started later
	 * than we did already did their update.
	 */
	do {
		atomic_long_inc(&rsp->expedited_done_tries);
		s = atomic_long_read(&rsp->expedited_done);
		if (ULONG_CMP_GE((ulong)s, (ulong)snap)) {
			/* ensure test happens before caller kfree */
			smp_mb__before_atomic(); /* ^^^ */
			atomic_long_inc(&rsp->expedited_done_lost);
			break;
		}
	} while (atomic_long_cmpxchg(&rsp->expedited_done, s, snap) != s);
	atomic_long_inc(&rsp->expedited_done_exit);

	put_online_cpus();
}
EXPORT_SYMBOL_GPL(synchronize_sched_expedited);

/*
 * Check to see if there is any immediate RCU-related work to be done
 * by the current CPU, for the specified type of RCU, returning 1 if so.
 * The checks are in order of increasing expense: checks that can be
 * carried out against CPU-local state are performed first.  However,
 * we must check for CPU stalls first, else we might not get a chance.
 */
static int __rcu_pending(struct rcu_state *rsp, struct rcu_data *rdp)
{
	struct rcu_node *rnp = rdp->mynode;

	rdp->n_rcu_pending++;

	/* Check for CPU stalls, if enabled. */
	check_cpu_stall(rsp, rdp);

	/* Is this CPU a NO_HZ_FULL CPU that should ignore RCU? */
	if (rcu_nohz_full_cpu(rsp))
		return 0;

	/* Is the RCU core waiting for a quiescent state from this CPU? */
	if (rcu_scheduler_fully_active &&
	    rdp->qs_pending && !rdp->passed_quiesce &&
	    rdp->rcu_qs_ctr_snap == __this_cpu_read(rcu_qs_ctr)) {
		rdp->n_rp_qs_pending++;
	} else if (rdp->qs_pending &&
		   (rdp->passed_quiesce ||
		    rdp->rcu_qs_ctr_snap != __this_cpu_read(rcu_qs_ctr))) {
		rdp->n_rp_report_qs++;
		return 1;
	}

	/* Does this CPU have callbacks ready to invoke? */
	if (cpu_has_callbacks_ready_to_invoke(rdp)) {
		rdp->n_rp_cb_ready++;
		return 1;
	}

	/* Has RCU gone idle with this CPU needing another grace period? */
	if (cpu_needs_another_gp(rsp, rdp)) {
		rdp->n_rp_cpu_needs_gp++;
		return 1;
	}

	/* Has another RCU grace period completed?  */
	if (READ_ONCE(rnp->completed) != rdp->completed) { /* outside lock */
		rdp->n_rp_gp_completed++;
		return 1;
	}

	/* Has a new RCU grace period started? */
	if (READ_ONCE(rnp->gpnum) != rdp->gpnum ||
	    unlikely(READ_ONCE(rdp->gpwrap))) { /* outside lock */
		rdp->n_rp_gp_started++;
		return 1;
	}

	/* Does this CPU need a deferred NOCB wakeup? */
	if (rcu_nocb_need_deferred_wakeup(rdp)) {
		rdp->n_rp_nocb_defer_wakeup++;
		return 1;
	}

	/* nothing to do */
	rdp->n_rp_need_nothing++;
	return 0;
}

/*
 * Check to see if there is any immediate RCU-related work to be done
 * by the current CPU, returning 1 if so.  This function is part of the
 * RCU implementation; it is -not- an exported member of the RCU API.
 */
static int rcu_pending(void)
{
	struct rcu_state *rsp;

	for_each_rcu_flavor(rsp)
		if (__rcu_pending(rsp, this_cpu_ptr(rsp->rda)))
			return 1;
	return 0;
}

/*
 * Return true if the specified CPU has any callback.  If all_lazy is
 * non-NULL, store an indication of whether all callbacks are lazy.
 * (If there are no callbacks, all of them are deemed to be lazy.)
 */
static bool __maybe_unused rcu_cpu_has_callbacks(bool *all_lazy)
{
	bool al = true;
	bool hc = false;
	struct rcu_data *rdp;
	struct rcu_state *rsp;

	for_each_rcu_flavor(rsp) {
		rdp = this_cpu_ptr(rsp->rda);
		if (!rdp->nxtlist)
			continue;
		hc = true;
		if (rdp->qlen != rdp->qlen_lazy || !all_lazy) {
			al = false;
			break;
		}
	}
	if (all_lazy)
		*all_lazy = al;
	return hc;
}

/*
 * Helper function for _rcu_barrier() tracing.  If tracing is disabled,
 * the compiler is expected to optimize this away.
 */
static void _rcu_barrier_trace(struct rcu_state *rsp, const char *s,
			       int cpu, unsigned long done)
{
	trace_rcu_barrier(rsp->name, s, cpu,
			  atomic_read(&rsp->barrier_cpu_count), done);
}

/*
 * RCU callback function for _rcu_barrier().  If we are last, wake
 * up the task executing _rcu_barrier().
 */
static void rcu_barrier_callback(struct rcu_head *rhp)
{
	struct rcu_data *rdp = container_of(rhp, struct rcu_data, barrier_head);
	struct rcu_state *rsp = rdp->rsp;

	if (atomic_dec_and_test(&rsp->barrier_cpu_count)) {
		_rcu_barrier_trace(rsp, "LastCB", -1, rsp->n_barrier_done);
		complete(&rsp->barrier_completion);
	} else {
		_rcu_barrier_trace(rsp, "CB", -1, rsp->n_barrier_done);
	}
}

/*
 * Called with preemption disabled, and from cross-cpu IRQ context.
 */
static void rcu_barrier_func(void *type)
{
	struct rcu_state *rsp = type;
	struct rcu_data *rdp = raw_cpu_ptr(rsp->rda);

	_rcu_barrier_trace(rsp, "IRQ", -1, rsp->n_barrier_done);
	atomic_inc(&rsp->barrier_cpu_count);
	rsp->call(&rdp->barrier_head, rcu_barrier_callback);
}

/*
 * Orchestrate the specified type of RCU barrier, waiting for all
 * RCU callbacks of the specified type to complete.
 */
static void _rcu_barrier(struct rcu_state *rsp)
{
	int cpu;
	struct rcu_data *rdp;
	unsigned long snap = READ_ONCE(rsp->n_barrier_done);
	unsigned long snap_done;

	_rcu_barrier_trace(rsp, "Begin", -1, snap);

	/* Take mutex to serialize concurrent rcu_barrier() requests. */
	mutex_lock(&rsp->barrier_mutex);

	/*
	 * Ensure that all prior references, including to ->n_barrier_done,
	 * are ordered before the _rcu_barrier() machinery.
	 */
	smp_mb();  /* See above block comment. */

	/*
	 * Recheck ->n_barrier_done to see if others did our work for us.
	 * This means checking ->n_barrier_done for an even-to-odd-to-even
	 * transition.  The "if" expression below therefore rounds the old
	 * value up to the next even number and adds two before comparing.
	 */
	snap_done = rsp->n_barrier_done;
	_rcu_barrier_trace(rsp, "Check", -1, snap_done);

	/*
	 * If the value in snap is odd, we needed to wait for the current
	 * rcu_barrier() to complete, then wait for the next one, in other
	 * words, we need the value of snap_done to be three larger than
	 * the value of snap.  On the other hand, if the value in snap is
	 * even, we only had to wait for the next rcu_barrier() to complete,
	 * in other words, we need the value of snap_done to be only two
	 * greater than the value of snap.  The "(snap + 3) & ~0x1" computes
	 * this for us (thank you, Linus!).
	 */
	if (ULONG_CMP_GE(snap_done, (snap + 3) & ~0x1)) {
		_rcu_barrier_trace(rsp, "EarlyExit", -1, snap_done);
		smp_mb(); /* caller's subsequent code after above check. */
		mutex_unlock(&rsp->barrier_mutex);
		return;
	}

	/*
	 * Increment ->n_barrier_done to avoid duplicate work.  Use
	 * WRITE_ONCE() to prevent the compiler from speculating
	 * the increment to precede the early-exit check.
	 */
	WRITE_ONCE(rsp->n_barrier_done, rsp->n_barrier_done + 1);
	WARN_ON_ONCE((rsp->n_barrier_done & 0x1) != 1);
	_rcu_barrier_trace(rsp, "Inc1", -1, rsp->n_barrier_done);
	smp_mb(); /* Order ->n_barrier_done increment with below mechanism. */

	/*
	 * Initialize the count to one rather than to zero in order to
	 * avoid a too-soon return to zero in case of a short grace period
	 * (or preemption of this task).  Exclude CPU-hotplug operations
	 * to ensure that no offline CPU has callbacks queued.
	 */
	init_completion(&rsp->barrier_completion);
	atomic_set(&rsp->barrier_cpu_count, 1);
	get_online_cpus();

	/*
	 * Force each CPU with callbacks to register a new callback.
	 * When that callback is invoked, we will know that all of the
	 * corresponding CPU's preceding callbacks have been invoked.
	 */
	for_each_possible_cpu(cpu) {
		if (!cpu_online(cpu) && !rcu_is_nocb_cpu(cpu))
			continue;
		rdp = per_cpu_ptr(rsp->rda, cpu);
		if (rcu_is_nocb_cpu(cpu)) {
			if (!rcu_nocb_cpu_needs_barrier(rsp, cpu)) {
				_rcu_barrier_trace(rsp, "OfflineNoCB", cpu,
						   rsp->n_barrier_done);
			} else {
				_rcu_barrier_trace(rsp, "OnlineNoCB", cpu,
						   rsp->n_barrier_done);
				smp_mb__before_atomic();
				atomic_inc(&rsp->barrier_cpu_count);
				__call_rcu(&rdp->barrier_head,
					   rcu_barrier_callback, rsp, cpu, 0);
			}
		} else if (READ_ONCE(rdp->qlen)) {
			_rcu_barrier_trace(rsp, "OnlineQ", cpu,
					   rsp->n_barrier_done);
			smp_call_function_single(cpu, rcu_barrier_func, rsp, 1);
		} else {
			_rcu_barrier_trace(rsp, "OnlineNQ", cpu,
					   rsp->n_barrier_done);
		}
	}
	put_online_cpus();

	/*
	 * Now that we have an rcu_barrier_callback() callback on each
	 * CPU, and thus each counted, remove the initial count.
	 */
	if (atomic_dec_and_test(&rsp->barrier_cpu_count))
		complete(&rsp->barrier_completion);

	/* Increment ->n_barrier_done to prevent duplicate work. */
	smp_mb(); /* Keep increment after above mechanism. */
	WRITE_ONCE(rsp->n_barrier_done, rsp->n_barrier_done + 1);
	WARN_ON_ONCE((rsp->n_barrier_done & 0x1) != 0);
	_rcu_barrier_trace(rsp, "Inc2", -1, rsp->n_barrier_done);
	smp_mb(); /* Keep increment before caller's subsequent code. */

	/* Wait for all rcu_barrier_callback() callbacks to be invoked. */
	wait_for_completion(&rsp->barrier_completion);

	/* Other rcu_barrier() invocations can now safely proceed. */
	mutex_unlock(&rsp->barrier_mutex);
}

/**
 * rcu_barrier_bh - Wait until all in-flight call_rcu_bh() callbacks complete.
 */
void rcu_barrier_bh(void)
{
	_rcu_barrier(&rcu_bh_state);
}
EXPORT_SYMBOL_GPL(rcu_barrier_bh);

/**
 * rcu_barrier_sched - Wait for in-flight call_rcu_sched() callbacks.
 */
void rcu_barrier_sched(void)
{
	_rcu_barrier(&rcu_sched_state);
}
EXPORT_SYMBOL_GPL(rcu_barrier_sched);

/*
 * Propagate ->qsinitmask bits up the rcu_node tree to account for the
 * first CPU in a given leaf rcu_node structure coming online.  The caller
 * must hold the corresponding leaf rcu_node ->lock with interrrupts
 * disabled.
 */
static void rcu_init_new_rnp(struct rcu_node *rnp_leaf)
{
	long mask;
	struct rcu_node *rnp = rnp_leaf;

	for (;;) {
		mask = rnp->grpmask;
		rnp = rnp->parent;
		if (rnp == NULL)
			return;
		raw_spin_lock(&rnp->lock); /* Interrupts already disabled. */
		rnp->qsmaskinit |= mask;
		raw_spin_unlock(&rnp->lock); /* Interrupts remain disabled. */
	}
}

/*
 * Do boot-time initialization of a CPU's per-CPU RCU data.
 */
static void __init
rcu_boot_init_percpu_data(int cpu, struct rcu_state *rsp)
{
	unsigned long flags;
	struct rcu_data *rdp = per_cpu_ptr(rsp->rda, cpu);
	struct rcu_node *rnp = rcu_get_root(rsp);

	/* Set up local state, ensuring consistent view of global state. */
	raw_spin_lock_irqsave(&rnp->lock, flags);
	rdp->grpmask = 1UL << (cpu - rdp->mynode->grplo);
	rdp->dynticks = &per_cpu(rcu_dynticks, cpu);
	WARN_ON_ONCE(rdp->dynticks->dynticks_nesting != DYNTICK_TASK_EXIT_IDLE);
	WARN_ON_ONCE(atomic_read(&rdp->dynticks->dynticks) != 1);
	rdp->cpu = cpu;
	rdp->rsp = rsp;
	rcu_boot_init_nocb_percpu_data(rdp);
	raw_spin_unlock_irqrestore(&rnp->lock, flags);
}

/*
 * Initialize a CPU's per-CPU RCU data.  Note that only one online or
 * offline event can be happening at a given time.  Note also that we
 * can accept some slop in the rsp->completed access due to the fact
 * that this CPU cannot possibly have any RCU callbacks in flight yet.
 */
static void
rcu_init_percpu_data(int cpu, struct rcu_state *rsp)
{
	unsigned long flags;
	unsigned long mask;
	struct rcu_data *rdp = per_cpu_ptr(rsp->rda, cpu);
	struct rcu_node *rnp = rcu_get_root(rsp);

	/* Set up local state, ensuring consistent view of global state. */
	raw_spin_lock_irqsave(&rnp->lock, flags);
	rdp->beenonline = 1;	 /* We have now been online. */
	rdp->qlen_last_fqs_check = 0;
	rdp->n_force_qs_snap = rsp->n_force_qs;
	rdp->blimit = blimit;
	if (!rdp->nxtlist)
		init_callback_list(rdp);  /* Re-enable callbacks on this CPU. */
	rdp->dynticks->dynticks_nesting = DYNTICK_TASK_EXIT_IDLE;
	rcu_sysidle_init_percpu_data(rdp->dynticks);
	atomic_set(&rdp->dynticks->dynticks,
		   (atomic_read(&rdp->dynticks->dynticks) & ~0x1) + 1);
	raw_spin_unlock(&rnp->lock);		/* irqs remain disabled. */

	/*
	 * Add CPU to leaf rcu_node pending-online bitmask.  Any needed
	 * propagation up the rcu_node tree will happen at the beginning
	 * of the next grace period.
	 */
	rnp = rdp->mynode;
	mask = rdp->grpmask;
	raw_spin_lock(&rnp->lock);		/* irqs already disabled. */
	smp_mb__after_unlock_lock();
	rnp->qsmaskinitnext |= mask;
	rdp->gpnum = rnp->completed; /* Make CPU later note any new GP. */
	rdp->completed = rnp->completed;
	rdp->passed_quiesce = false;
	rdp->rcu_qs_ctr_snap = per_cpu(rcu_qs_ctr, cpu);
	rdp->qs_pending = false;
	trace_rcu_grace_period(rsp->name, rdp->gpnum, TPS("cpuonl"));
	raw_spin_unlock_irqrestore(&rnp->lock, flags);
}

static void rcu_prepare_cpu(int cpu)
{
	struct rcu_state *rsp;

	for_each_rcu_flavor(rsp)
		rcu_init_percpu_data(cpu, rsp);
}

/*
 * Handle CPU online/offline notification events.
 */
int rcu_cpu_notify(struct notifier_block *self,
		   unsigned long action, void *hcpu)
{
	long cpu = (long)hcpu;
	struct rcu_data *rdp = per_cpu_ptr(rcu_state_p->rda, cpu);
	struct rcu_node *rnp = rdp->mynode;
	struct rcu_state *rsp;

	switch (action) {
	case CPU_UP_PREPARE:
	case CPU_UP_PREPARE_FROZEN:
		rcu_prepare_cpu(cpu);
		rcu_prepare_kthreads(cpu);
		rcu_spawn_all_nocb_kthreads(cpu);
		break;
	case CPU_ONLINE:
	case CPU_DOWN_FAILED:
		rcu_boost_kthread_setaffinity(rnp, -1);
		break;
	case CPU_DOWN_PREPARE:
		rcu_boost_kthread_setaffinity(rnp, cpu);
		break;
	case CPU_DYING:
	case CPU_DYING_FROZEN:
		for_each_rcu_flavor(rsp)
			rcu_cleanup_dying_cpu(rsp);
		break;
	case CPU_DYING_IDLE:
		for_each_rcu_flavor(rsp) {
			rcu_cleanup_dying_idle_cpu(cpu, rsp);
		}
		break;
	case CPU_DEAD:
	case CPU_DEAD_FROZEN:
	case CPU_UP_CANCELED:
	case CPU_UP_CANCELED_FROZEN:
		for_each_rcu_flavor(rsp) {
			rcu_cleanup_dead_cpu(cpu, rsp);
			do_nocb_deferred_wakeup(per_cpu_ptr(rsp->rda, cpu));
		}
		break;
	default:
		break;
	}
	return NOTIFY_OK;
}

static int rcu_pm_notify(struct notifier_block *self,
			 unsigned long action, void *hcpu)
{
	switch (action) {
	case PM_HIBERNATION_PREPARE:
	case PM_SUSPEND_PREPARE:
		if (nr_cpu_ids <= 256) /* Expediting bad for large systems. */
			rcu_expedite_gp();
		break;
	case PM_POST_HIBERNATION:
	case PM_POST_SUSPEND:
		if (nr_cpu_ids <= 256) /* Expediting bad for large systems. */
			rcu_unexpedite_gp();
		break;
	default:
		break;
	}
	return NOTIFY_OK;
}

/*
 * Spawn the kthreads that handle each RCU flavor's grace periods.
 */
static int __init rcu_spawn_gp_kthread(void)
{
	unsigned long flags;
	int kthread_prio_in = kthread_prio;
	struct rcu_node *rnp;
	struct rcu_state *rsp;
	struct sched_param sp;
	struct task_struct *t;

	/* Force priority into range. */
	if (IS_ENABLED(CONFIG_RCU_BOOST) && kthread_prio < 1)
		kthread_prio = 1;
	else if (kthread_prio < 0)
		kthread_prio = 0;
	else if (kthread_prio > 99)
		kthread_prio = 99;
	if (kthread_prio != kthread_prio_in)
		pr_alert("rcu_spawn_gp_kthread(): Limited prio to %d from %d\n",
			 kthread_prio, kthread_prio_in);

	rcu_scheduler_fully_active = 1;
	for_each_rcu_flavor(rsp) {
		t = kthread_create(rcu_gp_kthread, rsp, "%s", rsp->name);
		BUG_ON(IS_ERR(t));
		rnp = rcu_get_root(rsp);
		raw_spin_lock_irqsave(&rnp->lock, flags);
		rsp->gp_kthread = t;
		if (kthread_prio) {
			sp.sched_priority = kthread_prio;
			sched_setscheduler_nocheck(t, SCHED_FIFO, &sp);
		}
		wake_up_process(t);
		raw_spin_unlock_irqrestore(&rnp->lock, flags);
	}
	rcu_spawn_nocb_kthreads();
	rcu_spawn_boost_kthreads();
	return 0;
}
early_initcall(rcu_spawn_gp_kthread);

/*
 * This function is invoked towards the end of the scheduler's initialization
 * process.  Before this is called, the idle task might contain
 * RCU read-side critical sections (during which time, this idle
 * task is booting the system).  After this function is called, the
 * idle tasks are prohibited from containing RCU read-side critical
 * sections.  This function also enables RCU lockdep checking.
 */
void rcu_scheduler_starting(void)
{
	WARN_ON(num_online_cpus() != 1);
	WARN_ON(nr_context_switches() > 0);
	rcu_scheduler_active = 1;
}

/*
 * Compute the per-level fanout, either using the exact fanout specified
 * or balancing the tree, depending on the rcu_fanout_exact boot parameter.
 */
static void __init rcu_init_levelspread(int *levelspread, const int *levelcnt)
{
	int i;

	if (rcu_fanout_exact) {
		levelspread[rcu_num_lvls - 1] = rcu_fanout_leaf;
		for (i = rcu_num_lvls - 2; i >= 0; i--)
			levelspread[i] = RCU_FANOUT;
	} else {
		int ccur;
		int cprv;

		cprv = nr_cpu_ids;
		for (i = rcu_num_lvls - 1; i >= 0; i--) {
			ccur = levelcnt[i];
			levelspread[i] = (cprv + ccur - 1) / ccur;
			cprv = ccur;
		}
	}
}

/*
 * Helper function for rcu_init() that initializes one rcu_state structure.
 */
static void __init rcu_init_one(struct rcu_state *rsp,
		struct rcu_data __percpu *rda)
{
	static const char * const buf[] = RCU_NODE_NAME_INIT;
	static const char * const fqs[] = RCU_FQS_NAME_INIT;
	static u8 fl_mask = 0x1;

	int levelcnt[RCU_NUM_LVLS];		/* # nodes in each level. */
	int levelspread[RCU_NUM_LVLS];		/* kids/node in each level. */
	int cpustride = 1;
	int i;
	int j;
	struct rcu_node *rnp;

	BUILD_BUG_ON(RCU_NUM_LVLS > ARRAY_SIZE(buf));  /* Fix buf[] init! */

	/* Silence gcc 4.8 false positive about array index out of range. */
	if (rcu_num_lvls <= 0 || rcu_num_lvls > RCU_NUM_LVLS)
		panic("rcu_init_one: rcu_num_lvls out of range");

	/* Initialize the level-tracking arrays. */

	for (i = 0; i < rcu_num_lvls; i++)
		levelcnt[i] = num_rcu_lvl[i];
	for (i = 1; i < rcu_num_lvls; i++)
		rsp->level[i] = rsp->level[i - 1] + levelcnt[i - 1];
	rcu_init_levelspread(levelspread, levelcnt);
	rsp->flavor_mask = fl_mask;
	fl_mask <<= 1;

	/* Initialize the elements themselves, starting from the leaves. */

	for (i = rcu_num_lvls - 1; i >= 0; i--) {
		cpustride *= levelspread[i];
		rnp = rsp->level[i];
		for (j = 0; j < levelcnt[i]; j++, rnp++) {
			raw_spin_lock_init(&rnp->lock);
			lockdep_set_class_and_name(&rnp->lock,
						   &rcu_node_class[i], buf[i]);
			raw_spin_lock_init(&rnp->fqslock);
			lockdep_set_class_and_name(&rnp->fqslock,
						   &rcu_fqs_class[i], fqs[i]);
			rnp->gpnum = rsp->gpnum;
			rnp->completed = rsp->completed;
			rnp->qsmask = 0;
			rnp->qsmaskinit = 0;
			rnp->grplo = j * cpustride;
			rnp->grphi = (j + 1) * cpustride - 1;
			if (rnp->grphi >= nr_cpu_ids)
				rnp->grphi = nr_cpu_ids - 1;
			if (i == 0) {
				rnp->grpnum = 0;
				rnp->grpmask = 0;
				rnp->parent = NULL;
			} else {
				rnp->grpnum = j % levelspread[i - 1];
				rnp->grpmask = 1UL << rnp->grpnum;
				rnp->parent = rsp->level[i - 1] +
					      j / levelspread[i - 1];
			}
			rnp->level = i;
			INIT_LIST_HEAD(&rnp->blkd_tasks);
			rcu_init_one_nocb(rnp);
		}
	}

	init_waitqueue_head(&rsp->gp_wq);
	rnp = rsp->level[rcu_num_lvls - 1];
	for_each_possible_cpu(i) {
		while (i > rnp->grphi)
			rnp++;
		per_cpu_ptr(rsp->rda, i)->mynode = rnp;
		rcu_boot_init_percpu_data(i, rsp);
	}
	list_add(&rsp->flavors, &rcu_struct_flavors);
}

/*
 * Compute the rcu_node tree geometry from kernel parameters.  This cannot
 * replace the definitions in tree.h because those are needed to size
 * the ->node array in the rcu_state structure.
 */
static void __init rcu_init_geometry(void)
{
	ulong d;
	int i;
	int rcu_capacity[RCU_NUM_LVLS];

	/*
	 * Initialize any unspecified boot parameters.
	 * The default values of jiffies_till_first_fqs and
	 * jiffies_till_next_fqs are set to the RCU_JIFFIES_TILL_FORCE_QS
	 * value, which is a function of HZ, then adding one for each
	 * RCU_JIFFIES_FQS_DIV CPUs that might be on the system.
	 */
	d = RCU_JIFFIES_TILL_FORCE_QS + nr_cpu_ids / RCU_JIFFIES_FQS_DIV;
	if (jiffies_till_first_fqs == ULONG_MAX)
		jiffies_till_first_fqs = d;
	if (jiffies_till_next_fqs == ULONG_MAX)
		jiffies_till_next_fqs = d;

	/* If the compile-time values are accurate, just leave. */
	if (rcu_fanout_leaf == RCU_FANOUT_LEAF &&
	    nr_cpu_ids == NR_CPUS)
		return;
	pr_info("RCU: Adjusting geometry for rcu_fanout_leaf=%d, nr_cpu_ids=%d\n",
		rcu_fanout_leaf, nr_cpu_ids);

	/*
	 * Compute number of nodes that can be handled an rcu_node tree
	 * with the given number of levels.
	 */
	rcu_capacity[0] = rcu_fanout_leaf;
	for (i = 1; i < RCU_NUM_LVLS; i++)
		rcu_capacity[i] = rcu_capacity[i - 1] * RCU_FANOUT;

	/*
	 * The tree must be able to accommodate the configured number of CPUs.
	 * If this limit is exceeded than we have a serious problem elsewhere.
	 *
	 * The boot-time rcu_fanout_leaf parameter is only permitted
	 * to increase the leaf-level fanout, not decrease it.  Of course,
	 * the leaf-level fanout cannot exceed the number of bits in
	 * the rcu_node masks.  Complain and fall back to the compile-
	 * time values if these limits are exceeded.
	 */
	if (nr_cpu_ids > rcu_capacity[RCU_NUM_LVLS - 1])
		panic("rcu_init_geometry: rcu_capacity[] is too small");
	else if (rcu_fanout_leaf < RCU_FANOUT_LEAF ||
		 rcu_fanout_leaf > sizeof(unsigned long) * 8) {
		WARN_ON(1);
		return;
	}

	/* Calculate the number of levels in the tree. */
	for (i = 0; nr_cpu_ids > rcu_capacity[i]; i++) {
	}
	rcu_num_lvls = i + 1;

	/* Calculate the number of rcu_nodes at each level of the tree. */
	for (i = 0; i < rcu_num_lvls; i++) {
		int cap = rcu_capacity[(rcu_num_lvls - 1) - i];
		num_rcu_lvl[i] = DIV_ROUND_UP(nr_cpu_ids, cap);
	}

	/* Calculate the total number of rcu_node structures. */
	rcu_num_nodes = 0;
	for (i = 0; i < rcu_num_lvls; i++)
		rcu_num_nodes += num_rcu_lvl[i];
}

/*
 * Dump out the structure of the rcu_node combining tree associated
 * with the rcu_state structure referenced by rsp.
 */
static void __init rcu_dump_rcu_node_tree(struct rcu_state *rsp)
{
	int level = 0;
	struct rcu_node *rnp;

	pr_info("rcu_node tree layout dump\n");
	pr_info(" ");
	rcu_for_each_node_breadth_first(rsp, rnp) {
		if (rnp->level != level) {
			pr_cont("\n");
			pr_info(" ");
			level = rnp->level;
		}
		pr_cont("%d:%d ^%d  ", rnp->grplo, rnp->grphi, rnp->grpnum);
	}
	pr_cont("\n");
}

void __init rcu_init(void)
{
	int cpu;

	rcu_early_boot_tests();

	rcu_bootup_announce();
	rcu_init_geometry();
	rcu_init_one(&rcu_bh_state, &rcu_bh_data);
	rcu_init_one(&rcu_sched_state, &rcu_sched_data);
	if (dump_tree)
		rcu_dump_rcu_node_tree(&rcu_sched_state);
	__rcu_init_preempt();
	open_softirq(RCU_SOFTIRQ, rcu_process_callbacks);

	/*
	 * We don't need protection against CPU-hotplug here because
	 * this is called early in boot, before either interrupts
	 * or the scheduler are operational.
	 */
	cpu_notifier(rcu_cpu_notify, 0);
	pm_notifier(rcu_pm_notify, 0);
	for_each_online_cpu(cpu)
		rcu_cpu_notify(NULL, CPU_UP_PREPARE, (void *)(long)cpu);
}

#include "tree_plugin.h"<|MERGE_RESOLUTION|>--- conflicted
+++ resolved
@@ -169,8 +169,6 @@
 module_param(kthread_prio, int, 0644);
 
 /* Delay in jiffies for grace-period initialization delays, debug only. */
-<<<<<<< HEAD
-=======
 
 #ifdef CONFIG_RCU_TORTURE_TEST_SLOW_PREINIT
 static int gp_preinit_delay = CONFIG_RCU_TORTURE_TEST_SLOW_PREINIT_DELAY;
@@ -179,16 +177,12 @@
 static const int gp_preinit_delay;
 #endif /* #else #ifdef CONFIG_RCU_TORTURE_TEST_SLOW_PREINIT */
 
->>>>>>> 75eedc2b
 #ifdef CONFIG_RCU_TORTURE_TEST_SLOW_INIT
 static int gp_init_delay = CONFIG_RCU_TORTURE_TEST_SLOW_INIT_DELAY;
 module_param(gp_init_delay, int, 0644);
 #else /* #ifdef CONFIG_RCU_TORTURE_TEST_SLOW_INIT */
 static const int gp_init_delay;
 #endif /* #else #ifdef CONFIG_RCU_TORTURE_TEST_SLOW_INIT */
-<<<<<<< HEAD
-#define PER_RCU_NODE_PERIOD 10	/* Number of grace periods between delays. */
-=======
 
 #ifdef CONFIG_RCU_TORTURE_TEST_SLOW_CLEANUP
 static int gp_cleanup_delay = CONFIG_RCU_TORTURE_TEST_SLOW_CLEANUP_DELAY;
@@ -207,7 +201,6 @@
  * need for fast grace periods to increase other race probabilities.
  */
 #define PER_RCU_NODE_PERIOD 3	/* Number of grace periods between delays. */
->>>>>>> 75eedc2b
 
 /*
  * Track the rcutorture test sequence number and the update version
@@ -1901,14 +1894,7 @@
 					    rnp->grphi, rnp->qsmask);
 		raw_spin_unlock_irq(&rnp->lock);
 		cond_resched_rcu_qs();
-<<<<<<< HEAD
-		ACCESS_ONCE(rsp->gp_activity) = jiffies;
-		if (gp_init_delay > 0 &&
-		    !(rsp->gpnum % (rcu_num_nodes * PER_RCU_NODE_PERIOD)))
-			schedule_timeout_uninterruptible(gp_init_delay);
-=======
 		WRITE_ONCE(rsp->gp_activity, jiffies);
->>>>>>> 75eedc2b
 	}
 
 	return 1;
