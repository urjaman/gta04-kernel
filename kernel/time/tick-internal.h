--- conflicted
+++ resolved
@@ -30,22 +30,18 @@
 extern int tick_is_oneshot_available(void);
 extern struct tick_device *tick_get_device(int cpu);
 
-<<<<<<< HEAD
 /* Check, if the device is functional or a dummy for broadcast */
 static inline int tick_device_is_functional(struct clock_event_device *dev)
 {
 	return !(dev->features & CLOCK_EVT_FEAT_DUMMY);
 }
-=======
+
 extern void clockevents_shutdown(struct clock_event_device *dev);
 extern int clockevents_tick_resume(struct clock_event_device *dev);
->>>>>>> 8ec333a4
-
-extern void clockevents_shutdown(struct clock_event_device *dev);
 extern void clockevents_exchange_device(struct clock_event_device *old,
 					struct clock_event_device *new);
-extern void clockevents_set_mode(struct clock_event_device *dev,
-				 enum clock_event_mode mode);
+extern void clockevents_set_state(struct clock_event_device *dev,
+				  enum clock_event_state state);
 extern int clockevents_program_event(struct clock_event_device *dev,
 				     ktime_t expires, bool force);
 extern void clockevents_handle_noop(struct clock_event_device *dev);
