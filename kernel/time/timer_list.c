--- conflicted
+++ resolved
@@ -233,29 +233,6 @@
 		print_name_offset(m, dev->set_mode);
 		SEQ_printf(m, "\n");
 	} else {
-<<<<<<< HEAD
-		if (dev->set_mode_shutdown) {
-			SEQ_printf(m, " shutdown: ");
-			print_name_offset(m, dev->set_mode_shutdown);
-			SEQ_printf(m, "\n");
-		}
-
-		if (dev->set_mode_periodic) {
-			SEQ_printf(m, " periodic: ");
-			print_name_offset(m, dev->set_mode_periodic);
-			SEQ_printf(m, "\n");
-		}
-
-		if (dev->set_mode_oneshot) {
-			SEQ_printf(m, " oneshot:  ");
-			print_name_offset(m, dev->set_mode_oneshot);
-			SEQ_printf(m, "\n");
-		}
-
-		if (dev->set_mode_resume) {
-			SEQ_printf(m, " resume:   ");
-			print_name_offset(m, dev->set_mode_resume);
-=======
 		if (dev->set_state_shutdown) {
 			SEQ_printf(m, " shutdown: ");
 			print_name_offset(m, dev->set_state_shutdown);
@@ -277,7 +254,6 @@
 		if (dev->tick_resume) {
 			SEQ_printf(m, " resume:   ");
 			print_name_offset(m, dev->tick_resume);
->>>>>>> def74708
 			SEQ_printf(m, "\n");
 		}
 	}
