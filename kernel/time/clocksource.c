--- conflicted
+++ resolved
@@ -472,16 +472,11 @@
  * @max_cyc:	maximum cycle value before potential overflow (does not include
  *		any safety margin)
  *
-<<<<<<< HEAD
- * NOTE: This function includes a safety margin of 50%, so that bad clock values
- * can be detected.
-=======
  * NOTE: This function includes a safety margin of 50%, in other words, we
  * return half the number of nanoseconds the hardware counter can technically
  * cover. This is done so that we can potentially detect problems caused by
  * delayed timers or bad hardware, which might result in time intervals that
  * are larger then what the math used can handle without overflows.
->>>>>>> def74708
  */
 u64 clocks_calc_max_nsecs(u32 mult, u32 shift, u32 maxadj, u64 mask, u64 *max_cyc)
 {
