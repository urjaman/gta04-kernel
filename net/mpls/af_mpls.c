#include <linux/types.h>
#include <linux/skbuff.h>
#include <linux/socket.h>
#include <linux/sysctl.h>
#include <linux/net.h>
#include <linux/module.h>
#include <linux/if_arp.h>
#include <linux/ipv6.h>
#include <linux/mpls.h>
#include <linux/vmalloc.h>
#include <net/ip.h>
#include <net/dst.h>
#include <net/sock.h>
#include <net/arp.h>
#include <net/ip_fib.h>
#include <net/netevent.h>
#include <net/netns/generic.h>
#include "internal.h"

#define LABEL_NOT_SPECIFIED (1<<20)
#define MAX_NEW_LABELS 2

/* This maximum ha length copied from the definition of struct neighbour */
#define MAX_VIA_ALEN (ALIGN(MAX_ADDR_LEN, sizeof(unsigned long)))

struct mpls_route { /* next hop label forwarding entry */
	struct net_device __rcu *rt_dev;
	struct rcu_head		rt_rcu;
	u32			rt_label[MAX_NEW_LABELS];
	u8			rt_protocol; /* routing protocol that set this entry */
	u8			rt_labels;
	u8			rt_via_alen;
	u8			rt_via_table;
	u8			rt_via[0];
};

static int zero = 0;
static int label_limit = (1 << 20) - 1;

static void rtmsg_lfib(int event, u32 label, struct mpls_route *rt,
		       struct nlmsghdr *nlh, struct net *net, u32 portid,
		       unsigned int nlm_flags);

static struct mpls_route *mpls_route_input_rcu(struct net *net, unsigned index)
{
	struct mpls_route *rt = NULL;

	if (index < net->mpls.platform_labels) {
		struct mpls_route __rcu **platform_label =
			rcu_dereference(net->mpls.platform_label);
		rt = rcu_dereference(platform_label[index]);
	}
	return rt;
}

static inline struct mpls_dev *mpls_dev_get(const struct net_device *dev)
{
	return rcu_dereference_rtnl(dev->mpls_ptr);
}

static bool mpls_output_possible(const struct net_device *dev)
{
	return dev && (dev->flags & IFF_UP) && netif_carrier_ok(dev);
}

static unsigned int mpls_rt_header_size(const struct mpls_route *rt)
{
	/* The size of the layer 2.5 labels to be added for this route */
	return rt->rt_labels * sizeof(struct mpls_shim_hdr);
}

static unsigned int mpls_dev_mtu(const struct net_device *dev)
{
	/* The amount of data the layer 2 frame can hold */
	return dev->mtu;
}

static bool mpls_pkt_too_big(const struct sk_buff *skb, unsigned int mtu)
{
	if (skb->len <= mtu)
		return false;

	if (skb_is_gso(skb) && skb_gso_network_seglen(skb) <= mtu)
		return false;

	return true;
}

static bool mpls_egress(struct mpls_route *rt, struct sk_buff *skb,
			struct mpls_entry_decoded dec)
{
	/* RFC4385 and RFC5586 encode other packets in mpls such that
	 * they don't conflict with the ip version number, making
	 * decoding by examining the ip version correct in everything
	 * except for the strangest cases.
	 *
	 * The strange cases if we choose to support them will require
	 * manual configuration.
	 */
	struct iphdr *hdr4;
	bool success = true;

	/* The IPv4 code below accesses through the IPv4 header
	 * checksum, which is 12 bytes into the packet.
	 * The IPv6 code below accesses through the IPv6 hop limit
	 * which is 8 bytes into the packet.
	 *
	 * For all supported cases there should always be at least 12
	 * bytes of packet data present.  The IPv4 header is 20 bytes
	 * without options and the IPv6 header is always 40 bytes
	 * long.
	 */
	if (!pskb_may_pull(skb, 12))
		return false;

	/* Use ip_hdr to find the ip protocol version */
	hdr4 = ip_hdr(skb);
	if (hdr4->version == 4) {
		skb->protocol = htons(ETH_P_IP);
		csum_replace2(&hdr4->check,
			      htons(hdr4->ttl << 8),
			      htons(dec.ttl << 8));
		hdr4->ttl = dec.ttl;
	}
	else if (hdr4->version == 6) {
		struct ipv6hdr *hdr6 = ipv6_hdr(skb);
		skb->protocol = htons(ETH_P_IPV6);
		hdr6->hop_limit = dec.ttl;
	}
	else
		/* version 0 and version 1 are used by pseudo wires */
		success = false;
	return success;
}

static int mpls_forward(struct sk_buff *skb, struct net_device *dev,
			struct packet_type *pt, struct net_device *orig_dev)
{
	struct net *net = dev_net(dev);
	struct mpls_shim_hdr *hdr;
	struct mpls_route *rt;
	struct mpls_entry_decoded dec;
	struct net_device *out_dev;
	struct mpls_dev *mdev;
	unsigned int hh_len;
	unsigned int new_header_size;
	unsigned int mtu;
	int err;

	/* Careful this entire function runs inside of an rcu critical section */

	mdev = mpls_dev_get(dev);
	if (!mdev || !mdev->input_enabled)
		goto drop;

	if (skb->pkt_type != PACKET_HOST)
		goto drop;

	if ((skb = skb_share_check(skb, GFP_ATOMIC)) == NULL)
		goto drop;

	if (!pskb_may_pull(skb, sizeof(*hdr)))
		goto drop;

	/* Read and decode the label */
	hdr = mpls_hdr(skb);
	dec = mpls_entry_decode(hdr);

	/* Pop the label */
	skb_pull(skb, sizeof(*hdr));
	skb_reset_network_header(skb);

	skb_orphan(skb);

	rt = mpls_route_input_rcu(net, dec.label);
	if (!rt)
		goto drop;

	/* Find the output device */
	out_dev = rcu_dereference(rt->rt_dev);
	if (!mpls_output_possible(out_dev))
		goto drop;

	if (skb_warn_if_lro(skb))
		goto drop;

	skb_forward_csum(skb);

	/* Verify ttl is valid */
	if (dec.ttl <= 1)
		goto drop;
	dec.ttl -= 1;

	/* Verify the destination can hold the packet */
	new_header_size = mpls_rt_header_size(rt);
	mtu = mpls_dev_mtu(out_dev);
	if (mpls_pkt_too_big(skb, mtu - new_header_size))
		goto drop;

	hh_len = LL_RESERVED_SPACE(out_dev);
	if (!out_dev->header_ops)
		hh_len = 0;

	/* Ensure there is enough space for the headers in the skb */
	if (skb_cow(skb, hh_len + new_header_size))
		goto drop;

	skb->dev = out_dev;
	skb->protocol = htons(ETH_P_MPLS_UC);

	if (unlikely(!new_header_size && dec.bos)) {
		/* Penultimate hop popping */
		if (!mpls_egress(rt, skb, dec))
			goto drop;
	} else {
		bool bos;
		int i;
		skb_push(skb, new_header_size);
		skb_reset_network_header(skb);
		/* Push the new labels */
		hdr = mpls_hdr(skb);
		bos = dec.bos;
		for (i = rt->rt_labels - 1; i >= 0; i--) {
			hdr[i] = mpls_entry_encode(rt->rt_label[i], dec.ttl, 0, bos);
			bos = false;
		}
	}

	err = neigh_xmit(rt->rt_via_table, out_dev, rt->rt_via, skb);
	if (err)
		net_dbg_ratelimited("%s: packet transmission failed: %d\n",
				    __func__, err);
	return 0;

drop:
	kfree_skb(skb);
	return NET_RX_DROP;
}

static struct packet_type mpls_packet_type __read_mostly = {
	.type = cpu_to_be16(ETH_P_MPLS_UC),
	.func = mpls_forward,
};

static const struct nla_policy rtm_mpls_policy[RTA_MAX+1] = {
	[RTA_DST]		= { .type = NLA_U32 },
	[RTA_OIF]		= { .type = NLA_U32 },
};

struct mpls_route_config {
	u32		rc_protocol;
	u32		rc_ifindex;
	u16		rc_via_table;
	u16		rc_via_alen;
	u8		rc_via[MAX_VIA_ALEN];
	u32		rc_label;
	u32		rc_output_labels;
	u32		rc_output_label[MAX_NEW_LABELS];
	u32		rc_nlflags;
	struct nl_info	rc_nlinfo;
};

static struct mpls_route *mpls_rt_alloc(size_t alen)
{
	struct mpls_route *rt;

	rt = kzalloc(sizeof(*rt) + alen, GFP_KERNEL);
	if (rt)
		rt->rt_via_alen = alen;
	return rt;
}

static void mpls_rt_free(struct mpls_route *rt)
{
	if (rt)
		kfree_rcu(rt, rt_rcu);
}

static void mpls_notify_route(struct net *net, unsigned index,
			      struct mpls_route *old, struct mpls_route *new,
			      const struct nl_info *info)
{
	struct nlmsghdr *nlh = info ? info->nlh : NULL;
	unsigned portid = info ? info->portid : 0;
	int event = new ? RTM_NEWROUTE : RTM_DELROUTE;
	struct mpls_route *rt = new ? new : old;
	unsigned nlm_flags = (old && new) ? NLM_F_REPLACE : 0;
	/* Ignore reserved labels for now */
	if (rt && (index >= 16))
		rtmsg_lfib(event, index, rt, nlh, net, portid, nlm_flags);
}

static void mpls_route_update(struct net *net, unsigned index,
			      struct net_device *dev, struct mpls_route *new,
			      const struct nl_info *info)
{
	struct mpls_route __rcu **platform_label;
	struct mpls_route *rt, *old = NULL;

	ASSERT_RTNL();

	platform_label = rtnl_dereference(net->mpls.platform_label);
	rt = rtnl_dereference(platform_label[index]);
	if (!dev || (rt && (rtnl_dereference(rt->rt_dev) == dev))) {
		rcu_assign_pointer(platform_label[index], new);
		old = rt;
	}

	mpls_notify_route(net, index, old, new, info);

	/* If we removed a route free it now */
	mpls_rt_free(old);
}

static unsigned find_free_label(struct net *net)
{
	struct mpls_route __rcu **platform_label;
	size_t platform_labels;
	unsigned index;

	platform_label = rtnl_dereference(net->mpls.platform_label);
	platform_labels = net->mpls.platform_labels;
	for (index = 16; index < platform_labels; index++) {
		if (!rtnl_dereference(platform_label[index]))
			return index;
	}
	return LABEL_NOT_SPECIFIED;
}

static int mpls_route_add(struct mpls_route_config *cfg)
{
	struct mpls_route __rcu **platform_label;
	struct net *net = cfg->rc_nlinfo.nl_net;
	struct net_device *dev = NULL;
	struct mpls_route *rt, *old;
	unsigned index;
	int i;
	int err = -EINVAL;

	index = cfg->rc_label;

	/* If a label was not specified during insert pick one */
	if ((index == LABEL_NOT_SPECIFIED) &&
	    (cfg->rc_nlflags & NLM_F_CREATE)) {
		index = find_free_label(net);
	}

	/* The first 16 labels are reserved, and may not be set */
	if (index < 16)
		goto errout;

	/* The full 20 bit range may not be supported. */
	if (index >= net->mpls.platform_labels)
		goto errout;

	/* Ensure only a supported number of labels are present */
	if (cfg->rc_output_labels > MAX_NEW_LABELS)
		goto errout;

	err = -ENODEV;
	dev = dev_get_by_index(net, cfg->rc_ifindex);
	if (!dev)
		goto errout;

	/* Ensure this is a supported device */
	err = -EINVAL;
	if (!mpls_dev_get(dev))
		goto errout;

	err = -EINVAL;
	if ((cfg->rc_via_table == NEIGH_LINK_TABLE) &&
	    (dev->addr_len != cfg->rc_via_alen))
		goto errout;

	/* Append makes no sense with mpls */
	err = -EOPNOTSUPP;
	if (cfg->rc_nlflags & NLM_F_APPEND)
		goto errout;

	err = -EEXIST;
	platform_label = rtnl_dereference(net->mpls.platform_label);
	old = rtnl_dereference(platform_label[index]);
	if ((cfg->rc_nlflags & NLM_F_EXCL) && old)
		goto errout;

	err = -EEXIST;
	if (!(cfg->rc_nlflags & NLM_F_REPLACE) && old)
		goto errout;

	err = -ENOENT;
	if (!(cfg->rc_nlflags & NLM_F_CREATE) && !old)
		goto errout;

	err = -ENOMEM;
	rt = mpls_rt_alloc(cfg->rc_via_alen);
	if (!rt)
		goto errout;

	rt->rt_labels = cfg->rc_output_labels;
	for (i = 0; i < rt->rt_labels; i++)
		rt->rt_label[i] = cfg->rc_output_label[i];
	rt->rt_protocol = cfg->rc_protocol;
	RCU_INIT_POINTER(rt->rt_dev, dev);
	rt->rt_via_table = cfg->rc_via_table;
	memcpy(rt->rt_via, cfg->rc_via, cfg->rc_via_alen);

	mpls_route_update(net, index, NULL, rt, &cfg->rc_nlinfo);

	dev_put(dev);
	return 0;

errout:
	if (dev)
		dev_put(dev);
	return err;
}

static int mpls_route_del(struct mpls_route_config *cfg)
{
	struct net *net = cfg->rc_nlinfo.nl_net;
	unsigned index;
	int err = -EINVAL;

	index = cfg->rc_label;

	/* The first 16 labels are reserved, and may not be removed */
	if (index < 16)
		goto errout;

	/* The full 20 bit range may not be supported */
	if (index >= net->mpls.platform_labels)
		goto errout;

	mpls_route_update(net, index, NULL, NULL, &cfg->rc_nlinfo);

	err = 0;
errout:
	return err;
}

#define MPLS_PERDEV_SYSCTL_OFFSET(field)	\
	(&((struct mpls_dev *)0)->field)

static const struct ctl_table mpls_dev_table[] = {
	{
		.procname	= "input",
		.maxlen		= sizeof(int),
		.mode		= 0644,
		.proc_handler	= proc_dointvec,
		.data		= MPLS_PERDEV_SYSCTL_OFFSET(input_enabled),
	},
	{ }
};

static int mpls_dev_sysctl_register(struct net_device *dev,
				    struct mpls_dev *mdev)
{
	char path[sizeof("net/mpls/conf/") + IFNAMSIZ];
	struct ctl_table *table;
	int i;

	table = kmemdup(&mpls_dev_table, sizeof(mpls_dev_table), GFP_KERNEL);
	if (!table)
		goto out;

	/* Table data contains only offsets relative to the base of
	 * the mdev at this point, so make them absolute.
	 */
	for (i = 0; i < ARRAY_SIZE(mpls_dev_table); i++)
		table[i].data = (char *)mdev + (uintptr_t)table[i].data;

	snprintf(path, sizeof(path), "net/mpls/conf/%s", dev->name);

	mdev->sysctl = register_net_sysctl(dev_net(dev), path, table);
	if (!mdev->sysctl)
		goto free;

	return 0;

free:
	kfree(table);
out:
	return -ENOBUFS;
}

static void mpls_dev_sysctl_unregister(struct mpls_dev *mdev)
{
	struct ctl_table *table;

	table = mdev->sysctl->ctl_table_arg;
	unregister_net_sysctl_table(mdev->sysctl);
	kfree(table);
}

static struct mpls_dev *mpls_add_dev(struct net_device *dev)
{
	struct mpls_dev *mdev;
	int err = -ENOMEM;

	ASSERT_RTNL();

	mdev = kzalloc(sizeof(*mdev), GFP_KERNEL);
	if (!mdev)
		return ERR_PTR(err);

	err = mpls_dev_sysctl_register(dev, mdev);
	if (err)
		goto free;

	rcu_assign_pointer(dev->mpls_ptr, mdev);

	return mdev;

free:
	kfree(mdev);
	return ERR_PTR(err);
}

static void mpls_ifdown(struct net_device *dev)
{
	struct mpls_route __rcu **platform_label;
	struct net *net = dev_net(dev);
	struct mpls_dev *mdev;
	unsigned index;

	platform_label = rtnl_dereference(net->mpls.platform_label);
	for (index = 0; index < net->mpls.platform_labels; index++) {
		struct mpls_route *rt = rtnl_dereference(platform_label[index]);
		if (!rt)
			continue;
		if (rtnl_dereference(rt->rt_dev) != dev)
			continue;
		rt->rt_dev = NULL;
	}

	mdev = mpls_dev_get(dev);
	if (!mdev)
		return;

	mpls_dev_sysctl_unregister(mdev);

	RCU_INIT_POINTER(dev->mpls_ptr, NULL);

	kfree(mdev);
}

static int mpls_dev_notify(struct notifier_block *this, unsigned long event,
			   void *ptr)
{
	struct net_device *dev = netdev_notifier_info_to_dev(ptr);
	struct mpls_dev *mdev;

	switch(event) {
	case NETDEV_REGISTER:
		/* For now just support ethernet devices */
		if ((dev->type == ARPHRD_ETHER) ||
		    (dev->type == ARPHRD_LOOPBACK)) {
			mdev = mpls_add_dev(dev);
			if (IS_ERR(mdev))
				return notifier_from_errno(PTR_ERR(mdev));
		}
		break;

	case NETDEV_UNREGISTER:
		mpls_ifdown(dev);
		break;
	}
	return NOTIFY_OK;
}

static struct notifier_block mpls_dev_notifier = {
	.notifier_call = mpls_dev_notify,
};

static int nla_put_via(struct sk_buff *skb,
		       u8 table, const void *addr, int alen)
{
	static const int table_to_family[NEIGH_NR_TABLES + 1] = {
		AF_INET, AF_INET6, AF_DECnet, AF_PACKET,
	};
	struct nlattr *nla;
	struct rtvia *via;
	int family = AF_UNSPEC;

	nla = nla_reserve(skb, RTA_VIA, alen + 2);
	if (!nla)
		return -EMSGSIZE;

	if (table <= NEIGH_NR_TABLES)
		family = table_to_family[table];

	via = nla_data(nla);
	via->rtvia_family = family;
	memcpy(via->rtvia_addr, addr, alen);
	return 0;
}

int nla_put_labels(struct sk_buff *skb, int attrtype,
		   u8 labels, const u32 label[])
{
	struct nlattr *nla;
	struct mpls_shim_hdr *nla_label;
	bool bos;
	int i;
	nla = nla_reserve(skb, attrtype, labels*4);
	if (!nla)
		return -EMSGSIZE;

	nla_label = nla_data(nla);
	bos = true;
	for (i = labels - 1; i >= 0; i--) {
		nla_label[i] = mpls_entry_encode(label[i], 0, 0, bos);
		bos = false;
	}

	return 0;
}

int nla_get_labels(const struct nlattr *nla,
		   u32 max_labels, u32 *labels, u32 label[])
{
	unsigned len = nla_len(nla);
	unsigned nla_labels;
	struct mpls_shim_hdr *nla_label;
	bool bos;
	int i;

	/* len needs to be an even multiple of 4 (the label size) */
	if (len & 3)
		return -EINVAL;

	/* Limit the number of new labels allowed */
	nla_labels = len/4;
	if (nla_labels > max_labels)
		return -EINVAL;

	nla_label = nla_data(nla);
	bos = true;
	for (i = nla_labels - 1; i >= 0; i--, bos = false) {
		struct mpls_entry_decoded dec;
		dec = mpls_entry_decode(nla_label + i);

		/* Ensure the bottom of stack flag is properly set
		 * and ttl and tc are both clear.
		 */
		if ((dec.bos != bos) || dec.ttl || dec.tc)
			return -EINVAL;

		switch (dec.label) {
<<<<<<< HEAD
		case LABEL_IMPLICIT_NULL:
=======
		case MPLS_LABEL_IMPLNULL:
>>>>>>> 3a7c01d7
			/* RFC3032: This is a label that an LSR may
			 * assign and distribute, but which never
			 * actually appears in the encapsulation.
			 */
			return -EINVAL;
		}

		label[i] = dec.label;
	}
	*labels = nla_labels;
	return 0;
}

static int rtm_to_route_config(struct sk_buff *skb,  struct nlmsghdr *nlh,
			       struct mpls_route_config *cfg)
{
	struct rtmsg *rtm;
	struct nlattr *tb[RTA_MAX+1];
	int index;
	int err;

	err = nlmsg_parse(nlh, sizeof(*rtm), tb, RTA_MAX, rtm_mpls_policy);
	if (err < 0)
		goto errout;

	err = -EINVAL;
	rtm = nlmsg_data(nlh);
	memset(cfg, 0, sizeof(*cfg));

	if (rtm->rtm_family != AF_MPLS)
		goto errout;
	if (rtm->rtm_dst_len != 20)
		goto errout;
	if (rtm->rtm_src_len != 0)
		goto errout;
	if (rtm->rtm_tos != 0)
		goto errout;
	if (rtm->rtm_table != RT_TABLE_MAIN)
		goto errout;
	/* Any value is acceptable for rtm_protocol */

	/* As mpls uses destination specific addresses
	 * (or source specific address in the case of multicast)
	 * all addresses have universal scope.
	 */
	if (rtm->rtm_scope != RT_SCOPE_UNIVERSE)
		goto errout;
	if (rtm->rtm_type != RTN_UNICAST)
		goto errout;
	if (rtm->rtm_flags != 0)
		goto errout;

	cfg->rc_label		= LABEL_NOT_SPECIFIED;
	cfg->rc_protocol	= rtm->rtm_protocol;
	cfg->rc_nlflags		= nlh->nlmsg_flags;
	cfg->rc_nlinfo.portid	= NETLINK_CB(skb).portid;
	cfg->rc_nlinfo.nlh	= nlh;
	cfg->rc_nlinfo.nl_net	= sock_net(skb->sk);

	for (index = 0; index <= RTA_MAX; index++) {
		struct nlattr *nla = tb[index];
		if (!nla)
			continue;

		switch(index) {
		case RTA_OIF:
			cfg->rc_ifindex = nla_get_u32(nla);
			break;
		case RTA_NEWDST:
			if (nla_get_labels(nla, MAX_NEW_LABELS,
					   &cfg->rc_output_labels,
					   cfg->rc_output_label))
				goto errout;
			break;
		case RTA_DST:
		{
			u32 label_count;
			if (nla_get_labels(nla, 1, &label_count,
					   &cfg->rc_label))
				goto errout;

			/* The first 16 labels are reserved, and may not be set */
			if (cfg->rc_label < 16)
				goto errout;

			break;
		}
		case RTA_VIA:
		{
			struct rtvia *via = nla_data(nla);
			if (nla_len(nla) < offsetof(struct rtvia, rtvia_addr))
				goto errout;
			cfg->rc_via_alen   = nla_len(nla) -
				offsetof(struct rtvia, rtvia_addr);
			if (cfg->rc_via_alen > MAX_VIA_ALEN)
				goto errout;

			/* Validate the address family */
			switch(via->rtvia_family) {
			case AF_PACKET:
				cfg->rc_via_table = NEIGH_LINK_TABLE;
				break;
			case AF_INET:
				cfg->rc_via_table = NEIGH_ARP_TABLE;
				if (cfg->rc_via_alen != 4)
					goto errout;
				break;
			case AF_INET6:
				cfg->rc_via_table = NEIGH_ND_TABLE;
				if (cfg->rc_via_alen != 16)
					goto errout;
				break;
			default:
				/* Unsupported address family */
				goto errout;
			}

			memcpy(cfg->rc_via, via->rtvia_addr, cfg->rc_via_alen);
			break;
		}
		default:
			/* Unsupported attribute */
			goto errout;
		}
	}

	err = 0;
errout:
	return err;
}

static int mpls_rtm_delroute(struct sk_buff *skb, struct nlmsghdr *nlh)
{
	struct mpls_route_config cfg;
	int err;

	err = rtm_to_route_config(skb, nlh, &cfg);
	if (err < 0)
		return err;

	return mpls_route_del(&cfg);
}


static int mpls_rtm_newroute(struct sk_buff *skb, struct nlmsghdr *nlh)
{
	struct mpls_route_config cfg;
	int err;

	err = rtm_to_route_config(skb, nlh, &cfg);
	if (err < 0)
		return err;

	return mpls_route_add(&cfg);
}

static int mpls_dump_route(struct sk_buff *skb, u32 portid, u32 seq, int event,
			   u32 label, struct mpls_route *rt, int flags)
{
	struct net_device *dev;
	struct nlmsghdr *nlh;
	struct rtmsg *rtm;

	nlh = nlmsg_put(skb, portid, seq, event, sizeof(*rtm), flags);
	if (nlh == NULL)
		return -EMSGSIZE;

	rtm = nlmsg_data(nlh);
	rtm->rtm_family = AF_MPLS;
	rtm->rtm_dst_len = 20;
	rtm->rtm_src_len = 0;
	rtm->rtm_tos = 0;
	rtm->rtm_table = RT_TABLE_MAIN;
	rtm->rtm_protocol = rt->rt_protocol;
	rtm->rtm_scope = RT_SCOPE_UNIVERSE;
	rtm->rtm_type = RTN_UNICAST;
	rtm->rtm_flags = 0;

	if (rt->rt_labels &&
	    nla_put_labels(skb, RTA_NEWDST, rt->rt_labels, rt->rt_label))
		goto nla_put_failure;
	if (nla_put_via(skb, rt->rt_via_table, rt->rt_via, rt->rt_via_alen))
		goto nla_put_failure;
	dev = rtnl_dereference(rt->rt_dev);
	if (dev && nla_put_u32(skb, RTA_OIF, dev->ifindex))
		goto nla_put_failure;
	if (nla_put_labels(skb, RTA_DST, 1, &label))
		goto nla_put_failure;

	nlmsg_end(skb, nlh);
	return 0;

nla_put_failure:
	nlmsg_cancel(skb, nlh);
	return -EMSGSIZE;
}

static int mpls_dump_routes(struct sk_buff *skb, struct netlink_callback *cb)
{
	struct net *net = sock_net(skb->sk);
	struct mpls_route __rcu **platform_label;
	size_t platform_labels;
	unsigned int index;

	ASSERT_RTNL();

	index = cb->args[0];
	if (index < 16)
		index = 16;

	platform_label = rtnl_dereference(net->mpls.platform_label);
	platform_labels = net->mpls.platform_labels;
	for (; index < platform_labels; index++) {
		struct mpls_route *rt;
		rt = rtnl_dereference(platform_label[index]);
		if (!rt)
			continue;

		if (mpls_dump_route(skb, NETLINK_CB(cb->skb).portid,
				    cb->nlh->nlmsg_seq, RTM_NEWROUTE,
				    index, rt, NLM_F_MULTI) < 0)
			break;
	}
	cb->args[0] = index;

	return skb->len;
}

static inline size_t lfib_nlmsg_size(struct mpls_route *rt)
{
	size_t payload =
		NLMSG_ALIGN(sizeof(struct rtmsg))
		+ nla_total_size(2 + rt->rt_via_alen)	/* RTA_VIA */
		+ nla_total_size(4);			/* RTA_DST */
	if (rt->rt_labels)				/* RTA_NEWDST */
		payload += nla_total_size(rt->rt_labels * 4);
	if (rt->rt_dev)					/* RTA_OIF */
		payload += nla_total_size(4);
	return payload;
}

static void rtmsg_lfib(int event, u32 label, struct mpls_route *rt,
		       struct nlmsghdr *nlh, struct net *net, u32 portid,
		       unsigned int nlm_flags)
{
	struct sk_buff *skb;
	u32 seq = nlh ? nlh->nlmsg_seq : 0;
	int err = -ENOBUFS;

	skb = nlmsg_new(lfib_nlmsg_size(rt), GFP_KERNEL);
	if (skb == NULL)
		goto errout;

	err = mpls_dump_route(skb, portid, seq, event, label, rt, nlm_flags);
	if (err < 0) {
		/* -EMSGSIZE implies BUG in lfib_nlmsg_size */
		WARN_ON(err == -EMSGSIZE);
		kfree_skb(skb);
		goto errout;
	}
	rtnl_notify(skb, net, portid, RTNLGRP_MPLS_ROUTE, nlh, GFP_KERNEL);

	return;
errout:
	if (err < 0)
		rtnl_set_sk_err(net, RTNLGRP_MPLS_ROUTE, err);
}

static int resize_platform_label_table(struct net *net, size_t limit)
{
	size_t size = sizeof(struct mpls_route *) * limit;
	size_t old_limit;
	size_t cp_size;
	struct mpls_route __rcu **labels = NULL, **old;
	struct mpls_route *rt0 = NULL, *rt2 = NULL;
	unsigned index;

	if (size) {
		labels = kzalloc(size, GFP_KERNEL | __GFP_NOWARN | __GFP_NORETRY);
		if (!labels)
			labels = vzalloc(size);

		if (!labels)
			goto nolabels;
	}

	/* In case the predefined labels need to be populated */
	if (limit > MPLS_LABEL_IPV4NULL) {
		struct net_device *lo = net->loopback_dev;
		rt0 = mpls_rt_alloc(lo->addr_len);
		if (!rt0)
			goto nort0;
		RCU_INIT_POINTER(rt0->rt_dev, lo);
		rt0->rt_protocol = RTPROT_KERNEL;
		rt0->rt_via_table = NEIGH_LINK_TABLE;
		memcpy(rt0->rt_via, lo->dev_addr, lo->addr_len);
	}
	if (limit > MPLS_LABEL_IPV6NULL) {
		struct net_device *lo = net->loopback_dev;
		rt2 = mpls_rt_alloc(lo->addr_len);
		if (!rt2)
			goto nort2;
		RCU_INIT_POINTER(rt2->rt_dev, lo);
		rt2->rt_protocol = RTPROT_KERNEL;
		rt2->rt_via_table = NEIGH_LINK_TABLE;
		memcpy(rt2->rt_via, lo->dev_addr, lo->addr_len);
	}

	rtnl_lock();
	/* Remember the original table */
	old = rtnl_dereference(net->mpls.platform_label);
	old_limit = net->mpls.platform_labels;

	/* Free any labels beyond the new table */
	for (index = limit; index < old_limit; index++)
		mpls_route_update(net, index, NULL, NULL, NULL);

	/* Copy over the old labels */
	cp_size = size;
	if (old_limit < limit)
		cp_size = old_limit * sizeof(struct mpls_route *);

	memcpy(labels, old, cp_size);

	/* If needed set the predefined labels */
	if ((old_limit <= MPLS_LABEL_IPV6NULL) &&
	    (limit > MPLS_LABEL_IPV6NULL)) {
		RCU_INIT_POINTER(labels[MPLS_LABEL_IPV6NULL], rt2);
		rt2 = NULL;
	}

	if ((old_limit <= MPLS_LABEL_IPV4NULL) &&
	    (limit > MPLS_LABEL_IPV4NULL)) {
		RCU_INIT_POINTER(labels[MPLS_LABEL_IPV4NULL], rt0);
		rt0 = NULL;
	}

	/* Update the global pointers */
	net->mpls.platform_labels = limit;
	rcu_assign_pointer(net->mpls.platform_label, labels);

	rtnl_unlock();

	mpls_rt_free(rt2);
	mpls_rt_free(rt0);

	if (old) {
		synchronize_rcu();
		kvfree(old);
	}
	return 0;

nort2:
	mpls_rt_free(rt0);
nort0:
	kvfree(labels);
nolabels:
	return -ENOMEM;
}

static int mpls_platform_labels(struct ctl_table *table, int write,
				void __user *buffer, size_t *lenp, loff_t *ppos)
{
	struct net *net = table->data;
	int platform_labels = net->mpls.platform_labels;
	int ret;
	struct ctl_table tmp = {
		.procname	= table->procname,
		.data		= &platform_labels,
		.maxlen		= sizeof(int),
		.mode		= table->mode,
		.extra1		= &zero,
		.extra2		= &label_limit,
	};

	ret = proc_dointvec_minmax(&tmp, write, buffer, lenp, ppos);

	if (write && ret == 0)
		ret = resize_platform_label_table(net, platform_labels);

	return ret;
}

static const struct ctl_table mpls_table[] = {
	{
		.procname	= "platform_labels",
		.data		= NULL,
		.maxlen		= sizeof(int),
		.mode		= 0644,
		.proc_handler	= mpls_platform_labels,
	},
	{ }
};

static int mpls_net_init(struct net *net)
{
	struct ctl_table *table;

	net->mpls.platform_labels = 0;
	net->mpls.platform_label = NULL;

	table = kmemdup(mpls_table, sizeof(mpls_table), GFP_KERNEL);
	if (table == NULL)
		return -ENOMEM;

	table[0].data = net;
	net->mpls.ctl = register_net_sysctl(net, "net/mpls", table);
	if (net->mpls.ctl == NULL)
		return -ENOMEM;

	return 0;
}

static void mpls_net_exit(struct net *net)
{
	struct mpls_route __rcu **platform_label;
	size_t platform_labels;
	struct ctl_table *table;
	unsigned int index;

	table = net->mpls.ctl->ctl_table_arg;
	unregister_net_sysctl_table(net->mpls.ctl);
	kfree(table);

	/* An rcu grace period has passed since there was a device in
	 * the network namespace (and thus the last in flight packet)
	 * left this network namespace.  This is because
	 * unregister_netdevice_many and netdev_run_todo has completed
	 * for each network device that was in this network namespace.
	 *
	 * As such no additional rcu synchronization is necessary when
	 * freeing the platform_label table.
	 */
	rtnl_lock();
	platform_label = rtnl_dereference(net->mpls.platform_label);
	platform_labels = net->mpls.platform_labels;
	for (index = 0; index < platform_labels; index++) {
		struct mpls_route *rt = rtnl_dereference(platform_label[index]);
		RCU_INIT_POINTER(platform_label[index], NULL);
		mpls_rt_free(rt);
	}
	rtnl_unlock();

	kvfree(platform_label);
}

static struct pernet_operations mpls_net_ops = {
	.init = mpls_net_init,
	.exit = mpls_net_exit,
};

static int __init mpls_init(void)
{
	int err;

	BUILD_BUG_ON(sizeof(struct mpls_shim_hdr) != 4);

	err = register_pernet_subsys(&mpls_net_ops);
	if (err)
		goto out;

	err = register_netdevice_notifier(&mpls_dev_notifier);
	if (err)
		goto out_unregister_pernet;

	dev_add_pack(&mpls_packet_type);

	rtnl_register(PF_MPLS, RTM_NEWROUTE, mpls_rtm_newroute, NULL, NULL);
	rtnl_register(PF_MPLS, RTM_DELROUTE, mpls_rtm_delroute, NULL, NULL);
	rtnl_register(PF_MPLS, RTM_GETROUTE, NULL, mpls_dump_routes, NULL);
	err = 0;
out:
	return err;

out_unregister_pernet:
	unregister_pernet_subsys(&mpls_net_ops);
	goto out;
}
module_init(mpls_init);

static void __exit mpls_exit(void)
{
	rtnl_unregister_all(PF_MPLS);
	dev_remove_pack(&mpls_packet_type);
	unregister_netdevice_notifier(&mpls_dev_notifier);
	unregister_pernet_subsys(&mpls_net_ops);
}
module_exit(mpls_exit);

MODULE_DESCRIPTION("MultiProtocol Label Switching");
MODULE_LICENSE("GPL v2");
MODULE_ALIAS_NETPROTO(PF_MPLS);<|MERGE_RESOLUTION|>--- conflicted
+++ resolved
@@ -647,11 +647,7 @@
 			return -EINVAL;
 
 		switch (dec.label) {
-<<<<<<< HEAD
-		case LABEL_IMPLICIT_NULL:
-=======
 		case MPLS_LABEL_IMPLNULL:
->>>>>>> 3a7c01d7
 			/* RFC3032: This is a label that an LSR may
 			 * assign and distribute, but which never
 			 * actually appears in the encapsulation.
