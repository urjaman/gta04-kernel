--- conflicted
+++ resolved
@@ -1466,28 +1466,6 @@
 }
 EXPORT_SYMBOL(sk_free);
 
-<<<<<<< HEAD
-/*
- * Last sock_put should drop reference to sk->sk_net. It has already
- * been dropped in sk_change_net. Taking reference to stopping namespace
- * is not an option.
- * Take reference to a socket to remove it from hash _alive_ and after that
- * destroy it in the context of init_net.
- */
-void sk_release_kernel(struct sock *sk)
-{
-	if (sk == NULL || sk->sk_socket == NULL)
-		return;
-
-	sock_hold(sk);
-	sock_release(sk->sk_socket);
-	sock_net_set(sk, get_net(&init_net));
-	sock_put(sk);
-}
-EXPORT_SYMBOL(sk_release_kernel);
-
-=======
->>>>>>> b396cca6
 static void sk_update_clone(const struct sock *sk, struct sock *newsk)
 {
 	if (mem_cgroup_sockets_enabled && sk->sk_cgrp)
