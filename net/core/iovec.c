--- conflicted
+++ resolved
@@ -35,14 +35,9 @@
  *	in any case.
  */
 
-long verify_iovec(struct msghdr *m, struct iovec *iov, struct sockaddr *address, int mode)
-{
-<<<<<<< HEAD
-	int size, ct;
-	long err;
-=======
+int verify_iovec(struct msghdr *m, struct iovec *iov, struct sockaddr *address, int mode)
+{
 	int size, ct, err;
->>>>>>> 45f53cc9
 
 	if (m->msg_namelen) {
 		if (mode == VERIFY_READ) {
