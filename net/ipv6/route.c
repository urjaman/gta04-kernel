--- conflicted
+++ resolved
@@ -1170,11 +1170,8 @@
 
 	if (addr_type & IPV6_ADDR_MULTICAST)
 		rt->dst.input = ip6_mc_input;
-<<<<<<< HEAD
-=======
 	else if (cfg->fc_flags & RTF_LOCAL)
 		rt->dst.input = ip6_input;
->>>>>>> 45f53cc9
 	else
 		rt->dst.input = ip6_forward;
 
@@ -2677,11 +2674,7 @@
 					   sizeof(*net->ipv6.ip6_null_entry),
 					   GFP_KERNEL);
 	if (!net->ipv6.ip6_null_entry)
-<<<<<<< HEAD
-		goto out_ip6_dst_ops;
-=======
 		goto out_ip6_dst_entries;
->>>>>>> 45f53cc9
 	net->ipv6.ip6_null_entry->dst.path =
 		(struct dst_entry *)net->ipv6.ip6_null_entry;
 	net->ipv6.ip6_null_entry->dst.ops = &net->ipv6.ip6_dst_ops;
