--- conflicted
+++ resolved
@@ -1916,15 +1916,9 @@
 
 	ipv6h = ipv6_hdr(skb);
 
-<<<<<<< HEAD
-	fl = (struct flowi) {
-		.oif = vif->link,
-		.fl6_dst = ipv6h->daddr,
-=======
 	fl6 = (struct flowi6) {
 		.flowi6_oif = vif->link,
 		.daddr = ipv6h->daddr,
->>>>>>> 105e53f8
 	};
 
 	dst = ip6_route_output(net, NULL, &fl6);
