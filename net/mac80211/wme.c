/*
 * Copyright 2004, Instant802 Networks, Inc.
 *
 * This program is free software; you can redistribute it and/or modify
 * it under the terms of the GNU General Public License version 2 as
 * published by the Free Software Foundation.
 */

#include <linux/netdevice.h>
#include <linux/skbuff.h>
#include <linux/module.h>
#include <linux/if_arp.h>
#include <linux/types.h>
#include <net/ip.h>
#include <net/pkt_sched.h>

#include <net/mac80211.h>
#include "ieee80211_i.h"
#include "wme.h"

/* Default mapping in classifier to work with default
 * queue setup.
 */
const int ieee802_1d_to_ac[8] = {
	IEEE80211_AC_BE,
	IEEE80211_AC_BK,
	IEEE80211_AC_BK,
	IEEE80211_AC_BE,
	IEEE80211_AC_VI,
	IEEE80211_AC_VI,
	IEEE80211_AC_VO,
	IEEE80211_AC_VO
};

static int wme_downgrade_ac(struct sk_buff *skb)
{
	switch (skb->priority) {
	case 6:
	case 7:
		skb->priority = 5; /* VO -> VI */
		return 0;
	case 4:
	case 5:
		skb->priority = 3; /* VI -> BE */
		return 0;
	case 0:
	case 3:
		skb->priority = 2; /* BE -> BK */
		return 0;
	default:
		return -1;
	}
}

/* Indicate which queue to use for this fully formed 802.11 frame */
u16 ieee80211_select_queue_80211(struct ieee80211_local *local,
				 struct sk_buff *skb,
				 struct ieee80211_hdr *hdr)
{
	u8 *p;

	if (local->hw.queues < 4)
		return 0;

	if (!ieee80211_is_data(hdr->frame_control)) {
		skb->priority = 7;
		return ieee802_1d_to_ac[skb->priority];
	}
	if (!ieee80211_is_data_qos(hdr->frame_control)) {
		skb->priority = 0;
		return ieee802_1d_to_ac[skb->priority];
	}

	p = ieee80211_get_qos_ctl(hdr);
	skb->priority = *p & IEEE80211_QOS_CTL_TAG1D_MASK;

	return ieee80211_downgrade_queue(local, skb);
}

/* Indicate which queue to use. */
u16 ieee80211_select_queue(struct ieee80211_sub_if_data *sdata,
			   struct sk_buff *skb)
{
	struct ieee80211_local *local = sdata->local;
	struct sta_info *sta = NULL;
	const u8 *ra = NULL;
	bool qos = false;

	if (local->hw.queues < 4 || skb->len < 6) {
		skb->priority = 0; /* required for correct WPA/11i MIC */
		return min_t(u16, local->hw.queues - 1, IEEE80211_AC_BE);
	}

	rcu_read_lock();
	switch (sdata->vif.type) {
	case NL80211_IFTYPE_AP_VLAN:
		sta = rcu_dereference(sdata->u.vlan.sta);
		if (sta) {
			qos = test_sta_flag(sta, WLAN_STA_WME);
			break;
		}
	case NL80211_IFTYPE_AP:
		ra = skb->data;
		break;
	case NL80211_IFTYPE_WDS:
		ra = sdata->u.wds.remote_addr;
		break;
#ifdef CONFIG_MAC80211_MESH
	case NL80211_IFTYPE_MESH_POINT:
<<<<<<< HEAD
		ra = skb->data;
=======
		qos = true;
>>>>>>> dcd6c922
		break;
#endif
	case NL80211_IFTYPE_STATION:
		ra = sdata->u.mgd.bssid;
		break;
	case NL80211_IFTYPE_ADHOC:
		ra = skb->data;
		break;
	default:
		break;
	}

	if (!sta && ra && !is_multicast_ether_addr(ra)) {
		sta = sta_info_get(sdata, ra);
		if (sta)
			qos = test_sta_flag(sta, WLAN_STA_WME);
	}
	rcu_read_unlock();

	if (!qos) {
		skb->priority = 0; /* required for correct WPA/11i MIC */
		return IEEE80211_AC_BE;
	}

	/* use the data classifier to determine what 802.1d tag the
	 * data frame has */
	skb->priority = cfg80211_classify8021d(skb);

	return ieee80211_downgrade_queue(local, skb);
}

u16 ieee80211_downgrade_queue(struct ieee80211_local *local,
			      struct sk_buff *skb)
{
	/* in case we are a client verify acm is not set for this ac */
	while (unlikely(local->wmm_acm & BIT(skb->priority))) {
		if (wme_downgrade_ac(skb)) {
			/*
			 * This should not really happen. The AP has marked all
			 * lower ACs to require admission control which is not
			 * a reasonable configuration. Allow the frame to be
			 * transmitted using AC_BK as a workaround.
			 */
			break;
		}
	}

	/* look up which queue to use for frames with this 1d tag */
	return ieee802_1d_to_ac[skb->priority];
}

void ieee80211_set_qos_hdr(struct ieee80211_sub_if_data *sdata,
			   struct sk_buff *skb)
{
	struct ieee80211_hdr *hdr = (void *)skb->data;
	struct ieee80211_tx_info *info = IEEE80211_SKB_CB(skb);

	/* Fill in the QoS header if there is one. */
	if (ieee80211_is_data_qos(hdr->frame_control)) {
		u8 *p = ieee80211_get_qos_ctl(hdr);
		u8 ack_policy, tid;

		tid = skb->priority & IEEE80211_QOS_CTL_TAG1D_MASK;

<<<<<<< HEAD
		if (unlikely(sdata->local->wifi_wme_noack_test))
			ack_policy |= IEEE80211_QOS_CTL_ACK_POLICY_NOACK;
=======
		/* preserve EOSP bit */
		ack_policy = *p & IEEE80211_QOS_CTL_EOSP;

		if (is_multicast_ether_addr(hdr->addr1) ||
		    sdata->noack_map & BIT(tid)) {
			ack_policy |= IEEE80211_QOS_CTL_ACK_POLICY_NOACK;
			info->flags |= IEEE80211_TX_CTL_NO_ACK;
		}

>>>>>>> dcd6c922
		/* qos header is 2 bytes */
		*p++ = ack_policy | tid;
		*p = ieee80211_vif_is_mesh(&sdata->vif) ?
			(IEEE80211_QOS_CTL_MESH_CONTROL_PRESENT >> 8) : 0;
	}
}<|MERGE_RESOLUTION|>--- conflicted
+++ resolved
@@ -107,11 +107,7 @@
 		break;
 #ifdef CONFIG_MAC80211_MESH
 	case NL80211_IFTYPE_MESH_POINT:
-<<<<<<< HEAD
-		ra = skb->data;
-=======
 		qos = true;
->>>>>>> dcd6c922
 		break;
 #endif
 	case NL80211_IFTYPE_STATION:
@@ -176,10 +172,6 @@
 
 		tid = skb->priority & IEEE80211_QOS_CTL_TAG1D_MASK;
 
-<<<<<<< HEAD
-		if (unlikely(sdata->local->wifi_wme_noack_test))
-			ack_policy |= IEEE80211_QOS_CTL_ACK_POLICY_NOACK;
-=======
 		/* preserve EOSP bit */
 		ack_policy = *p & IEEE80211_QOS_CTL_EOSP;
 
@@ -189,7 +181,6 @@
 			info->flags |= IEEE80211_TX_CTL_NO_ACK;
 		}
 
->>>>>>> dcd6c922
 		/* qos header is 2 bytes */
 		*p++ = ack_policy | tid;
 		*p = ieee80211_vif_is_mesh(&sdata->vif) ?
