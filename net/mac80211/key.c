--- conflicted
+++ resolved
@@ -38,22 +38,12 @@
  * There is currently no way of knowing whether a key is handled in SW
  * or HW except by looking into debugfs.
  *
-<<<<<<< HEAD
- * All key operations are protected internally.
- *
- * Within mac80211, key references are, just as STA structure references,
- * protected by RCU. Note, however, that some things are unprotected,
- * namely the key->sta dereferences within the hardware acceleration
- * functions. This means that sta_info_destroy() must remove the key
- * which waits for an RCU grace period.
-=======
  * All key management is internally protected by a mutex. Within all
  * other parts of mac80211, key references are, just as STA structure
  * references, protected by RCU. Note, however, that some things are
  * unprotected, namely the key->sta dereferences within the hardware
  * acceleration functions. This means that sta_info_destroy() must
  * remove the key which waits for an RCU grace period.
->>>>>>> 3cbea436
  */
 
 static const u8 bcast_addr[ETH_ALEN] = { 0xFF, 0xFF, 0xFF, 0xFF, 0xFF, 0xFF };
@@ -164,10 +154,6 @@
 		wiphy_err(key->local->hw.wiphy,
 			  "failed to remove key (%d, %pM) from hardware (%d)\n",
 			  key->conf.keyidx, sta ? sta->addr : bcast_addr, ret);
-<<<<<<< HEAD
-
-	key->flags &= ~KEY_FLAG_UPLOADED_TO_HARDWARE;
-=======
 
 	key->flags &= ~KEY_FLAG_UPLOADED_TO_HARDWARE;
 }
@@ -189,27 +175,6 @@
 	 * must be prepared to handle the key.
 	 */
 	synchronize_rcu();
->>>>>>> 3cbea436
-}
-EXPORT_SYMBOL_GPL(ieee80211_key_removed);
-
-void ieee80211_key_removed(struct ieee80211_key_conf *key_conf)
-{
-	struct ieee80211_key *key;
-
-	key = container_of(key_conf, struct ieee80211_key, conf);
-
-	might_sleep();
-	assert_key_lock(key->local);
-
-	key->flags &= ~KEY_FLAG_UPLOADED_TO_HARDWARE;
-
-	/*
-	 * Flush TX path to avoid attempts to use this key
-	 * after this function returns. Until then, drivers
-	 * must be prepared to handle the key.
-	 */
-	synchronize_rcu();
 }
 EXPORT_SYMBOL_GPL(ieee80211_key_removed);
 
@@ -228,25 +193,14 @@
 	if (multi)
 		rcu_assign_pointer(sdata->default_multicast_key, key);
 
-<<<<<<< HEAD
-	if (key) {
-		ieee80211_debugfs_key_remove_default(key->sdata);
-		ieee80211_debugfs_key_add_default(key->sdata);
-	}
-=======
 	ieee80211_debugfs_key_update_default(sdata);
->>>>>>> 3cbea436
 }
 
 void ieee80211_set_default_key(struct ieee80211_sub_if_data *sdata, int idx,
 			       bool uni, bool multi)
 {
 	mutex_lock(&sdata->local->key_mtx);
-<<<<<<< HEAD
-	__ieee80211_set_default_key(sdata, idx);
-=======
 	__ieee80211_set_default_key(sdata, idx, uni, multi);
->>>>>>> 3cbea436
 	mutex_unlock(&sdata->local->key_mtx);
 }
 
@@ -263,14 +217,7 @@
 
 	rcu_assign_pointer(sdata->default_mgmt_key, key);
 
-<<<<<<< HEAD
-	if (key) {
-		ieee80211_debugfs_key_remove_mgmt_default(key->sdata);
-		ieee80211_debugfs_key_add_mgmt_default(key->sdata);
-	}
-=======
 	ieee80211_debugfs_key_update_default(sdata);
->>>>>>> 3cbea436
 }
 
 void ieee80211_set_default_mgmt_key(struct ieee80211_sub_if_data *sdata,
@@ -428,15 +375,12 @@
 	if (!key)
 		return;
 
-<<<<<<< HEAD
-=======
 	/*
 	 * Synchronize so the TX path can no longer be using
 	 * this key before we free/remove it.
 	 */
 	synchronize_rcu();
 
->>>>>>> 3cbea436
 	if (key->local)
 		ieee80211_key_disable_hw_accel(key);
 
@@ -503,7 +447,6 @@
 
 	__ieee80211_key_replace(sdata, sta, pairwise, old_key, key);
 	__ieee80211_key_destroy(old_key);
-<<<<<<< HEAD
 
 	ieee80211_debugfs_key_add(key);
 
@@ -511,15 +454,6 @@
 
 	mutex_unlock(&sdata->local->key_mtx);
 
-=======
-
-	ieee80211_debugfs_key_add(key);
-
-	ret = ieee80211_key_enable_hw_accel(key);
-
-	mutex_unlock(&sdata->local->key_mtx);
-
->>>>>>> 3cbea436
 	return ret;
 }
 
@@ -587,11 +521,8 @@
 
 	list_for_each_entry_safe(key, tmp, &sdata->key_list, list)
 		__ieee80211_key_free(key);
-<<<<<<< HEAD
-=======
 
 	ieee80211_debugfs_key_update_default(sdata);
->>>>>>> 3cbea436
 
 	mutex_unlock(&sdata->local->key_mtx);
 }