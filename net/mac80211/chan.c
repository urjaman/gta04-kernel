--- conflicted
+++ resolved
@@ -1522,11 +1522,7 @@
 		goto out;
 	}
 
-<<<<<<< HEAD
-	sdata->vif.bss_conf.chandef = *chandef;
-=======
 	ieee80211_vif_update_chandef(sdata, chandef);
->>>>>>> e529fea9
 
 	ret = ieee80211_assign_vif_chanctx(sdata, ctx);
 	if (ret) {
