/*
 * Scanning implementation
 *
 * Copyright 2003, Jouni Malinen <jkmaline@cc.hut.fi>
 * Copyright 2004, Instant802 Networks, Inc.
 * Copyright 2005, Devicescape Software, Inc.
 * Copyright 2006-2007	Jiri Benc <jbenc@suse.cz>
 * Copyright 2007, Michael Wu <flamingice@sourmilk.net>
 *
 * This program is free software; you can redistribute it and/or modify
 * it under the terms of the GNU General Public License version 2 as
 * published by the Free Software Foundation.
 */

#include <linux/if_arp.h>
#include <linux/etherdevice.h>
#include <linux/rtnetlink.h>
#include <linux/pm_qos.h>
#include <net/sch_generic.h>
#include <linux/slab.h>
#include <linux/export.h>
#include <net/mac80211.h>

#include "ieee80211_i.h"
#include "driver-ops.h"
#include "mesh.h"

#define IEEE80211_PROBE_DELAY (HZ / 33)
#define IEEE80211_CHANNEL_TIME (HZ / 33)
#define IEEE80211_PASSIVE_CHANNEL_TIME (HZ / 9)

void ieee80211_rx_bss_put(struct ieee80211_local *local,
			  struct ieee80211_bss *bss)
{
	if (!bss)
		return;
	cfg80211_put_bss(local->hw.wiphy,
			 container_of((void *)bss, struct cfg80211_bss, priv));
}

static bool is_uapsd_supported(struct ieee802_11_elems *elems)
{
	u8 qos_info;

	if (elems->wmm_info && elems->wmm_info_len == 7
	    && elems->wmm_info[5] == 1)
		qos_info = elems->wmm_info[6];
	else if (elems->wmm_param && elems->wmm_param_len == 24
		 && elems->wmm_param[5] == 1)
		qos_info = elems->wmm_param[6];
	else
		/* no valid wmm information or parameter element found */
		return false;

	return qos_info & IEEE80211_WMM_IE_AP_QOSINFO_UAPSD;
}

struct ieee80211_bss *
ieee80211_bss_info_update(struct ieee80211_local *local,
			  struct ieee80211_rx_status *rx_status,
			  struct ieee80211_mgmt *mgmt, size_t len,
			  struct ieee802_11_elems *elems,
			  struct ieee80211_channel *channel)
{
	bool beacon = ieee80211_is_beacon(mgmt->frame_control);
	struct cfg80211_bss *cbss;
	struct ieee80211_bss *bss;
	int clen, srlen;
	s32 signal = 0;

	if (local->hw.flags & IEEE80211_HW_SIGNAL_DBM)
		signal = rx_status->signal * 100;
	else if (local->hw.flags & IEEE80211_HW_SIGNAL_UNSPEC)
		signal = (rx_status->signal * 100) / local->hw.max_signal;

	cbss = cfg80211_inform_bss_frame(local->hw.wiphy, channel,
					 mgmt, len, signal, GFP_ATOMIC);
	if (!cbss)
		return NULL;

	bss = (void *)cbss->priv;

	if (beacon)
		bss->device_ts_beacon = rx_status->device_timestamp;
	else
		bss->device_ts_presp = rx_status->device_timestamp;

	if (elems->parse_error) {
		if (beacon)
			bss->corrupt_data |= IEEE80211_BSS_CORRUPT_BEACON;
		else
			bss->corrupt_data |= IEEE80211_BSS_CORRUPT_PROBE_RESP;
	} else {
		if (beacon)
			bss->corrupt_data &= ~IEEE80211_BSS_CORRUPT_BEACON;
		else
			bss->corrupt_data &= ~IEEE80211_BSS_CORRUPT_PROBE_RESP;
	}

	/* save the ERP value so that it is available at association time */
	if (elems->erp_info && elems->erp_info_len >= 1 &&
			(!elems->parse_error ||
			 !(bss->valid_data & IEEE80211_BSS_VALID_ERP))) {
		bss->erp_value = elems->erp_info[0];
		bss->has_erp_value = true;
		if (!elems->parse_error)
			bss->valid_data |= IEEE80211_BSS_VALID_ERP;
	}

	/* replace old supported rates if we get new values */
	if (!elems->parse_error ||
	    !(bss->valid_data & IEEE80211_BSS_VALID_RATES)) {
		srlen = 0;
		if (elems->supp_rates) {
			clen = IEEE80211_MAX_SUPP_RATES;
			if (clen > elems->supp_rates_len)
				clen = elems->supp_rates_len;
			memcpy(bss->supp_rates, elems->supp_rates, clen);
			srlen += clen;
		}
		if (elems->ext_supp_rates) {
			clen = IEEE80211_MAX_SUPP_RATES - srlen;
			if (clen > elems->ext_supp_rates_len)
				clen = elems->ext_supp_rates_len;
			memcpy(bss->supp_rates + srlen, elems->ext_supp_rates,
			       clen);
			srlen += clen;
		}
		if (srlen) {
			bss->supp_rates_len = srlen;
			if (!elems->parse_error)
				bss->valid_data |= IEEE80211_BSS_VALID_RATES;
		}
	}

	if (!elems->parse_error ||
	    !(bss->valid_data & IEEE80211_BSS_VALID_WMM)) {
		bss->wmm_used = elems->wmm_param || elems->wmm_info;
		bss->uapsd_supported = is_uapsd_supported(elems);
		if (!elems->parse_error)
			bss->valid_data |= IEEE80211_BSS_VALID_WMM;
	}

	return bss;
}

void ieee80211_scan_rx(struct ieee80211_local *local, struct sk_buff *skb)
{
	struct ieee80211_rx_status *rx_status = IEEE80211_SKB_RXCB(skb);
	struct ieee80211_sub_if_data *sdata1, *sdata2;
	struct ieee80211_mgmt *mgmt = (void *)skb->data;
	struct ieee80211_bss *bss;
	u8 *elements;
	struct ieee80211_channel *channel;
	size_t baselen;
	bool beacon;
	struct ieee802_11_elems elems;

	if (skb->len < 24 ||
	    (!ieee80211_is_probe_resp(mgmt->frame_control) &&
	     !ieee80211_is_beacon(mgmt->frame_control)))
		return;

	sdata1 = rcu_dereference(local->scan_sdata);
	sdata2 = rcu_dereference(local->sched_scan_sdata);

	if (likely(!sdata1 && !sdata2))
		return;

	if (ieee80211_is_probe_resp(mgmt->frame_control)) {
		/* ignore ProbeResp to foreign address */
		if ((!sdata1 || !ether_addr_equal(mgmt->da, sdata1->vif.addr)) &&
		    (!sdata2 || !ether_addr_equal(mgmt->da, sdata2->vif.addr)))
			return;

		elements = mgmt->u.probe_resp.variable;
		baselen = offsetof(struct ieee80211_mgmt, u.probe_resp.variable);
		beacon = false;
	} else {
		baselen = offsetof(struct ieee80211_mgmt, u.beacon.variable);
		elements = mgmt->u.beacon.variable;
		beacon = true;
	}

	if (baselen > skb->len)
		return;

	ieee802_11_parse_elems(elements, skb->len - baselen, &elems);

	channel = ieee80211_get_channel(local->hw.wiphy, rx_status->freq);

	if (!channel || channel->flags & IEEE80211_CHAN_DISABLED)
		return;

	bss = ieee80211_bss_info_update(local, rx_status,
					mgmt, skb->len, &elems,
					channel);
	if (bss)
		ieee80211_rx_bss_put(local, bss);
}

/* return false if no more work */
static bool ieee80211_prep_hw_scan(struct ieee80211_local *local)
{
	struct cfg80211_scan_request *req = local->scan_req;
	enum ieee80211_band band;
	int i, ielen, n_chans;

	do {
		if (local->hw_scan_band == IEEE80211_NUM_BANDS)
			return false;

		band = local->hw_scan_band;
		n_chans = 0;
		for (i = 0; i < req->n_channels; i++) {
			if (req->channels[i]->band == band) {
				local->hw_scan_req->channels[n_chans] =
							req->channels[i];
				n_chans++;
			}
		}

		local->hw_scan_band++;
	} while (!n_chans);

	local->hw_scan_req->n_channels = n_chans;

	ielen = ieee80211_build_preq_ies(local, (u8 *)local->hw_scan_req->ie,
					 local->hw_scan_ies_bufsize,
					 req->ie, req->ie_len, band,
					 req->rates[band], 0);
	local->hw_scan_req->ie_len = ielen;
	local->hw_scan_req->no_cck = req->no_cck;

	return true;
}

static void __ieee80211_scan_completed(struct ieee80211_hw *hw, bool aborted,
				       bool was_hw_scan)
{
	struct ieee80211_local *local = hw_to_local(hw);

	lockdep_assert_held(&local->mtx);

	/*
	 * It's ok to abort a not-yet-running scan (that
	 * we have one at all will be verified by checking
	 * local->scan_req next), but not to complete it
	 * successfully.
	 */
	if (WARN_ON(!local->scanning && !aborted))
		aborted = true;

	if (WARN_ON(!local->scan_req))
		return;

	if (was_hw_scan && !aborted && ieee80211_prep_hw_scan(local)) {
		int rc;

		rc = drv_hw_scan(local,
			rcu_dereference_protected(local->scan_sdata,
						  lockdep_is_held(&local->mtx)),
			local->hw_scan_req);

		if (rc == 0)
			return;
	}

	kfree(local->hw_scan_req);
	local->hw_scan_req = NULL;

	if (local->scan_req != local->int_scan_req)
		cfg80211_scan_done(local->scan_req, aborted);
	local->scan_req = NULL;
	rcu_assign_pointer(local->scan_sdata, NULL);

	local->scanning = 0;
	local->scan_channel = NULL;

	/* Set power back to normal operating levels. */
	ieee80211_hw_config(local, 0);

	if (!was_hw_scan) {
		ieee80211_configure_filter(local);
		drv_sw_scan_complete(local);
		ieee80211_offchannel_return(local);
	}

	ieee80211_recalc_idle(local);

	ieee80211_mlme_notify_scan_completed(local);
	ieee80211_ibss_notify_scan_completed(local);
	ieee80211_mesh_notify_scan_completed(local);
	ieee80211_start_next_roc(local);
}

void ieee80211_scan_completed(struct ieee80211_hw *hw, bool aborted)
{
	struct ieee80211_local *local = hw_to_local(hw);

	trace_api_scan_completed(local, aborted);

	set_bit(SCAN_COMPLETED, &local->scanning);
	if (aborted)
		set_bit(SCAN_ABORTED, &local->scanning);
	ieee80211_queue_delayed_work(&local->hw, &local->scan_work, 0);
}
EXPORT_SYMBOL(ieee80211_scan_completed);

static int ieee80211_start_sw_scan(struct ieee80211_local *local)
{
	/* Software scan is not supported in multi-channel cases */
	if (local->use_chanctx)
		return -EOPNOTSUPP;

	/*
	 * Hardware/driver doesn't support hw_scan, so use software
	 * scanning instead. First send a nullfunc frame with power save
	 * bit on so that AP will buffer the frames for us while we are not
	 * listening, then send probe requests to each channel and wait for
	 * the responses. After all channels are scanned, tune back to the
	 * original channel and send a nullfunc frame with power save bit
	 * off to trigger the AP to send us all the buffered frames.
	 *
	 * Note that while local->sw_scanning is true everything else but
	 * nullfunc frames and probe requests will be dropped in
	 * ieee80211_tx_h_check_assoc().
	 */
	drv_sw_scan_start(local);

	local->leave_oper_channel_time = jiffies;
	local->next_scan_state = SCAN_DECISION;
	local->scan_channel_idx = 0;

	ieee80211_offchannel_stop_vifs(local);
<<<<<<< HEAD
=======

	/* ensure nullfunc is transmitted before leaving operating channel */
	drv_flush(local, false);
>>>>>>> 1b37d6ea

	ieee80211_configure_filter(local);

	/* We need to set power level at maximum rate for scanning. */
	ieee80211_hw_config(local, 0);

	ieee80211_queue_delayed_work(&local->hw,
				     &local->scan_work, 0);

	return 0;
}

static bool ieee80211_can_scan(struct ieee80211_local *local,
			       struct ieee80211_sub_if_data *sdata)
{
	if (local->radar_detect_enabled)
		return false;

	if (!list_empty(&local->roc_list))
		return false;

	if (sdata->vif.type == NL80211_IFTYPE_STATION &&
	    sdata->u.mgd.flags & (IEEE80211_STA_BEACON_POLL |
				  IEEE80211_STA_CONNECTION_POLL))
		return false;

	return true;
}

void ieee80211_run_deferred_scan(struct ieee80211_local *local)
{
	lockdep_assert_held(&local->mtx);

	if (!local->scan_req || local->scanning)
		return;

	if (!ieee80211_can_scan(local,
				rcu_dereference_protected(
					local->scan_sdata,
					lockdep_is_held(&local->mtx))))
		return;

	ieee80211_queue_delayed_work(&local->hw, &local->scan_work,
				     round_jiffies_relative(0));
}

static void ieee80211_scan_state_send_probe(struct ieee80211_local *local,
					    unsigned long *next_delay)
{
	int i;
	struct ieee80211_sub_if_data *sdata;
	enum ieee80211_band band = local->hw.conf.channel->band;
	u32 tx_flags;

	tx_flags = IEEE80211_TX_INTFL_OFFCHAN_TX_OK;
	if (local->scan_req->no_cck)
		tx_flags |= IEEE80211_TX_CTL_NO_CCK_RATE;

	sdata = rcu_dereference_protected(local->scan_sdata,
					  lockdep_is_held(&local->mtx));

	for (i = 0; i < local->scan_req->n_ssids; i++)
		ieee80211_send_probe_req(
			sdata, NULL,
			local->scan_req->ssids[i].ssid,
			local->scan_req->ssids[i].ssid_len,
			local->scan_req->ie, local->scan_req->ie_len,
			local->scan_req->rates[band], false,
			tx_flags, local->hw.conf.channel, true);

	/*
	 * After sending probe requests, wait for probe responses
	 * on the channel.
	 */
	*next_delay = IEEE80211_CHANNEL_TIME;
	local->next_scan_state = SCAN_DECISION;
}

static int __ieee80211_start_scan(struct ieee80211_sub_if_data *sdata,
				  struct cfg80211_scan_request *req)
{
	struct ieee80211_local *local = sdata->local;
	int rc;

	lockdep_assert_held(&local->mtx);

	if (local->scan_req)
		return -EBUSY;

	if (!ieee80211_can_scan(local, sdata)) {
		/* wait for the work to finish/time out */
		local->scan_req = req;
		rcu_assign_pointer(local->scan_sdata, sdata);
		return 0;
	}

	if (local->ops->hw_scan) {
		u8 *ies;

		local->hw_scan_ies_bufsize = 2 + IEEE80211_MAX_SSID_LEN +
					     local->scan_ies_len +
					     req->ie_len;
		local->hw_scan_req = kmalloc(
				sizeof(*local->hw_scan_req) +
				req->n_channels * sizeof(req->channels[0]) +
				local->hw_scan_ies_bufsize, GFP_KERNEL);
		if (!local->hw_scan_req)
			return -ENOMEM;

		local->hw_scan_req->ssids = req->ssids;
		local->hw_scan_req->n_ssids = req->n_ssids;
		ies = (u8 *)local->hw_scan_req +
			sizeof(*local->hw_scan_req) +
			req->n_channels * sizeof(req->channels[0]);
		local->hw_scan_req->ie = ies;
		local->hw_scan_req->flags = req->flags;

		local->hw_scan_band = 0;

		/*
		 * After allocating local->hw_scan_req, we must
		 * go through until ieee80211_prep_hw_scan(), so
		 * anything that might be changed here and leave
		 * this function early must not go after this
		 * allocation.
		 */
	}

	local->scan_req = req;
	rcu_assign_pointer(local->scan_sdata, sdata);

	if (local->ops->hw_scan) {
		__set_bit(SCAN_HW_SCANNING, &local->scanning);
	} else if ((req->n_channels == 1) &&
		   (req->channels[0] == local->_oper_channel)) {
		/*
		 * If we are scanning only on the operating channel
		 * then we do not need to stop normal activities
		 */
		unsigned long next_delay;

		__set_bit(SCAN_ONCHANNEL_SCANNING, &local->scanning);

		ieee80211_recalc_idle(local);

		/* Notify driver scan is starting, keep order of operations
		 * same as normal software scan, in case that matters. */
		drv_sw_scan_start(local);

		ieee80211_configure_filter(local); /* accept probe-responses */

		/* We need to ensure power level is at max for scanning. */
		ieee80211_hw_config(local, 0);

		if ((req->channels[0]->flags &
		     IEEE80211_CHAN_PASSIVE_SCAN) ||
		    !local->scan_req->n_ssids) {
			next_delay = IEEE80211_PASSIVE_CHANNEL_TIME;
		} else {
			ieee80211_scan_state_send_probe(local, &next_delay);
			next_delay = IEEE80211_CHANNEL_TIME;
		}

		/* Now, just wait a bit and we are all done! */
		ieee80211_queue_delayed_work(&local->hw, &local->scan_work,
					     next_delay);
		return 0;
	} else {
		/* Do normal software scan */
		__set_bit(SCAN_SW_SCANNING, &local->scanning);
	}

	ieee80211_recalc_idle(local);

	if (local->ops->hw_scan) {
		WARN_ON(!ieee80211_prep_hw_scan(local));
		rc = drv_hw_scan(local, sdata, local->hw_scan_req);
	} else
		rc = ieee80211_start_sw_scan(local);

	if (rc) {
		kfree(local->hw_scan_req);
		local->hw_scan_req = NULL;
		local->scanning = 0;

		ieee80211_recalc_idle(local);

		local->scan_req = NULL;
		rcu_assign_pointer(local->scan_sdata, NULL);
	}

	return rc;
}

static unsigned long
ieee80211_scan_get_channel_time(struct ieee80211_channel *chan)
{
	/*
	 * TODO: channel switching also consumes quite some time,
	 * add that delay as well to get a better estimation
	 */
	if (chan->flags & IEEE80211_CHAN_PASSIVE_SCAN)
		return IEEE80211_PASSIVE_CHANNEL_TIME;
	return IEEE80211_PROBE_DELAY + IEEE80211_CHANNEL_TIME;
}

static void ieee80211_scan_state_decision(struct ieee80211_local *local,
					  unsigned long *next_delay)
{
	bool associated = false;
	bool tx_empty = true;
	bool bad_latency;
	struct ieee80211_sub_if_data *sdata;
	struct ieee80211_channel *next_chan;
	enum mac80211_scan_state next_scan_state;

	/*
	 * check if at least one STA interface is associated,
	 * check if at least one STA interface has pending tx frames
	 * and grab the lowest used beacon interval
	 */
	mutex_lock(&local->iflist_mtx);
	list_for_each_entry(sdata, &local->interfaces, list) {
		if (!ieee80211_sdata_running(sdata))
			continue;

		if (sdata->vif.type == NL80211_IFTYPE_STATION) {
			if (sdata->u.mgd.associated) {
				associated = true;

				if (!qdisc_all_tx_empty(sdata->dev)) {
					tx_empty = false;
					break;
				}
			}
		}
	}
	mutex_unlock(&local->iflist_mtx);

	next_chan = local->scan_req->channels[local->scan_channel_idx];

	/*
	 * we're currently scanning a different channel, let's
	 * see if we can scan another channel without interfering
	 * with the current traffic situation.
	 *
	 * Keep good latency, do not stay off-channel more than 125 ms.
	 */

	bad_latency = time_after(jiffies +
				 ieee80211_scan_get_channel_time(next_chan),
				 local->leave_oper_channel_time + HZ / 8);

	if (associated && !tx_empty) {
		if (local->scan_req->flags & NL80211_SCAN_FLAG_LOW_PRIORITY)
			next_scan_state = SCAN_ABORT;
		else
			next_scan_state = SCAN_SUSPEND;
	} else if (associated && bad_latency) {
		next_scan_state = SCAN_SUSPEND;
	} else {
		next_scan_state = SCAN_SET_CHANNEL;
	}

	local->next_scan_state = next_scan_state;

	*next_delay = 0;
}

static void ieee80211_scan_state_set_channel(struct ieee80211_local *local,
					     unsigned long *next_delay)
{
	int skip;
	struct ieee80211_channel *chan;

	skip = 0;
	chan = local->scan_req->channels[local->scan_channel_idx];

	local->scan_channel = chan;

	if (ieee80211_hw_config(local, IEEE80211_CONF_CHANGE_CHANNEL))
		skip = 1;

	/* advance state machine to next channel/band */
	local->scan_channel_idx++;

	if (skip) {
		/* if we skip this channel return to the decision state */
		local->next_scan_state = SCAN_DECISION;
		return;
	}

	/*
	 * Probe delay is used to update the NAV, cf. 11.1.3.2.2
	 * (which unfortunately doesn't say _why_ step a) is done,
	 * but it waits for the probe delay or until a frame is
	 * received - and the received frame would update the NAV).
	 * For now, we do not support waiting until a frame is
	 * received.
	 *
	 * In any case, it is not necessary for a passive scan.
	 */
	if (chan->flags & IEEE80211_CHAN_PASSIVE_SCAN ||
	    !local->scan_req->n_ssids) {
		*next_delay = IEEE80211_PASSIVE_CHANNEL_TIME;
		local->next_scan_state = SCAN_DECISION;
		return;
	}

	/* active scan, send probes */
	*next_delay = IEEE80211_PROBE_DELAY;
	local->next_scan_state = SCAN_SEND_PROBE;
}

static void ieee80211_scan_state_suspend(struct ieee80211_local *local,
					 unsigned long *next_delay)
{
	/* switch back to the operating channel */
	local->scan_channel = NULL;
	ieee80211_hw_config(local, IEEE80211_CONF_CHANGE_CHANNEL);

	/* disable PS */
	ieee80211_offchannel_return(local);

	*next_delay = HZ / 5;
	/* afterwards, resume scan & go to next channel */
	local->next_scan_state = SCAN_RESUME;
}

static void ieee80211_scan_state_resume(struct ieee80211_local *local,
					unsigned long *next_delay)
{
	ieee80211_offchannel_stop_vifs(local);

	if (local->ops->flush) {
		drv_flush(local, false);
		*next_delay = 0;
	} else
		*next_delay = HZ / 10;

	/* remember when we left the operating channel */
	local->leave_oper_channel_time = jiffies;

	/* advance to the next channel to be scanned */
	local->next_scan_state = SCAN_SET_CHANNEL;
}

void ieee80211_scan_work(struct work_struct *work)
{
	struct ieee80211_local *local =
		container_of(work, struct ieee80211_local, scan_work.work);
	struct ieee80211_sub_if_data *sdata;
	unsigned long next_delay = 0;
	bool aborted, hw_scan;

	mutex_lock(&local->mtx);

	sdata = rcu_dereference_protected(local->scan_sdata,
					  lockdep_is_held(&local->mtx));

	/* When scanning on-channel, the first-callback means completed. */
	if (test_bit(SCAN_ONCHANNEL_SCANNING, &local->scanning)) {
		aborted = test_and_clear_bit(SCAN_ABORTED, &local->scanning);
		goto out_complete;
	}

	if (test_and_clear_bit(SCAN_COMPLETED, &local->scanning)) {
		aborted = test_and_clear_bit(SCAN_ABORTED, &local->scanning);
		goto out_complete;
	}

	if (!sdata || !local->scan_req)
		goto out;

	if (local->scan_req && !local->scanning) {
		struct cfg80211_scan_request *req = local->scan_req;
		int rc;

		local->scan_req = NULL;
		rcu_assign_pointer(local->scan_sdata, NULL);

		rc = __ieee80211_start_scan(sdata, req);
		if (rc) {
			/* need to complete scan in cfg80211 */
			local->scan_req = req;
			aborted = true;
			goto out_complete;
		} else
			goto out;
	}

	/*
	 * Avoid re-scheduling when the sdata is going away.
	 */
	if (!ieee80211_sdata_running(sdata)) {
		aborted = true;
		goto out_complete;
	}

	/*
	 * as long as no delay is required advance immediately
	 * without scheduling a new work
	 */
	do {
		if (!ieee80211_sdata_running(sdata)) {
			aborted = true;
			goto out_complete;
		}

		switch (local->next_scan_state) {
		case SCAN_DECISION:
			/* if no more bands/channels left, complete scan */
			if (local->scan_channel_idx >= local->scan_req->n_channels) {
				aborted = false;
				goto out_complete;
			}
			ieee80211_scan_state_decision(local, &next_delay);
			break;
		case SCAN_SET_CHANNEL:
			ieee80211_scan_state_set_channel(local, &next_delay);
			break;
		case SCAN_SEND_PROBE:
			ieee80211_scan_state_send_probe(local, &next_delay);
			break;
		case SCAN_SUSPEND:
			ieee80211_scan_state_suspend(local, &next_delay);
			break;
		case SCAN_RESUME:
			ieee80211_scan_state_resume(local, &next_delay);
			break;
		case SCAN_ABORT:
			aborted = true;
			goto out_complete;
		}
	} while (next_delay == 0);

	ieee80211_queue_delayed_work(&local->hw, &local->scan_work, next_delay);
	goto out;

out_complete:
	hw_scan = test_bit(SCAN_HW_SCANNING, &local->scanning);
	__ieee80211_scan_completed(&local->hw, aborted, hw_scan);
out:
	mutex_unlock(&local->mtx);
}

int ieee80211_request_scan(struct ieee80211_sub_if_data *sdata,
			   struct cfg80211_scan_request *req)
{
	int res;

	mutex_lock(&sdata->local->mtx);
	res = __ieee80211_start_scan(sdata, req);
	mutex_unlock(&sdata->local->mtx);

	return res;
}

int ieee80211_request_ibss_scan(struct ieee80211_sub_if_data *sdata,
				const u8 *ssid, u8 ssid_len,
				struct ieee80211_channel *chan)
{
	struct ieee80211_local *local = sdata->local;
	int ret = -EBUSY;
	enum ieee80211_band band;

	mutex_lock(&local->mtx);

	/* busy scanning */
	if (local->scan_req)
		goto unlock;

	/* fill internal scan request */
	if (!chan) {
		int i, max_n;
		int n_ch = 0;

		for (band = 0; band < IEEE80211_NUM_BANDS; band++) {
			if (!local->hw.wiphy->bands[band])
				continue;

			max_n = local->hw.wiphy->bands[band]->n_channels;
			for (i = 0; i < max_n; i++) {
				struct ieee80211_channel *tmp_ch =
				    &local->hw.wiphy->bands[band]->channels[i];

				if (tmp_ch->flags & (IEEE80211_CHAN_NO_IBSS |
						     IEEE80211_CHAN_DISABLED))
					continue;

				local->int_scan_req->channels[n_ch] = tmp_ch;
				n_ch++;
			}
		}

		if (WARN_ON_ONCE(n_ch == 0))
			goto unlock;

		local->int_scan_req->n_channels = n_ch;
	} else {
		if (WARN_ON_ONCE(chan->flags & (IEEE80211_CHAN_NO_IBSS |
						IEEE80211_CHAN_DISABLED)))
			goto unlock;

		local->int_scan_req->channels[0] = chan;
		local->int_scan_req->n_channels = 1;
	}

	local->int_scan_req->ssids = &local->scan_ssid;
	local->int_scan_req->n_ssids = 1;
	memcpy(local->int_scan_req->ssids[0].ssid, ssid, IEEE80211_MAX_SSID_LEN);
	local->int_scan_req->ssids[0].ssid_len = ssid_len;

	ret = __ieee80211_start_scan(sdata, sdata->local->int_scan_req);
 unlock:
	mutex_unlock(&local->mtx);
	return ret;
}

/*
 * Only call this function when a scan can't be queued -- under RTNL.
 */
void ieee80211_scan_cancel(struct ieee80211_local *local)
{
	/*
	 * We are canceling software scan, or deferred scan that was not
	 * yet really started (see __ieee80211_start_scan ).
	 *
	 * Regarding hardware scan:
	 * - we can not call  __ieee80211_scan_completed() as when
	 *   SCAN_HW_SCANNING bit is set this function change
	 *   local->hw_scan_req to operate on 5G band, what race with
	 *   driver which can use local->hw_scan_req
	 *
	 * - we can not cancel scan_work since driver can schedule it
	 *   by ieee80211_scan_completed(..., true) to finish scan
	 *
	 * Hence we only call the cancel_hw_scan() callback, but the low-level
	 * driver is still responsible for calling ieee80211_scan_completed()
	 * after the scan was completed/aborted.
	 */

	mutex_lock(&local->mtx);
	if (!local->scan_req)
		goto out;

	if (test_bit(SCAN_HW_SCANNING, &local->scanning)) {
		if (local->ops->cancel_hw_scan)
			drv_cancel_hw_scan(local,
				rcu_dereference_protected(local->scan_sdata,
						lockdep_is_held(&local->mtx)));
		goto out;
	}

	/*
	 * If the work is currently running, it must be blocked on
	 * the mutex, but we'll set scan_sdata = NULL and it'll
	 * simply exit once it acquires the mutex.
	 */
	cancel_delayed_work(&local->scan_work);
	/* and clean up */
	__ieee80211_scan_completed(&local->hw, true, false);
out:
	mutex_unlock(&local->mtx);
}

int ieee80211_request_sched_scan_start(struct ieee80211_sub_if_data *sdata,
				       struct cfg80211_sched_scan_request *req)
{
	struct ieee80211_local *local = sdata->local;
	struct ieee80211_sched_scan_ies sched_scan_ies = {};
	int ret, i, iebufsz;

	iebufsz = 2 + IEEE80211_MAX_SSID_LEN +
		  local->scan_ies_len + req->ie_len;

	mutex_lock(&local->mtx);

	if (rcu_access_pointer(local->sched_scan_sdata)) {
		ret = -EBUSY;
		goto out;
	}

	if (!local->ops->sched_scan_start) {
		ret = -ENOTSUPP;
		goto out;
	}

	for (i = 0; i < IEEE80211_NUM_BANDS; i++) {
		if (!local->hw.wiphy->bands[i])
			continue;

		sched_scan_ies.ie[i] = kzalloc(iebufsz, GFP_KERNEL);
		if (!sched_scan_ies.ie[i]) {
			ret = -ENOMEM;
			goto out_free;
		}

		sched_scan_ies.len[i] =
			ieee80211_build_preq_ies(local, sched_scan_ies.ie[i],
						 iebufsz, req->ie, req->ie_len,
						 i, (u32) -1, 0);
	}

	ret = drv_sched_scan_start(local, sdata, req, &sched_scan_ies);
	if (ret == 0)
		rcu_assign_pointer(local->sched_scan_sdata, sdata);

out_free:
	while (i > 0)
		kfree(sched_scan_ies.ie[--i]);
out:
	mutex_unlock(&local->mtx);
	return ret;
}

int ieee80211_request_sched_scan_stop(struct ieee80211_sub_if_data *sdata)
{
	struct ieee80211_local *local = sdata->local;
	int ret = 0;

	mutex_lock(&local->mtx);

	if (!local->ops->sched_scan_stop) {
		ret = -ENOTSUPP;
		goto out;
	}

	if (rcu_access_pointer(local->sched_scan_sdata))
		drv_sched_scan_stop(local, sdata);

out:
	mutex_unlock(&local->mtx);

	return ret;
}

void ieee80211_sched_scan_results(struct ieee80211_hw *hw)
{
	struct ieee80211_local *local = hw_to_local(hw);

	trace_api_sched_scan_results(local);

	cfg80211_sched_scan_results(hw->wiphy);
}
EXPORT_SYMBOL(ieee80211_sched_scan_results);

void ieee80211_sched_scan_stopped_work(struct work_struct *work)
{
	struct ieee80211_local *local =
		container_of(work, struct ieee80211_local,
			     sched_scan_stopped_work);

	mutex_lock(&local->mtx);

	if (!rcu_access_pointer(local->sched_scan_sdata)) {
		mutex_unlock(&local->mtx);
		return;
	}

	rcu_assign_pointer(local->sched_scan_sdata, NULL);

	mutex_unlock(&local->mtx);

	cfg80211_sched_scan_stopped(local->hw.wiphy);
}

void ieee80211_sched_scan_stopped(struct ieee80211_hw *hw)
{
	struct ieee80211_local *local = hw_to_local(hw);

	trace_api_sched_scan_stopped(local);

	ieee80211_queue_work(&local->hw, &local->sched_scan_stopped_work);
}
EXPORT_SYMBOL(ieee80211_sched_scan_stopped);<|MERGE_RESOLUTION|>--- conflicted
+++ resolved
@@ -333,12 +333,9 @@
 	local->scan_channel_idx = 0;
 
 	ieee80211_offchannel_stop_vifs(local);
-<<<<<<< HEAD
-=======
 
 	/* ensure nullfunc is transmitted before leaving operating channel */
 	drv_flush(local, false);
->>>>>>> 1b37d6ea
 
 	ieee80211_configure_filter(local);
 
