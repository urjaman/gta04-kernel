--- conflicted
+++ resolved
@@ -1587,18 +1587,10 @@
 		return false;
 	}
 
-<<<<<<< HEAD
-	set_sta_flag(sta, WLAN_STA_AUTH);
-	set_sta_flag(sta, WLAN_STA_ASSOC);
-	set_sta_flag(sta, WLAN_STA_ASSOC_AP);
-	if (!(ifmgd->flags & IEEE80211_STA_CONTROL_PORT))
-		set_sta_flag(sta, WLAN_STA_AUTHORIZED);
-=======
 	sta_info_move_state(sta, IEEE80211_STA_AUTH);
 	sta_info_move_state(sta, IEEE80211_STA_ASSOC);
 	if (!(ifmgd->flags & IEEE80211_STA_CONTROL_PORT))
 		sta_info_move_state(sta, IEEE80211_STA_AUTHORIZED);
->>>>>>> dcd6c922
 
 	rates = 0;
 	basic_rates = 0;
