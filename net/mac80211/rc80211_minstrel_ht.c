--- conflicted
+++ resolved
@@ -265,7 +265,7 @@
 static int
 minstrel_ht_get_group_idx(struct ieee80211_tx_rate *rate)
 {
-	return GROUP_IDX((rate->idx / MCS_GROUP_RATES) + 1,
+	return GROUP_IDX((rate->idx / 8) + 1,
 			 !!(rate->flags & IEEE80211_TX_RC_SHORT_GI),
 			 !!(rate->flags & IEEE80211_TX_RC_40_MHZ_WIDTH));
 }
@@ -382,13 +382,8 @@
  * MCS groups, CCK rates do not provide aggregation and are therefore at last.
  */
 static void
-<<<<<<< HEAD
-minstrel_ht_sort_best_tp_rates(struct minstrel_ht_sta *mi, u8 index,
-			       u8 *tp_list)
-=======
 minstrel_ht_sort_best_tp_rates(struct minstrel_ht_sta *mi, u16 index,
 			       u16 *tp_list)
->>>>>>> e529fea9
 {
 	int cur_group, cur_idx, cur_thr, cur_prob;
 	int tmp_group, tmp_idx, tmp_thr, tmp_prob;
@@ -399,31 +394,16 @@
 	cur_thr = mi->groups[cur_group].rates[cur_idx].cur_tp;
 	cur_prob = mi->groups[cur_group].rates[cur_idx].probability;
 
-<<<<<<< HEAD
-	tmp_group = tp_list[j - 1] / MCS_GROUP_RATES;
-	tmp_idx = tp_list[j - 1] % MCS_GROUP_RATES;
-	tmp_thr = mi->groups[tmp_group].rates[tmp_idx].cur_tp;
-	tmp_prob = mi->groups[tmp_group].rates[tmp_idx].probability;
-
-	while (j > 0 && (cur_thr > tmp_thr ||
-	      (cur_thr == tmp_thr && cur_prob > tmp_prob))) {
-		j--;
-=======
 	do {
->>>>>>> e529fea9
 		tmp_group = tp_list[j - 1] / MCS_GROUP_RATES;
 		tmp_idx = tp_list[j - 1] % MCS_GROUP_RATES;
 		tmp_thr = mi->groups[tmp_group].rates[tmp_idx].cur_tp;
 		tmp_prob = mi->groups[tmp_group].rates[tmp_idx].probability;
-<<<<<<< HEAD
-	}
-=======
 		if (cur_thr < tmp_thr ||
 		    (cur_thr == tmp_thr && cur_prob <= tmp_prob))
 			break;
 		j--;
 	} while (j > 0);
->>>>>>> e529fea9
 
 	if (j < MAX_THR_RATES - 1) {
 		memmove(&tp_list[j + 1], &tp_list[j], (sizeof(*tp_list) *
@@ -437,11 +417,7 @@
  * Find and set the topmost probability rate per sta and per group
  */
 static void
-<<<<<<< HEAD
-minstrel_ht_set_best_prob_rate(struct minstrel_ht_sta *mi, u8 index)
-=======
 minstrel_ht_set_best_prob_rate(struct minstrel_ht_sta *mi, u16 index)
->>>>>>> e529fea9
 {
 	struct minstrel_mcs_group_data *mg;
 	struct minstrel_rate_stats *mr;
@@ -484,13 +460,8 @@
  */
 static void
 minstrel_ht_assign_best_tp_rates(struct minstrel_ht_sta *mi,
-<<<<<<< HEAD
-				 u8 tmp_mcs_tp_rate[MAX_THR_RATES],
-				 u8 tmp_cck_tp_rate[MAX_THR_RATES])
-=======
 				 u16 tmp_mcs_tp_rate[MAX_THR_RATES],
 				 u16 tmp_cck_tp_rate[MAX_THR_RATES])
->>>>>>> e529fea9
 {
 	unsigned int tmp_group, tmp_idx, tmp_cck_tp, tmp_mcs_tp;
 	int i;
@@ -554,13 +525,8 @@
 	struct minstrel_mcs_group_data *mg;
 	struct minstrel_rate_stats *mr;
 	int group, i, j;
-<<<<<<< HEAD
-	u8 tmp_mcs_tp_rate[MAX_THR_RATES], tmp_group_tp_rate[MAX_THR_RATES];
-	u8 tmp_cck_tp_rate[MAX_THR_RATES], index;
-=======
 	u16 tmp_mcs_tp_rate[MAX_THR_RATES], tmp_group_tp_rate[MAX_THR_RATES];
 	u16 tmp_cck_tp_rate[MAX_THR_RATES], index;
->>>>>>> e529fea9
 
 	if (mi->ampdu_packets > 0) {
 		mi->avg_ampdu_len = minstrel_ewma(mi->avg_ampdu_len,
@@ -613,7 +579,6 @@
 				minstrel_ht_sort_best_tp_rates(mi, index,
 							       tmp_cck_tp_rate);
 			}
-<<<<<<< HEAD
 
 			/* Find max throughput rate set within a group */
 			minstrel_ht_sort_best_tp_rates(mi, index,
@@ -623,17 +588,6 @@
 			minstrel_ht_set_best_prob_rate(mi, index);
 		}
 
-=======
-
-			/* Find max throughput rate set within a group */
-			minstrel_ht_sort_best_tp_rates(mi, index,
-						       tmp_group_tp_rate);
-
-			/* Find max probability rate per group and global */
-			minstrel_ht_set_best_prob_rate(mi, index);
-		}
-
->>>>>>> e529fea9
 		memcpy(mg->max_group_tp_rate, tmp_group_tp_rate,
 		       sizeof(mg->max_group_tp_rate));
 	}
@@ -703,11 +657,7 @@
 }
 
 static void
-<<<<<<< HEAD
-minstrel_downgrade_rate(struct minstrel_ht_sta *mi, u8 *idx, bool primary)
-=======
 minstrel_downgrade_rate(struct minstrel_ht_sta *mi, u16 *idx, bool primary)
->>>>>>> e529fea9
 {
 	int group, orig_group;
 
