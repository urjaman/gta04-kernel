#if !defined(__MAC80211_DRIVER_TRACE) || defined(TRACE_HEADER_MULTI_READ)
#define __MAC80211_DRIVER_TRACE

#include <linux/tracepoint.h>
#include <net/mac80211.h>
#include "ieee80211_i.h"

#if !defined(CONFIG_MAC80211_DRIVER_API_TRACER) || defined(__CHECKER__)
#undef TRACE_EVENT
#define TRACE_EVENT(name, proto, ...) \
static inline void trace_ ## name(proto) {}
#endif

#undef TRACE_SYSTEM
#define TRACE_SYSTEM mac80211

#define MAXNAME		32
#define LOCAL_ENTRY	__array(char, wiphy_name, 32)
#define LOCAL_ASSIGN	strlcpy(__entry->wiphy_name, wiphy_name(local->hw.wiphy), MAXNAME)
#define LOCAL_PR_FMT	"%s"
#define LOCAL_PR_ARG	__entry->wiphy_name

#define STA_ENTRY	__array(char, sta_addr, ETH_ALEN)
#define STA_ASSIGN	(sta ? memcpy(__entry->sta_addr, sta->addr, ETH_ALEN) : memset(__entry->sta_addr, 0, ETH_ALEN))
#define STA_PR_FMT	" sta:%pM"
#define STA_PR_ARG	__entry->sta_addr

#define VIF_ENTRY	__field(enum nl80211_iftype, vif_type) __field(void *, sdata)	\
			__field(bool, p2p)						\
			__string(vif_name, sdata->dev ? sdata->dev->name : "<nodev>")
#define VIF_ASSIGN	__entry->vif_type = sdata->vif.type; __entry->sdata = sdata;	\
			__entry->p2p = sdata->vif.p2p;					\
			__assign_str(vif_name, sdata->dev ? sdata->dev->name : "<nodev>")
#define VIF_PR_FMT	" vif:%s(%d%s)"
#define VIF_PR_ARG	__get_str(vif_name), __entry->vif_type, __entry->p2p ? "/p2p" : ""

/*
 * Tracing for driver callbacks.
 */

TRACE_EVENT(drv_return_void,
	TP_PROTO(struct ieee80211_local *local),
	TP_ARGS(local),
	TP_STRUCT__entry(
		LOCAL_ENTRY
	),
	TP_fast_assign(
		LOCAL_ASSIGN;
	),
	TP_printk(LOCAL_PR_FMT, LOCAL_PR_ARG)
);

TRACE_EVENT(drv_return_int,
	TP_PROTO(struct ieee80211_local *local, int ret),
	TP_ARGS(local, ret),
	TP_STRUCT__entry(
		LOCAL_ENTRY
		__field(int, ret)
	),
	TP_fast_assign(
		LOCAL_ASSIGN;
		__entry->ret = ret;
	),
	TP_printk(LOCAL_PR_FMT " - %d", LOCAL_PR_ARG, __entry->ret)
);

TRACE_EVENT(drv_return_u64,
	TP_PROTO(struct ieee80211_local *local, u64 ret),
	TP_ARGS(local, ret),
	TP_STRUCT__entry(
		LOCAL_ENTRY
		__field(u64, ret)
	),
	TP_fast_assign(
		LOCAL_ASSIGN;
		__entry->ret = ret;
	),
	TP_printk(LOCAL_PR_FMT " - %llu", LOCAL_PR_ARG, __entry->ret)
);

TRACE_EVENT(drv_start,
	TP_PROTO(struct ieee80211_local *local),

	TP_ARGS(local),

	TP_STRUCT__entry(
		LOCAL_ENTRY
	),

	TP_fast_assign(
		LOCAL_ASSIGN;
	),

	TP_printk(
		LOCAL_PR_FMT, LOCAL_PR_ARG
	)
);

TRACE_EVENT(drv_stop,
	TP_PROTO(struct ieee80211_local *local),

	TP_ARGS(local),

	TP_STRUCT__entry(
		LOCAL_ENTRY
	),

	TP_fast_assign(
		LOCAL_ASSIGN;
	),

	TP_printk(
		LOCAL_PR_FMT, LOCAL_PR_ARG
	)
);

TRACE_EVENT(drv_add_interface,
	TP_PROTO(struct ieee80211_local *local,
		 struct ieee80211_sub_if_data *sdata),

	TP_ARGS(local, sdata),

	TP_STRUCT__entry(
		LOCAL_ENTRY
		VIF_ENTRY
		__array(char, addr, 6)
	),

	TP_fast_assign(
		LOCAL_ASSIGN;
		VIF_ASSIGN;
		memcpy(__entry->addr, sdata->vif.addr, 6);
	),

	TP_printk(
		LOCAL_PR_FMT  VIF_PR_FMT " addr:%pM",
		LOCAL_PR_ARG, VIF_PR_ARG, __entry->addr
	)
);

TRACE_EVENT(drv_change_interface,
	TP_PROTO(struct ieee80211_local *local,
		 struct ieee80211_sub_if_data *sdata,
		 enum nl80211_iftype type, bool p2p),
<<<<<<< HEAD

	TP_ARGS(local, sdata, type, p2p),

	TP_STRUCT__entry(
		LOCAL_ENTRY
		VIF_ENTRY
		__field(u32, new_type)
		__field(bool, new_p2p)
	),

	TP_fast_assign(
		LOCAL_ASSIGN;
		VIF_ASSIGN;
		__entry->new_type = type;
		__entry->new_p2p = p2p;
	),

	TP_printk(
		LOCAL_PR_FMT  VIF_PR_FMT " new type:%d%s",
		LOCAL_PR_ARG, VIF_PR_ARG, __entry->new_type,
		__entry->new_p2p ? "/p2p" : ""
	)
);

TRACE_EVENT(drv_remove_interface,
	TP_PROTO(struct ieee80211_local *local, struct ieee80211_sub_if_data *sdata),

=======

	TP_ARGS(local, sdata, type, p2p),

	TP_STRUCT__entry(
		LOCAL_ENTRY
		VIF_ENTRY
		__field(u32, new_type)
		__field(bool, new_p2p)
	),

	TP_fast_assign(
		LOCAL_ASSIGN;
		VIF_ASSIGN;
		__entry->new_type = type;
		__entry->new_p2p = p2p;
	),

	TP_printk(
		LOCAL_PR_FMT  VIF_PR_FMT " new type:%d%s",
		LOCAL_PR_ARG, VIF_PR_ARG, __entry->new_type,
		__entry->new_p2p ? "/p2p" : ""
	)
);

TRACE_EVENT(drv_remove_interface,
	TP_PROTO(struct ieee80211_local *local, struct ieee80211_sub_if_data *sdata),

>>>>>>> 3cbea436
	TP_ARGS(local, sdata),

	TP_STRUCT__entry(
		LOCAL_ENTRY
		VIF_ENTRY
		__array(char, addr, 6)
	),

	TP_fast_assign(
		LOCAL_ASSIGN;
		VIF_ASSIGN;
		memcpy(__entry->addr, sdata->vif.addr, 6);
	),

	TP_printk(
		LOCAL_PR_FMT  VIF_PR_FMT " addr:%pM",
		LOCAL_PR_ARG, VIF_PR_ARG, __entry->addr
	)
);

TRACE_EVENT(drv_config,
	TP_PROTO(struct ieee80211_local *local,
		 u32 changed),

	TP_ARGS(local, changed),

	TP_STRUCT__entry(
		LOCAL_ENTRY
		__field(u32, changed)
		__field(u32, flags)
		__field(int, power_level)
		__field(int, dynamic_ps_timeout)
		__field(int, max_sleep_period)
		__field(u16, listen_interval)
		__field(u8, long_frame_max_tx_count)
		__field(u8, short_frame_max_tx_count)
		__field(int, center_freq)
		__field(int, channel_type)
		__field(int, smps)
	),

	TP_fast_assign(
		LOCAL_ASSIGN;
		__entry->changed = changed;
		__entry->flags = local->hw.conf.flags;
		__entry->power_level = local->hw.conf.power_level;
		__entry->dynamic_ps_timeout = local->hw.conf.dynamic_ps_timeout;
		__entry->max_sleep_period = local->hw.conf.max_sleep_period;
		__entry->listen_interval = local->hw.conf.listen_interval;
		__entry->long_frame_max_tx_count = local->hw.conf.long_frame_max_tx_count;
		__entry->short_frame_max_tx_count = local->hw.conf.short_frame_max_tx_count;
		__entry->center_freq = local->hw.conf.channel->center_freq;
		__entry->channel_type = local->hw.conf.channel_type;
		__entry->smps = local->hw.conf.smps_mode;
	),

	TP_printk(
		LOCAL_PR_FMT " ch:%#x freq:%d",
		LOCAL_PR_ARG, __entry->changed, __entry->center_freq
	)
);

TRACE_EVENT(drv_bss_info_changed,
	TP_PROTO(struct ieee80211_local *local,
		 struct ieee80211_sub_if_data *sdata,
		 struct ieee80211_bss_conf *info,
		 u32 changed),

	TP_ARGS(local, sdata, info, changed),

	TP_STRUCT__entry(
		LOCAL_ENTRY
		VIF_ENTRY
		__field(bool, assoc)
		__field(u16, aid)
		__field(bool, cts)
		__field(bool, shortpre)
		__field(bool, shortslot)
		__field(u8, dtimper)
		__field(u16, bcnint)
		__field(u16, assoc_cap)
		__field(u64, timestamp)
		__field(u32, basic_rates)
		__field(u32, changed)
		__field(bool, enable_beacon)
		__field(u16, ht_operation_mode)
	),

	TP_fast_assign(
		LOCAL_ASSIGN;
		VIF_ASSIGN;
		__entry->changed = changed;
		__entry->aid = info->aid;
		__entry->assoc = info->assoc;
		__entry->shortpre = info->use_short_preamble;
		__entry->cts = info->use_cts_prot;
		__entry->shortslot = info->use_short_slot;
		__entry->dtimper = info->dtim_period;
		__entry->bcnint = info->beacon_int;
		__entry->assoc_cap = info->assoc_capability;
		__entry->timestamp = info->timestamp;
		__entry->basic_rates = info->basic_rates;
		__entry->enable_beacon = info->enable_beacon;
		__entry->ht_operation_mode = info->ht_operation_mode;
	),

	TP_printk(
		LOCAL_PR_FMT  VIF_PR_FMT " changed:%#x",
		LOCAL_PR_ARG, VIF_PR_ARG, __entry->changed
	)
);

TRACE_EVENT(drv_prepare_multicast,
	TP_PROTO(struct ieee80211_local *local, int mc_count),

	TP_ARGS(local, mc_count),

	TP_STRUCT__entry(
		LOCAL_ENTRY
		__field(int, mc_count)
	),

	TP_fast_assign(
		LOCAL_ASSIGN;
		__entry->mc_count = mc_count;
	),

	TP_printk(
		LOCAL_PR_FMT " prepare mc (%d)",
		LOCAL_PR_ARG, __entry->mc_count
	)
);

TRACE_EVENT(drv_configure_filter,
	TP_PROTO(struct ieee80211_local *local,
		 unsigned int changed_flags,
		 unsigned int *total_flags,
		 u64 multicast),

	TP_ARGS(local, changed_flags, total_flags, multicast),

	TP_STRUCT__entry(
		LOCAL_ENTRY
		__field(unsigned int, changed)
		__field(unsigned int, total)
		__field(u64, multicast)
	),

	TP_fast_assign(
		LOCAL_ASSIGN;
		__entry->changed = changed_flags;
		__entry->total = *total_flags;
		__entry->multicast = multicast;
	),

	TP_printk(
		LOCAL_PR_FMT " changed:%#x total:%#x",
		LOCAL_PR_ARG, __entry->changed, __entry->total
	)
);

TRACE_EVENT(drv_set_tim,
	TP_PROTO(struct ieee80211_local *local,
		 struct ieee80211_sta *sta, bool set),

	TP_ARGS(local, sta, set),

	TP_STRUCT__entry(
		LOCAL_ENTRY
		STA_ENTRY
		__field(bool, set)
	),

	TP_fast_assign(
		LOCAL_ASSIGN;
		STA_ASSIGN;
		__entry->set = set;
	),

	TP_printk(
		LOCAL_PR_FMT STA_PR_FMT " set:%d",
		LOCAL_PR_ARG, STA_PR_FMT, __entry->set
	)
);

TRACE_EVENT(drv_set_key,
	TP_PROTO(struct ieee80211_local *local,
		 enum set_key_cmd cmd, struct ieee80211_sub_if_data *sdata,
		 struct ieee80211_sta *sta,
		 struct ieee80211_key_conf *key),

	TP_ARGS(local, cmd, sdata, sta, key),

	TP_STRUCT__entry(
		LOCAL_ENTRY
		VIF_ENTRY
		STA_ENTRY
		__field(u32, cipher)
		__field(u8, hw_key_idx)
		__field(u8, flags)
		__field(s8, keyidx)
	),

	TP_fast_assign(
		LOCAL_ASSIGN;
		VIF_ASSIGN;
		STA_ASSIGN;
		__entry->cipher = key->cipher;
		__entry->flags = key->flags;
		__entry->keyidx = key->keyidx;
		__entry->hw_key_idx = key->hw_key_idx;
	),

	TP_printk(
		LOCAL_PR_FMT  VIF_PR_FMT  STA_PR_FMT,
		LOCAL_PR_ARG, VIF_PR_ARG, STA_PR_ARG
	)
);

TRACE_EVENT(drv_update_tkip_key,
	TP_PROTO(struct ieee80211_local *local,
		 struct ieee80211_sub_if_data *sdata,
		 struct ieee80211_key_conf *conf,
		 struct ieee80211_sta *sta, u32 iv32),

	TP_ARGS(local, sdata, conf, sta, iv32),

	TP_STRUCT__entry(
		LOCAL_ENTRY
		VIF_ENTRY
		STA_ENTRY
		__field(u32, iv32)
	),

	TP_fast_assign(
		LOCAL_ASSIGN;
		VIF_ASSIGN;
		STA_ASSIGN;
		__entry->iv32 = iv32;
	),

	TP_printk(
		LOCAL_PR_FMT VIF_PR_FMT STA_PR_FMT " iv32:%#x",
		LOCAL_PR_ARG,VIF_PR_ARG,STA_PR_ARG, __entry->iv32
	)
);

TRACE_EVENT(drv_hw_scan,
	TP_PROTO(struct ieee80211_local *local,
		 struct ieee80211_sub_if_data *sdata,
		 struct cfg80211_scan_request *req),

	TP_ARGS(local, sdata, req),

	TP_STRUCT__entry(
		LOCAL_ENTRY
		VIF_ENTRY
	),

	TP_fast_assign(
		LOCAL_ASSIGN;
		VIF_ASSIGN;
	),

	TP_printk(
		LOCAL_PR_FMT VIF_PR_FMT,
		LOCAL_PR_ARG,VIF_PR_ARG
	)
);

TRACE_EVENT(drv_sw_scan_start,
	TP_PROTO(struct ieee80211_local *local),

	TP_ARGS(local),

	TP_STRUCT__entry(
		LOCAL_ENTRY
	),

	TP_fast_assign(
		LOCAL_ASSIGN;
	),

	TP_printk(
		LOCAL_PR_FMT, LOCAL_PR_ARG
	)
);

TRACE_EVENT(drv_sw_scan_complete,
	TP_PROTO(struct ieee80211_local *local),

	TP_ARGS(local),

	TP_STRUCT__entry(
		LOCAL_ENTRY
	),

	TP_fast_assign(
		LOCAL_ASSIGN;
	),

	TP_printk(
		LOCAL_PR_FMT, LOCAL_PR_ARG
	)
);

TRACE_EVENT(drv_get_stats,
	TP_PROTO(struct ieee80211_local *local,
		 struct ieee80211_low_level_stats *stats,
		 int ret),

	TP_ARGS(local, stats, ret),

	TP_STRUCT__entry(
		LOCAL_ENTRY
		__field(int, ret)
		__field(unsigned int, ackfail)
		__field(unsigned int, rtsfail)
		__field(unsigned int, fcserr)
		__field(unsigned int, rtssucc)
	),

	TP_fast_assign(
		LOCAL_ASSIGN;
		__entry->ret = ret;
		__entry->ackfail = stats->dot11ACKFailureCount;
		__entry->rtsfail = stats->dot11RTSFailureCount;
		__entry->fcserr = stats->dot11FCSErrorCount;
		__entry->rtssucc = stats->dot11RTSSuccessCount;
	),

	TP_printk(
		LOCAL_PR_FMT " ret:%d",
		LOCAL_PR_ARG, __entry->ret
	)
);

TRACE_EVENT(drv_get_tkip_seq,
	TP_PROTO(struct ieee80211_local *local,
		 u8 hw_key_idx, u32 *iv32, u16 *iv16),

	TP_ARGS(local, hw_key_idx, iv32, iv16),

	TP_STRUCT__entry(
		LOCAL_ENTRY
		__field(u8, hw_key_idx)
		__field(u32, iv32)
		__field(u16, iv16)
	),

	TP_fast_assign(
		LOCAL_ASSIGN;
		__entry->hw_key_idx = hw_key_idx;
		__entry->iv32 = *iv32;
		__entry->iv16 = *iv16;
	),

	TP_printk(
		LOCAL_PR_FMT, LOCAL_PR_ARG
	)
);

TRACE_EVENT(drv_set_frag_threshold,
	TP_PROTO(struct ieee80211_local *local, u32 value),

	TP_ARGS(local, value),

	TP_STRUCT__entry(
		LOCAL_ENTRY
		__field(u32, value)
	),

	TP_fast_assign(
		LOCAL_ASSIGN;
		__entry->value = value;
	),

	TP_printk(
		LOCAL_PR_FMT " value:%d",
		LOCAL_PR_ARG, __entry->value
	)
);

TRACE_EVENT(drv_set_rts_threshold,
	TP_PROTO(struct ieee80211_local *local, u32 value),

	TP_ARGS(local, value),

	TP_STRUCT__entry(
		LOCAL_ENTRY
		__field(u32, value)
	),

	TP_fast_assign(
		LOCAL_ASSIGN;
		__entry->value = value;
	),

	TP_printk(
		LOCAL_PR_FMT " value:%d",
		LOCAL_PR_ARG, __entry->value
	)
);

TRACE_EVENT(drv_set_coverage_class,
	TP_PROTO(struct ieee80211_local *local, u8 value),

	TP_ARGS(local, value),

	TP_STRUCT__entry(
		LOCAL_ENTRY
		__field(u8, value)
	),

	TP_fast_assign(
		LOCAL_ASSIGN;
		__entry->value = value;
	),

	TP_printk(
		LOCAL_PR_FMT " value:%d",
		LOCAL_PR_ARG, __entry->value
	)
);

TRACE_EVENT(drv_sta_notify,
	TP_PROTO(struct ieee80211_local *local,
		 struct ieee80211_sub_if_data *sdata,
		 enum sta_notify_cmd cmd,
		 struct ieee80211_sta *sta),

	TP_ARGS(local, sdata, cmd, sta),

	TP_STRUCT__entry(
		LOCAL_ENTRY
		VIF_ENTRY
		STA_ENTRY
		__field(u32, cmd)
	),

	TP_fast_assign(
		LOCAL_ASSIGN;
		VIF_ASSIGN;
		STA_ASSIGN;
		__entry->cmd = cmd;
	),

	TP_printk(
		LOCAL_PR_FMT  VIF_PR_FMT  STA_PR_FMT " cmd:%d",
		LOCAL_PR_ARG, VIF_PR_ARG, STA_PR_ARG, __entry->cmd
	)
);

TRACE_EVENT(drv_sta_add,
	TP_PROTO(struct ieee80211_local *local,
		 struct ieee80211_sub_if_data *sdata,
		 struct ieee80211_sta *sta),

	TP_ARGS(local, sdata, sta),

	TP_STRUCT__entry(
		LOCAL_ENTRY
		VIF_ENTRY
		STA_ENTRY
	),

	TP_fast_assign(
		LOCAL_ASSIGN;
		VIF_ASSIGN;
		STA_ASSIGN;
	),

	TP_printk(
		LOCAL_PR_FMT  VIF_PR_FMT  STA_PR_FMT,
		LOCAL_PR_ARG, VIF_PR_ARG, STA_PR_ARG
	)
);

TRACE_EVENT(drv_sta_remove,
	TP_PROTO(struct ieee80211_local *local,
		 struct ieee80211_sub_if_data *sdata,
		 struct ieee80211_sta *sta),

	TP_ARGS(local, sdata, sta),

	TP_STRUCT__entry(
		LOCAL_ENTRY
		VIF_ENTRY
		STA_ENTRY
	),

	TP_fast_assign(
		LOCAL_ASSIGN;
		VIF_ASSIGN;
		STA_ASSIGN;
	),

	TP_printk(
		LOCAL_PR_FMT  VIF_PR_FMT  STA_PR_FMT,
		LOCAL_PR_ARG, VIF_PR_ARG, STA_PR_ARG
	)
);

TRACE_EVENT(drv_conf_tx,
	TP_PROTO(struct ieee80211_local *local, u16 queue,
		 const struct ieee80211_tx_queue_params *params),

	TP_ARGS(local, queue, params),

	TP_STRUCT__entry(
		LOCAL_ENTRY
		__field(u16, queue)
		__field(u16, txop)
		__field(u16, cw_min)
		__field(u16, cw_max)
		__field(u8, aifs)
	),

	TP_fast_assign(
		LOCAL_ASSIGN;
		__entry->queue = queue;
		__entry->txop = params->txop;
		__entry->cw_max = params->cw_max;
		__entry->cw_min = params->cw_min;
		__entry->aifs = params->aifs;
	),

	TP_printk(
		LOCAL_PR_FMT " queue:%d",
		LOCAL_PR_ARG, __entry->queue
	)
);

TRACE_EVENT(drv_get_tsf,
	TP_PROTO(struct ieee80211_local *local),

	TP_ARGS(local),

	TP_STRUCT__entry(
		LOCAL_ENTRY
	),

	TP_fast_assign(
		LOCAL_ASSIGN;
	),

	TP_printk(
		LOCAL_PR_FMT,
		LOCAL_PR_ARG
	)
);

TRACE_EVENT(drv_set_tsf,
	TP_PROTO(struct ieee80211_local *local, u64 tsf),

	TP_ARGS(local, tsf),

	TP_STRUCT__entry(
		LOCAL_ENTRY
		__field(u64, tsf)
	),

	TP_fast_assign(
		LOCAL_ASSIGN;
		__entry->tsf = tsf;
	),

	TP_printk(
		LOCAL_PR_FMT " tsf:%llu",
		LOCAL_PR_ARG, (unsigned long long)__entry->tsf
	)
);

TRACE_EVENT(drv_reset_tsf,
	TP_PROTO(struct ieee80211_local *local),

	TP_ARGS(local),

	TP_STRUCT__entry(
		LOCAL_ENTRY
	),

	TP_fast_assign(
		LOCAL_ASSIGN;
	),

	TP_printk(
		LOCAL_PR_FMT, LOCAL_PR_ARG
	)
);

TRACE_EVENT(drv_tx_last_beacon,
	TP_PROTO(struct ieee80211_local *local),

	TP_ARGS(local),

	TP_STRUCT__entry(
		LOCAL_ENTRY
	),

	TP_fast_assign(
		LOCAL_ASSIGN;
	),

	TP_printk(
		LOCAL_PR_FMT,
		LOCAL_PR_ARG
	)
);

TRACE_EVENT(drv_ampdu_action,
	TP_PROTO(struct ieee80211_local *local,
		 struct ieee80211_sub_if_data *sdata,
		 enum ieee80211_ampdu_mlme_action action,
		 struct ieee80211_sta *sta, u16 tid,
		 u16 *ssn),

	TP_ARGS(local, sdata, action, sta, tid, ssn),

	TP_STRUCT__entry(
		LOCAL_ENTRY
		STA_ENTRY
		__field(u32, action)
		__field(u16, tid)
		__field(u16, ssn)
		VIF_ENTRY
	),

	TP_fast_assign(
		LOCAL_ASSIGN;
		VIF_ASSIGN;
		STA_ASSIGN;
		__entry->action = action;
		__entry->tid = tid;
		__entry->ssn = ssn ? *ssn : 0;
	),

	TP_printk(
		LOCAL_PR_FMT VIF_PR_FMT STA_PR_FMT " action:%d tid:%d",
		LOCAL_PR_ARG, VIF_PR_ARG, STA_PR_ARG, __entry->action, __entry->tid
	)
);

TRACE_EVENT(drv_get_survey,
	TP_PROTO(struct ieee80211_local *local, int idx,
		 struct survey_info *survey),

	TP_ARGS(local, idx, survey),

	TP_STRUCT__entry(
		LOCAL_ENTRY
		__field(int, idx)
	),

	TP_fast_assign(
		LOCAL_ASSIGN;
		__entry->idx = idx;
	),

	TP_printk(
		LOCAL_PR_FMT " idx:%d",
		LOCAL_PR_ARG, __entry->idx
	)
);

TRACE_EVENT(drv_flush,
	TP_PROTO(struct ieee80211_local *local, bool drop),

	TP_ARGS(local, drop),

	TP_STRUCT__entry(
		LOCAL_ENTRY
		__field(bool, drop)
	),

	TP_fast_assign(
		LOCAL_ASSIGN;
		__entry->drop = drop;
	),

	TP_printk(
		LOCAL_PR_FMT " drop:%d",
		LOCAL_PR_ARG, __entry->drop
	)
);

TRACE_EVENT(drv_channel_switch,
	TP_PROTO(struct ieee80211_local *local,
		 struct ieee80211_channel_switch *ch_switch),

	TP_ARGS(local, ch_switch),

	TP_STRUCT__entry(
		LOCAL_ENTRY
		__field(u64, timestamp)
		__field(bool, block_tx)
		__field(u16, freq)
		__field(u8, count)
	),

	TP_fast_assign(
		LOCAL_ASSIGN;
		__entry->timestamp = ch_switch->timestamp;
		__entry->block_tx = ch_switch->block_tx;
		__entry->freq = ch_switch->channel->center_freq;
		__entry->count = ch_switch->count;
	),

	TP_printk(
		LOCAL_PR_FMT " new freq:%u count:%d",
		LOCAL_PR_ARG, __entry->freq, __entry->count
	)
);

<<<<<<< HEAD
=======
TRACE_EVENT(drv_set_antenna,
	TP_PROTO(struct ieee80211_local *local, u32 tx_ant, u32 rx_ant, int ret),

	TP_ARGS(local, tx_ant, rx_ant, ret),

	TP_STRUCT__entry(
		LOCAL_ENTRY
		__field(u32, tx_ant)
		__field(u32, rx_ant)
		__field(int, ret)
	),

	TP_fast_assign(
		LOCAL_ASSIGN;
		__entry->tx_ant = tx_ant;
		__entry->rx_ant = rx_ant;
		__entry->ret = ret;
	),

	TP_printk(
		LOCAL_PR_FMT " tx_ant:%d rx_ant:%d ret:%d",
		LOCAL_PR_ARG, __entry->tx_ant, __entry->rx_ant, __entry->ret
	)
);

TRACE_EVENT(drv_get_antenna,
	TP_PROTO(struct ieee80211_local *local, u32 tx_ant, u32 rx_ant, int ret),

	TP_ARGS(local, tx_ant, rx_ant, ret),

	TP_STRUCT__entry(
		LOCAL_ENTRY
		__field(u32, tx_ant)
		__field(u32, rx_ant)
		__field(int, ret)
	),

	TP_fast_assign(
		LOCAL_ASSIGN;
		__entry->tx_ant = tx_ant;
		__entry->rx_ant = rx_ant;
		__entry->ret = ret;
	),

	TP_printk(
		LOCAL_PR_FMT " tx_ant:%d rx_ant:%d ret:%d",
		LOCAL_PR_ARG, __entry->tx_ant, __entry->rx_ant, __entry->ret
	)
);

TRACE_EVENT(drv_remain_on_channel,
	TP_PROTO(struct ieee80211_local *local, struct ieee80211_channel *chan,
		 enum nl80211_channel_type chantype, unsigned int duration),

	TP_ARGS(local, chan, chantype, duration),

	TP_STRUCT__entry(
		LOCAL_ENTRY
		__field(int, center_freq)
		__field(int, channel_type)
		__field(unsigned int, duration)
	),

	TP_fast_assign(
		LOCAL_ASSIGN;
		__entry->center_freq = chan->center_freq;
		__entry->channel_type = chantype;
		__entry->duration = duration;
	),

	TP_printk(
		LOCAL_PR_FMT " freq:%dMHz duration:%dms",
		LOCAL_PR_ARG, __entry->center_freq, __entry->duration
	)
);

TRACE_EVENT(drv_cancel_remain_on_channel,
	TP_PROTO(struct ieee80211_local *local),

	TP_ARGS(local),

	TP_STRUCT__entry(
		LOCAL_ENTRY
	),

	TP_fast_assign(
		LOCAL_ASSIGN;
	),

	TP_printk(
		LOCAL_PR_FMT, LOCAL_PR_ARG
	)
);

>>>>>>> 3cbea436
/*
 * Tracing for API calls that drivers call.
 */

TRACE_EVENT(api_start_tx_ba_session,
	TP_PROTO(struct ieee80211_sta *sta, u16 tid),

	TP_ARGS(sta, tid),

	TP_STRUCT__entry(
		STA_ENTRY
		__field(u16, tid)
	),

	TP_fast_assign(
		STA_ASSIGN;
		__entry->tid = tid;
	),

	TP_printk(
		STA_PR_FMT " tid:%d",
		STA_PR_ARG, __entry->tid
	)
);

TRACE_EVENT(api_start_tx_ba_cb,
	TP_PROTO(struct ieee80211_sub_if_data *sdata, const u8 *ra, u16 tid),

	TP_ARGS(sdata, ra, tid),

	TP_STRUCT__entry(
		VIF_ENTRY
		__array(u8, ra, ETH_ALEN)
		__field(u16, tid)
	),

	TP_fast_assign(
		VIF_ASSIGN;
		memcpy(__entry->ra, ra, ETH_ALEN);
		__entry->tid = tid;
	),

	TP_printk(
		VIF_PR_FMT " ra:%pM tid:%d",
		VIF_PR_ARG, __entry->ra, __entry->tid
	)
);

TRACE_EVENT(api_stop_tx_ba_session,
	TP_PROTO(struct ieee80211_sta *sta, u16 tid),

	TP_ARGS(sta, tid),

	TP_STRUCT__entry(
		STA_ENTRY
		__field(u16, tid)
	),

	TP_fast_assign(
		STA_ASSIGN;
		__entry->tid = tid;
	),

	TP_printk(
		STA_PR_FMT " tid:%d",
		STA_PR_ARG, __entry->tid
	)
);

TRACE_EVENT(api_stop_tx_ba_cb,
	TP_PROTO(struct ieee80211_sub_if_data *sdata, const u8 *ra, u16 tid),

	TP_ARGS(sdata, ra, tid),

	TP_STRUCT__entry(
		VIF_ENTRY
		__array(u8, ra, ETH_ALEN)
		__field(u16, tid)
	),

	TP_fast_assign(
		VIF_ASSIGN;
		memcpy(__entry->ra, ra, ETH_ALEN);
		__entry->tid = tid;
	),

	TP_printk(
		VIF_PR_FMT " ra:%pM tid:%d",
		VIF_PR_ARG, __entry->ra, __entry->tid
	)
);

TRACE_EVENT(api_restart_hw,
	TP_PROTO(struct ieee80211_local *local),

	TP_ARGS(local),

	TP_STRUCT__entry(
		LOCAL_ENTRY
	),

	TP_fast_assign(
		LOCAL_ASSIGN;
	),

	TP_printk(
		LOCAL_PR_FMT,
		LOCAL_PR_ARG
	)
);

TRACE_EVENT(api_beacon_loss,
	TP_PROTO(struct ieee80211_sub_if_data *sdata),

	TP_ARGS(sdata),

	TP_STRUCT__entry(
		VIF_ENTRY
	),

	TP_fast_assign(
		VIF_ASSIGN;
	),

	TP_printk(
		VIF_PR_FMT,
		VIF_PR_ARG
	)
);

TRACE_EVENT(api_connection_loss,
	TP_PROTO(struct ieee80211_sub_if_data *sdata),

	TP_ARGS(sdata),

	TP_STRUCT__entry(
		VIF_ENTRY
	),

	TP_fast_assign(
		VIF_ASSIGN;
	),

	TP_printk(
		VIF_PR_FMT,
		VIF_PR_ARG
	)
);

TRACE_EVENT(api_cqm_rssi_notify,
	TP_PROTO(struct ieee80211_sub_if_data *sdata,
		 enum nl80211_cqm_rssi_threshold_event rssi_event),

	TP_ARGS(sdata, rssi_event),

	TP_STRUCT__entry(
		VIF_ENTRY
		__field(u32, rssi_event)
	),

	TP_fast_assign(
		VIF_ASSIGN;
		__entry->rssi_event = rssi_event;
	),

	TP_printk(
		VIF_PR_FMT " event:%d",
		VIF_PR_ARG, __entry->rssi_event
	)
);

TRACE_EVENT(api_scan_completed,
	TP_PROTO(struct ieee80211_local *local, bool aborted),

	TP_ARGS(local, aborted),

	TP_STRUCT__entry(
		LOCAL_ENTRY
		__field(bool, aborted)
	),

	TP_fast_assign(
		LOCAL_ASSIGN;
		__entry->aborted = aborted;
	),

	TP_printk(
		LOCAL_PR_FMT " aborted:%d",
		LOCAL_PR_ARG, __entry->aborted
	)
);

TRACE_EVENT(api_sta_block_awake,
	TP_PROTO(struct ieee80211_local *local,
		 struct ieee80211_sta *sta, bool block),

	TP_ARGS(local, sta, block),

	TP_STRUCT__entry(
		LOCAL_ENTRY
		STA_ENTRY
		__field(bool, block)
	),

	TP_fast_assign(
		LOCAL_ASSIGN;
		STA_ASSIGN;
		__entry->block = block;
	),

	TP_printk(
		LOCAL_PR_FMT STA_PR_FMT " block:%d",
		LOCAL_PR_ARG, STA_PR_FMT, __entry->block
	)
);

TRACE_EVENT(api_chswitch_done,
	TP_PROTO(struct ieee80211_sub_if_data *sdata, bool success),

	TP_ARGS(sdata, success),

	TP_STRUCT__entry(
		VIF_ENTRY
		__field(bool, success)
	),

	TP_fast_assign(
		VIF_ASSIGN;
		__entry->success = success;
	),

	TP_printk(
		VIF_PR_FMT " success=%d",
		VIF_PR_ARG, __entry->success
	)
);

<<<<<<< HEAD
=======
TRACE_EVENT(api_ready_on_channel,
	TP_PROTO(struct ieee80211_local *local),

	TP_ARGS(local),

	TP_STRUCT__entry(
		LOCAL_ENTRY
	),

	TP_fast_assign(
		LOCAL_ASSIGN;
	),

	TP_printk(
		LOCAL_PR_FMT, LOCAL_PR_ARG
	)
);

TRACE_EVENT(api_remain_on_channel_expired,
	TP_PROTO(struct ieee80211_local *local),

	TP_ARGS(local),

	TP_STRUCT__entry(
		LOCAL_ENTRY
	),

	TP_fast_assign(
		LOCAL_ASSIGN;
	),

	TP_printk(
		LOCAL_PR_FMT, LOCAL_PR_ARG
	)
);

>>>>>>> 3cbea436
/*
 * Tracing for internal functions
 * (which may also be called in response to driver calls)
 */

TRACE_EVENT(wake_queue,
	TP_PROTO(struct ieee80211_local *local, u16 queue,
		 enum queue_stop_reason reason),

	TP_ARGS(local, queue, reason),

	TP_STRUCT__entry(
		LOCAL_ENTRY
		__field(u16, queue)
		__field(u32, reason)
	),

	TP_fast_assign(
		LOCAL_ASSIGN;
		__entry->queue = queue;
		__entry->reason = reason;
	),

	TP_printk(
		LOCAL_PR_FMT " queue:%d, reason:%d",
		LOCAL_PR_ARG, __entry->queue, __entry->reason
	)
);

TRACE_EVENT(stop_queue,
	TP_PROTO(struct ieee80211_local *local, u16 queue,
		 enum queue_stop_reason reason),

	TP_ARGS(local, queue, reason),

	TP_STRUCT__entry(
		LOCAL_ENTRY
		__field(u16, queue)
		__field(u32, reason)
	),

	TP_fast_assign(
		LOCAL_ASSIGN;
		__entry->queue = queue;
		__entry->reason = reason;
	),

	TP_printk(
		LOCAL_PR_FMT " queue:%d, reason:%d",
		LOCAL_PR_ARG, __entry->queue, __entry->reason
	)
);
#endif /* !__MAC80211_DRIVER_TRACE || TRACE_HEADER_MULTI_READ */

#undef TRACE_INCLUDE_PATH
#define TRACE_INCLUDE_PATH .
#undef TRACE_INCLUDE_FILE
#define TRACE_INCLUDE_FILE driver-trace
#include <trace/define_trace.h><|MERGE_RESOLUTION|>--- conflicted
+++ resolved
@@ -142,7 +142,6 @@
 	TP_PROTO(struct ieee80211_local *local,
 		 struct ieee80211_sub_if_data *sdata,
 		 enum nl80211_iftype type, bool p2p),
-<<<<<<< HEAD
 
 	TP_ARGS(local, sdata, type, p2p),
 
@@ -170,35 +169,6 @@
 TRACE_EVENT(drv_remove_interface,
 	TP_PROTO(struct ieee80211_local *local, struct ieee80211_sub_if_data *sdata),
 
-=======
-
-	TP_ARGS(local, sdata, type, p2p),
-
-	TP_STRUCT__entry(
-		LOCAL_ENTRY
-		VIF_ENTRY
-		__field(u32, new_type)
-		__field(bool, new_p2p)
-	),
-
-	TP_fast_assign(
-		LOCAL_ASSIGN;
-		VIF_ASSIGN;
-		__entry->new_type = type;
-		__entry->new_p2p = p2p;
-	),
-
-	TP_printk(
-		LOCAL_PR_FMT  VIF_PR_FMT " new type:%d%s",
-		LOCAL_PR_ARG, VIF_PR_ARG, __entry->new_type,
-		__entry->new_p2p ? "/p2p" : ""
-	)
-);
-
-TRACE_EVENT(drv_remove_interface,
-	TP_PROTO(struct ieee80211_local *local, struct ieee80211_sub_if_data *sdata),
-
->>>>>>> 3cbea436
 	TP_ARGS(local, sdata),
 
 	TP_STRUCT__entry(
@@ -913,8 +883,6 @@
 	)
 );
 
-<<<<<<< HEAD
-=======
 TRACE_EVENT(drv_set_antenna,
 	TP_PROTO(struct ieee80211_local *local, u32 tx_ant, u32 rx_ant, int ret),
 
@@ -1009,7 +977,6 @@
 	)
 );
 
->>>>>>> 3cbea436
 /*
  * Tracing for API calls that drivers call.
  */
@@ -1247,8 +1214,6 @@
 	)
 );
 
-<<<<<<< HEAD
-=======
 TRACE_EVENT(api_ready_on_channel,
 	TP_PROTO(struct ieee80211_local *local),
 
@@ -1285,7 +1250,6 @@
 	)
 );
 
->>>>>>> 3cbea436
 /*
  * Tracing for internal functions
  * (which may also be called in response to driver calls)
