/*
 * Copyright 2002-2005, Devicescape Software, Inc.
 *
 * This program is free software; you can redistribute it and/or modify
 * it under the terms of the GNU General Public License version 2 as
 * published by the Free Software Foundation.
 */

#ifndef STA_INFO_H
#define STA_INFO_H

#include <linux/list.h>
#include <linux/types.h>
#include <linux/if_ether.h>
#include <linux/workqueue.h>
#include <linux/average.h>
#include <linux/etherdevice.h>
#include "key.h"

/**
 * enum ieee80211_sta_info_flags - Stations flags
 *
 * These flags are used with &struct sta_info's @flags member, but
 * only indirectly with set_sta_flag() and friends.
 *
 * @WLAN_STA_AUTH: Station is authenticated.
 * @WLAN_STA_ASSOC: Station is associated.
 * @WLAN_STA_PS_STA: Station is in power-save mode
 * @WLAN_STA_AUTHORIZED: Station is authorized to send/receive traffic.
 *	This bit is always checked so needs to be enabled for all stations
 *	when virtual port control is not in use.
 * @WLAN_STA_SHORT_PREAMBLE: Station is capable of receiving short-preamble
 *	frames.
 * @WLAN_STA_WME: Station is a QoS-STA.
 * @WLAN_STA_WDS: Station is one of our WDS peers.
 * @WLAN_STA_CLEAR_PS_FILT: Clear PS filter in hardware (using the
 *	IEEE80211_TX_CTL_CLEAR_PS_FILT control flag) when the next
 *	frame to this station is transmitted.
 * @WLAN_STA_MFP: Management frame protection is used with this STA.
 * @WLAN_STA_BLOCK_BA: Used to deny ADDBA requests (both TX and RX)
 *	during suspend/resume and station removal.
 * @WLAN_STA_PS_DRIVER: driver requires keeping this station in
 *	power-save mode logically to flush frames that might still
 *	be in the queues
 * @WLAN_STA_PSPOLL: Station sent PS-poll while driver was keeping
 *	station in power-save mode, reply when the driver unblocks.
 * @WLAN_STA_TDLS_PEER: Station is a TDLS peer.
 * @WLAN_STA_TDLS_PEER_AUTH: This TDLS peer is authorized to send direct
 *	packets. This means the link is enabled.
 * @WLAN_STA_UAPSD: Station requested unscheduled SP while driver was
 *	keeping station in power-save mode, reply when the driver
 *	unblocks the station.
 * @WLAN_STA_SP: Station is in a service period, so don't try to
 *	reply to other uAPSD trigger frames or PS-Poll.
 * @WLAN_STA_4ADDR_EVENT: 4-addr event was already sent for this frame.
 * @WLAN_STA_INSERTED: This station is inserted into the hash table.
 * @WLAN_STA_RATE_CONTROL: rate control was initialized for this station.
 * @WLAN_STA_TOFFSET_KNOWN: toffset calculated for this station is valid.
 */
enum ieee80211_sta_info_flags {
	WLAN_STA_AUTH,
	WLAN_STA_ASSOC,
	WLAN_STA_PS_STA,
	WLAN_STA_AUTHORIZED,
	WLAN_STA_SHORT_PREAMBLE,
	WLAN_STA_WME,
	WLAN_STA_WDS,
	WLAN_STA_CLEAR_PS_FILT,
	WLAN_STA_MFP,
	WLAN_STA_BLOCK_BA,
	WLAN_STA_PS_DRIVER,
	WLAN_STA_PSPOLL,
	WLAN_STA_TDLS_PEER,
	WLAN_STA_TDLS_PEER_AUTH,
	WLAN_STA_UAPSD,
	WLAN_STA_SP,
	WLAN_STA_4ADDR_EVENT,
	WLAN_STA_INSERTED,
	WLAN_STA_RATE_CONTROL,
	WLAN_STA_TOFFSET_KNOWN,
};

#define STA_TID_NUM 16
#define ADDBA_RESP_INTERVAL HZ
#define HT_AGG_MAX_RETRIES		15
#define HT_AGG_BURST_RETRIES		3
#define HT_AGG_RETRIES_PERIOD		(15 * HZ)

#define HT_AGG_STATE_DRV_READY		0
#define HT_AGG_STATE_RESPONSE_RECEIVED	1
#define HT_AGG_STATE_OPERATIONAL	2
#define HT_AGG_STATE_STOPPING		3
#define HT_AGG_STATE_WANT_START		4
#define HT_AGG_STATE_WANT_STOP		5

/**
 * struct tid_ampdu_tx - TID aggregation information (Tx).
 *
 * @rcu_head: rcu head for freeing structure
 * @session_timer: check if we keep Tx-ing on the TID (by timeout value)
 * @addba_resp_timer: timer for peer's response to addba request
 * @pending: pending frames queue -- use sta's spinlock to protect
 * @dialog_token: dialog token for aggregation session
 * @timeout: session timeout value to be filled in ADDBA requests
 * @state: session state (see above)
 * @last_tx: jiffies of last tx activity
 * @stop_initiator: initiator of a session stop
 * @tx_stop: TX DelBA frame when stopping
 * @buf_size: reorder buffer size at receiver
 * @failed_bar_ssn: ssn of the last failed BAR tx attempt
 * @bar_pending: BAR needs to be re-sent
 *
 * This structure's lifetime is managed by RCU, assignments to
 * the array holding it must hold the aggregation mutex.
 *
 * The TX path can access it under RCU lock-free if, and
 * only if, the state has the flag %HT_AGG_STATE_OPERATIONAL
 * set. Otherwise, the TX path must also acquire the spinlock
 * and re-check the state, see comments in the tx code
 * touching it.
 */
struct tid_ampdu_tx {
	struct rcu_head rcu_head;
	struct timer_list session_timer;
	struct timer_list addba_resp_timer;
	struct sk_buff_head pending;
	unsigned long state;
	unsigned long last_tx;
	u16 timeout;
	u8 dialog_token;
	u8 stop_initiator;
	bool tx_stop;
	u8 buf_size;

	u16 failed_bar_ssn;
	bool bar_pending;
};

/**
 * struct tid_ampdu_rx - TID aggregation information (Rx).
 *
 * @reorder_buf: buffer to reorder incoming aggregated MPDUs
 * @reorder_time: jiffies when skb was added
 * @session_timer: check if peer keeps Tx-ing on the TID (by timeout value)
 * @reorder_timer: releases expired frames from the reorder buffer.
 * @last_rx: jiffies of last rx activity
 * @head_seq_num: head sequence number in reordering buffer.
 * @stored_mpdu_num: number of MPDUs in reordering buffer
 * @ssn: Starting Sequence Number expected to be aggregated.
 * @buf_size: buffer size for incoming A-MPDUs
 * @timeout: reset timer value (in TUs).
 * @dialog_token: dialog token for aggregation session
 * @rcu_head: RCU head used for freeing this struct
 * @reorder_lock: serializes access to reorder buffer, see below.
 *
 * This structure's lifetime is managed by RCU, assignments to
 * the array holding it must hold the aggregation mutex.
 *
 * The @reorder_lock is used to protect the members of this
 * struct, except for @timeout, @buf_size and @dialog_token,
 * which are constant across the lifetime of the struct (the
 * dialog token being used only for debugging).
 */
struct tid_ampdu_rx {
	struct rcu_head rcu_head;
	spinlock_t reorder_lock;
	struct sk_buff **reorder_buf;
	unsigned long *reorder_time;
	struct timer_list session_timer;
	struct timer_list reorder_timer;
	unsigned long last_rx;
	u16 head_seq_num;
	u16 stored_mpdu_num;
	u16 ssn;
	u16 buf_size;
	u16 timeout;
	u8 dialog_token;
};

/**
 * struct sta_ampdu_mlme - STA aggregation information.
 *
 * @tid_rx: aggregation info for Rx per TID -- RCU protected
 * @tid_tx: aggregation info for Tx per TID
 * @tid_start_tx: sessions where start was requested
 * @addba_req_num: number of times addBA request has been sent.
 * @last_addba_req_time: timestamp of the last addBA request.
 * @dialog_token_allocator: dialog token enumerator for each new session;
 * @work: work struct for starting/stopping aggregation
 * @tid_rx_timer_expired: bitmap indicating on which TIDs the
 *	RX timer expired until the work for it runs
 * @tid_rx_stop_requested:  bitmap indicating which BA sessions per TID the
 *	driver requested to close until the work for it runs
 * @mtx: mutex to protect all TX data (except non-NULL assignments
 *	to tid_tx[idx], which are protected by the sta spinlock)
 */
struct sta_ampdu_mlme {
	struct mutex mtx;
	/* rx */
	struct tid_ampdu_rx __rcu *tid_rx[STA_TID_NUM];
	unsigned long tid_rx_timer_expired[BITS_TO_LONGS(STA_TID_NUM)];
	unsigned long tid_rx_stop_requested[BITS_TO_LONGS(STA_TID_NUM)];
	/* tx */
	struct work_struct work;
	struct tid_ampdu_tx __rcu *tid_tx[STA_TID_NUM];
	struct tid_ampdu_tx *tid_start_tx[STA_TID_NUM];
	unsigned long last_addba_req_time[STA_TID_NUM];
	u8 addba_req_num[STA_TID_NUM];
	u8 dialog_token_allocator;
};


/**
 * struct sta_info - STA information
 *
 * This structure collects information about a station that
 * mac80211 is communicating with.
 *
 * @list: global linked list entry
 * @hnext: hash table linked list pointer
 * @local: pointer to the global information
 * @sdata: virtual interface this station belongs to
 * @ptk: peer key negotiated with this station, if any
 * @gtk: group keys negotiated with this station, if any
 * @rate_ctrl: rate control algorithm reference
 * @rate_ctrl_priv: rate control private per-STA pointer
 * @last_tx_rate: rate used for last transmit, to report to userspace as
 *	"the" transmit rate
 * @last_rx_rate_idx: rx status rate index of the last data packet
 * @last_rx_rate_flag: rx status flag of the last data packet
 * @lock: used for locking all fields that require locking, see comments
 *	in the header file.
 * @drv_unblock_wk: used for driver PS unblocking
 * @listen_interval: listen interval of this station, when we're acting as AP
 * @_flags: STA flags, see &enum ieee80211_sta_info_flags, do not use directly
 * @ps_tx_buf: buffers (per AC) of frames to transmit to this station
 *	when it leaves power saving state or polls
 * @tx_filtered: buffers (per AC) of frames we already tried to
 *	transmit but were filtered by hardware due to STA having
 *	entered power saving state, these are also delivered to
 *	the station when it leaves powersave or polls for frames
 * @driver_buffered_tids: bitmap of TIDs the driver has data buffered on
 * @rx_packets: Number of MSDUs received from this STA
 * @rx_bytes: Number of bytes received from this STA
 * @wep_weak_iv_count: number of weak WEP IVs received from this station
 * @last_rx: time (in jiffies) when last frame was received from this STA
 * @last_connected: time (in seconds) when a station got connected
 * @num_duplicates: number of duplicate frames received from this STA
 * @rx_fragments: number of received MPDUs
 * @rx_dropped: number of dropped MPDUs from this STA
 * @last_signal: signal of last received frame from this STA
 * @avg_signal: moving average of signal of received frames from this STA
 * @last_seq_ctrl: last received seq/frag number from this STA (per RX queue)
 * @tx_filtered_count: number of frames the hardware filtered for this STA
 * @tx_retry_failed: number of frames that failed retry
 * @tx_retry_count: total number of retries for frames to this STA
 * @fail_avg: moving percentage of failed MSDUs
 * @tx_packets: number of RX/TX MSDUs
 * @tx_bytes: number of bytes transmitted to this STA
 * @tx_fragments: number of transmitted MPDUs
 * @tid_seq: per-TID sequence numbers for sending to this STA
 * @ampdu_mlme: A-MPDU state machine state
 * @timer_to_tid: identity mapping to ID timers
 * @llid: Local link ID
 * @plid: Peer link ID
 * @reason: Cancel reason on PLINK_HOLDING state
 * @plink_retries: Retries in establishment
 * @ignore_plink_timer: ignore the peer-link timer (used internally)
 * @plink_state: peer link state
 * @plink_timeout: timeout of peer link
 * @plink_timer: peer link watch timer
 * @plink_timer_was_running: used by suspend/resume to restore timers
 * @t_offset: timing offset relative to this host
<<<<<<< HEAD
=======
 * @t_offset_setpoint: reference timing offset of this sta to be used when
 * 	calculating clockdrift
 * @ch_type: peer's channel type
>>>>>>> bd0a521e
 * @debugfs: debug filesystem info
 * @dead: set to true when sta is unlinked
 * @uploaded: set to true when sta is uploaded to the driver
 * @lost_packets: number of consecutive lost packets
 * @sta: station information we share with the driver
 * @sta_state: duplicates information about station state (for debug)
 * @beacon_loss_count: number of times beacon loss has triggered
 * @supports_40mhz: tracks whether the station advertised 40 MHz support
 *	as we overwrite its HT parameters with the currently used value
 */
struct sta_info {
	/* General information, mostly static */
	struct list_head list;
	struct sta_info __rcu *hnext;
	struct ieee80211_local *local;
	struct ieee80211_sub_if_data *sdata;
	struct ieee80211_key __rcu *gtk[NUM_DEFAULT_KEYS + NUM_DEFAULT_MGMT_KEYS];
	struct ieee80211_key __rcu *ptk;
	struct rate_control_ref *rate_ctrl;
	void *rate_ctrl_priv;
	spinlock_t lock;

	struct work_struct drv_unblock_wk;

	u16 listen_interval;

	bool dead;

	bool uploaded;

	enum ieee80211_sta_state sta_state;

	/* use the accessors defined below */
	unsigned long _flags;

	/*
	 * STA powersave frame queues, no more than the internal
	 * locking required.
	 */
	struct sk_buff_head ps_tx_buf[IEEE80211_NUM_ACS];
	struct sk_buff_head tx_filtered[IEEE80211_NUM_ACS];
	unsigned long driver_buffered_tids;

	/* Updated from RX path only, no locking requirements */
	unsigned long rx_packets, rx_bytes;
	unsigned long wep_weak_iv_count;
	unsigned long last_rx;
	long last_connected;
	unsigned long num_duplicates;
	unsigned long rx_fragments;
	unsigned long rx_dropped;
	int last_signal;
	struct ewma avg_signal;
	/* Plus 1 for non-QoS frames */
	__le16 last_seq_ctrl[NUM_RX_DATA_QUEUES + 1];

	/* Updated from TX status path only, no locking requirements */
	unsigned long tx_filtered_count;
	unsigned long tx_retry_failed, tx_retry_count;
	/* moving percentage of failed MSDUs */
	unsigned int fail_avg;

	/* Updated from TX path only, no locking requirements */
	unsigned long tx_packets;
	unsigned long tx_bytes;
	unsigned long tx_fragments;
	struct ieee80211_tx_rate last_tx_rate;
	int last_rx_rate_idx;
	int last_rx_rate_flag;
	u16 tid_seq[IEEE80211_QOS_CTL_TID_MASK + 1];

	/*
	 * Aggregation information, locked with lock.
	 */
	struct sta_ampdu_mlme ampdu_mlme;
	u8 timer_to_tid[STA_TID_NUM];

#ifdef CONFIG_MAC80211_MESH
	/*
	 * Mesh peer link attributes
	 * TODO: move to a sub-structure that is referenced with pointer?
	 */
	__le16 llid;
	__le16 plid;
	__le16 reason;
	u8 plink_retries;
	bool ignore_plink_timer;
	bool plink_timer_was_running;
	enum nl80211_plink_state plink_state;
	u32 plink_timeout;
	struct timer_list plink_timer;
	s64 t_offset;
	s64 t_offset_setpoint;
	enum nl80211_channel_type ch_type;
#endif

#ifdef CONFIG_MAC80211_DEBUGFS
	struct sta_info_debugfsdentries {
		struct dentry *dir;
		bool add_has_run;
	} debugfs;
#endif

	unsigned int lost_packets;
	unsigned int beacon_loss_count;

	bool supports_40mhz;

	/* keep last! */
	struct ieee80211_sta sta;
};

static inline enum nl80211_plink_state sta_plink_state(struct sta_info *sta)
{
#ifdef CONFIG_MAC80211_MESH
	return sta->plink_state;
#endif
	return NL80211_PLINK_LISTEN;
}

static inline void set_sta_flag(struct sta_info *sta,
				enum ieee80211_sta_info_flags flag)
{
	WARN_ON(flag == WLAN_STA_AUTH ||
		flag == WLAN_STA_ASSOC ||
		flag == WLAN_STA_AUTHORIZED);
	set_bit(flag, &sta->_flags);
}

static inline void clear_sta_flag(struct sta_info *sta,
				  enum ieee80211_sta_info_flags flag)
{
	WARN_ON(flag == WLAN_STA_AUTH ||
		flag == WLAN_STA_ASSOC ||
		flag == WLAN_STA_AUTHORIZED);
	clear_bit(flag, &sta->_flags);
}

static inline int test_sta_flag(struct sta_info *sta,
				enum ieee80211_sta_info_flags flag)
{
	return test_bit(flag, &sta->_flags);
}

static inline int test_and_clear_sta_flag(struct sta_info *sta,
					  enum ieee80211_sta_info_flags flag)
{
	WARN_ON(flag == WLAN_STA_AUTH ||
		flag == WLAN_STA_ASSOC ||
		flag == WLAN_STA_AUTHORIZED);
	return test_and_clear_bit(flag, &sta->_flags);
}

static inline int test_and_set_sta_flag(struct sta_info *sta,
					enum ieee80211_sta_info_flags flag)
{
	WARN_ON(flag == WLAN_STA_AUTH ||
		flag == WLAN_STA_ASSOC ||
		flag == WLAN_STA_AUTHORIZED);
	return test_and_set_bit(flag, &sta->_flags);
}

int sta_info_move_state(struct sta_info *sta,
			enum ieee80211_sta_state new_state);

static inline void sta_info_pre_move_state(struct sta_info *sta,
					   enum ieee80211_sta_state new_state)
{
	int ret;

	WARN_ON_ONCE(test_sta_flag(sta, WLAN_STA_INSERTED));

	ret = sta_info_move_state(sta, new_state);
	WARN_ON_ONCE(ret);
}


void ieee80211_assign_tid_tx(struct sta_info *sta, int tid,
			     struct tid_ampdu_tx *tid_tx);

static inline struct tid_ampdu_tx *
rcu_dereference_protected_tid_tx(struct sta_info *sta, int tid)
{
	return rcu_dereference_protected(sta->ampdu_mlme.tid_tx[tid],
					 lockdep_is_held(&sta->lock) ||
					 lockdep_is_held(&sta->ampdu_mlme.mtx));
}

#define STA_HASH_SIZE 256
#define STA_HASH(sta) (sta[5])


/* Maximum number of frames to buffer per power saving station per AC */
#define STA_MAX_TX_BUFFER	64

/* Minimum buffered frame expiry time. If STA uses listen interval that is
 * smaller than this value, the minimum value here is used instead. */
#define STA_TX_BUFFER_EXPIRE (10 * HZ)

/* How often station data is cleaned up (e.g., expiration of buffered frames)
 */
#define STA_INFO_CLEANUP_INTERVAL (10 * HZ)

/*
 * Get a STA info, must be under RCU read lock.
 */
struct sta_info *sta_info_get(struct ieee80211_sub_if_data *sdata,
			      const u8 *addr);

struct sta_info *sta_info_get_bss(struct ieee80211_sub_if_data *sdata,
				  const u8 *addr);

static inline
void for_each_sta_info_type_check(struct ieee80211_local *local,
				  const u8 *addr,
				  struct sta_info *sta,
				  struct sta_info *nxt)
{
}

#define for_each_sta_info(local, _addr, _sta, nxt)			\
	for (	/* initialise loop */					\
		_sta = rcu_dereference(local->sta_hash[STA_HASH(_addr)]),\
		nxt = _sta ? rcu_dereference(_sta->hnext) : NULL;	\
		/* typecheck */						\
		for_each_sta_info_type_check(local, (_addr), _sta, nxt),\
		/* continue condition */				\
		_sta;							\
		/* advance loop */					\
		_sta = nxt,						\
		nxt = _sta ? rcu_dereference(_sta->hnext) : NULL	\
	     )								\
	/* compare address and run code only if it matches */		\
	if (ether_addr_equal(_sta->sta.addr, (_addr)))

/*
 * Get STA info by index, BROKEN!
 */
struct sta_info *sta_info_get_by_idx(struct ieee80211_sub_if_data *sdata,
				     int idx);
/*
 * Create a new STA info, caller owns returned structure
 * until sta_info_insert().
 */
struct sta_info *sta_info_alloc(struct ieee80211_sub_if_data *sdata,
				const u8 *addr, gfp_t gfp);

void sta_info_free(struct ieee80211_local *local, struct sta_info *sta);

/*
 * Insert STA info into hash table/list, returns zero or a
 * -EEXIST if (if the same MAC address is already present).
 *
 * Calling the non-rcu version makes the caller relinquish,
 * the _rcu version calls read_lock_rcu() and must be called
 * without it held.
 */
int sta_info_insert(struct sta_info *sta);
int sta_info_insert_rcu(struct sta_info *sta) __acquires(RCU);

int __must_check __sta_info_destroy(struct sta_info *sta);
int sta_info_destroy_addr(struct ieee80211_sub_if_data *sdata,
			  const u8 *addr);
int sta_info_destroy_addr_bss(struct ieee80211_sub_if_data *sdata,
			      const u8 *addr);

void sta_info_recalc_tim(struct sta_info *sta);

void sta_info_init(struct ieee80211_local *local);
void sta_info_stop(struct ieee80211_local *local);
int sta_info_flush(struct ieee80211_local *local,
		   struct ieee80211_sub_if_data *sdata);
void sta_set_rate_info_tx(struct sta_info *sta,
			  const struct ieee80211_tx_rate *rate,
			  struct rate_info *rinfo);
void ieee80211_sta_expire(struct ieee80211_sub_if_data *sdata,
			  unsigned long exp_time);

void ieee80211_sta_ps_deliver_wakeup(struct sta_info *sta);
void ieee80211_sta_ps_deliver_poll_response(struct sta_info *sta);
void ieee80211_sta_ps_deliver_uapsd(struct sta_info *sta);

#endif /* STA_INFO_H */<|MERGE_RESOLUTION|>--- conflicted
+++ resolved
@@ -271,12 +271,9 @@
  * @plink_timer: peer link watch timer
  * @plink_timer_was_running: used by suspend/resume to restore timers
  * @t_offset: timing offset relative to this host
-<<<<<<< HEAD
-=======
  * @t_offset_setpoint: reference timing offset of this sta to be used when
  * 	calculating clockdrift
  * @ch_type: peer's channel type
->>>>>>> bd0a521e
  * @debugfs: debug filesystem info
  * @dead: set to true when sta is unlinked
  * @uploaded: set to true when sta is uploaded to the driver
