/*
 * net/tipc/addr.c: TIPC address utility routines
 *
 * Copyright (c) 2000-2006, Ericsson AB
 * Copyright (c) 2004-2005, Wind River Systems
 * All rights reserved.
 *
 * Redistribution and use in source and binary forms, with or without
 * modification, are permitted provided that the following conditions are met:
 *
 * 1. Redistributions of source code must retain the above copyright
 *    notice, this list of conditions and the following disclaimer.
 * 2. Redistributions in binary form must reproduce the above copyright
 *    notice, this list of conditions and the following disclaimer in the
 *    documentation and/or other materials provided with the distribution.
 * 3. Neither the names of the copyright holders nor the names of its
 *    contributors may be used to endorse or promote products derived from
 *    this software without specific prior written permission.
 *
 * Alternatively, this software may be distributed under the terms of the
 * GNU General Public License ("GPL") version 2 as published by the Free
 * Software Foundation.
 *
 * THIS SOFTWARE IS PROVIDED BY THE COPYRIGHT HOLDERS AND CONTRIBUTORS "AS IS"
 * AND ANY EXPRESS OR IMPLIED WARRANTIES, INCLUDING, BUT NOT LIMITED TO, THE
 * IMPLIED WARRANTIES OF MERCHANTABILITY AND FITNESS FOR A PARTICULAR PURPOSE
 * ARE DISCLAIMED. IN NO EVENT SHALL THE COPYRIGHT OWNER OR CONTRIBUTORS BE
 * LIABLE FOR ANY DIRECT, INDIRECT, INCIDENTAL, SPECIAL, EXEMPLARY, OR
 * CONSEQUENTIAL DAMAGES (INCLUDING, BUT NOT LIMITED TO, PROCUREMENT OF
 * SUBSTITUTE GOODS OR SERVICES; LOSS OF USE, DATA, OR PROFITS; OR BUSINESS
 * INTERRUPTION) HOWEVER CAUSED AND ON ANY THEORY OF LIABILITY, WHETHER IN
 * CONTRACT, STRICT LIABILITY, OR TORT (INCLUDING NEGLIGENCE OR OTHERWISE)
 * ARISING IN ANY WAY OUT OF THE USE OF THIS SOFTWARE, EVEN IF ADVISED OF THE
 * POSSIBILITY OF SUCH DAMAGE.
 */

#include "core.h"
#include "addr.h"
<<<<<<< HEAD
#include "zone.h"
#include "cluster.h"
#include "net.h"
=======
>>>>>>> 3cbea436

/**
 * tipc_addr_domain_valid - validates a network domain address
 *
 * Accepts <Z.C.N>, <Z.C.0>, <Z.0.0>, and <0.0.0>,
 * where Z, C, and N are non-zero and do not exceed the configured limits.
 *
 * Returns 1 if domain address is valid, otherwise 0
 */

int tipc_addr_domain_valid(u32 addr)
{
	u32 n = tipc_node(addr);
	u32 c = tipc_cluster(addr);
	u32 z = tipc_zone(addr);
	u32 max_nodes = tipc_max_nodes;

	if (n > max_nodes)
		return 0;

	if (n && (!z || !c))
		return 0;
	if (c && !z)
		return 0;
	return 1;
}

/**
 * tipc_addr_node_valid - validates a proposed network address for this node
 *
 * Accepts <Z.C.N>, where Z, C, and N are non-zero and do not exceed
 * the configured limits.
 *
 * Returns 1 if address can be used, otherwise 0
 */

int tipc_addr_node_valid(u32 addr)
{
	return tipc_addr_domain_valid(addr) && tipc_node(addr);
}

int tipc_in_scope(u32 domain, u32 addr)
{
	if (!domain || (domain == addr))
		return 1;
	if (domain == (addr & 0xfffff000u)) /* domain <Z.C.0> */
		return 1;
	if (domain == (addr & 0xff000000u)) /* domain <Z.0.0> */
		return 1;
	return 0;
<<<<<<< HEAD
}

/**
 * tipc_addr_scope - convert message lookup domain to a 2-bit scope value
 */

int tipc_addr_scope(u32 domain)
{
	if (likely(!domain))
		return TIPC_ZONE_SCOPE;
	if (tipc_node(domain))
		return TIPC_NODE_SCOPE;
	if (tipc_cluster(domain))
		return TIPC_CLUSTER_SCOPE;
	return TIPC_ZONE_SCOPE;
}

=======
}

/**
 * tipc_addr_scope - convert message lookup domain to a 2-bit scope value
 */

int tipc_addr_scope(u32 domain)
{
	if (likely(!domain))
		return TIPC_ZONE_SCOPE;
	if (tipc_node(domain))
		return TIPC_NODE_SCOPE;
	if (tipc_cluster(domain))
		return TIPC_CLUSTER_SCOPE;
	return TIPC_ZONE_SCOPE;
}

>>>>>>> 3cbea436
char *tipc_addr_string_fill(char *string, u32 addr)
{
	snprintf(string, 16, "<%u.%u.%u>",
		 tipc_zone(addr), tipc_cluster(addr), tipc_node(addr));
	return string;
}<|MERGE_RESOLUTION|>--- conflicted
+++ resolved
@@ -36,12 +36,6 @@
 
 #include "core.h"
 #include "addr.h"
-<<<<<<< HEAD
-#include "zone.h"
-#include "cluster.h"
-#include "net.h"
-=======
->>>>>>> 3cbea436
 
 /**
  * tipc_addr_domain_valid - validates a network domain address
@@ -92,7 +86,6 @@
 	if (domain == (addr & 0xff000000u)) /* domain <Z.0.0> */
 		return 1;
 	return 0;
-<<<<<<< HEAD
 }
 
 /**
@@ -110,25 +103,6 @@
 	return TIPC_ZONE_SCOPE;
 }
 
-=======
-}
-
-/**
- * tipc_addr_scope - convert message lookup domain to a 2-bit scope value
- */
-
-int tipc_addr_scope(u32 domain)
-{
-	if (likely(!domain))
-		return TIPC_ZONE_SCOPE;
-	if (tipc_node(domain))
-		return TIPC_NODE_SCOPE;
-	if (tipc_cluster(domain))
-		return TIPC_CLUSTER_SCOPE;
-	return TIPC_ZONE_SCOPE;
-}
-
->>>>>>> 3cbea436
 char *tipc_addr_string_fill(char *string, u32 addr)
 {
 	snprintf(string, 16, "<%u.%u.%u>",
