/* SCTP kernel implementation
 * Copyright (c) 1999-2000 Cisco, Inc.
 * Copyright (c) 1999-2001 Motorola, Inc.
 * Copyright (c) 2001-2002 International Business Machines, Corp.
 * Copyright (c) 2001 Intel Corp.
 * Copyright (c) 2001 Nokia, Inc.
 * Copyright (c) 2001 La Monte H.P. Yarroll
 *
 * This file is part of the SCTP kernel implementation
 *
 * This abstraction represents an SCTP endpoint.
 *
 * The SCTP implementation is free software;
 * you can redistribute it and/or modify it under the terms of
 * the GNU General Public License as published by
 * the Free Software Foundation; either version 2, or (at your option)
 * any later version.
 *
 * The SCTP implementation is distributed in the hope that it
 * will be useful, but WITHOUT ANY WARRANTY; without even the implied
 *                 ************************
 * warranty of MERCHANTABILITY or FITNESS FOR A PARTICULAR PURPOSE.
 * See the GNU General Public License for more details.
 *
 * You should have received a copy of the GNU General Public License
 * along with GNU CC; see the file COPYING.  If not, write to
 * the Free Software Foundation, 59 Temple Place - Suite 330,
 * Boston, MA 02111-1307, USA.
 *
 * Please send any bug reports or fixes you make to the
 * email address(es):
 *    lksctp developers <lksctp-developers@lists.sourceforge.net>
 *
 * Or submit a bug report through the following website:
 *    http://www.sf.net/projects/lksctp
 *
 * Written or modified by:
 *    La Monte H.P. Yarroll <piggy@acm.org>
 *    Karl Knutson <karl@athena.chicago.il.us>
 *    Jon Grimm <jgrimm@austin.ibm.com>
 *    Daisy Chang <daisyc@us.ibm.com>
 *    Dajiang Zhang <dajiang.zhang@nokia.com>
 *
 * Any bugs reported given to us we will try to fix... any fixes shared will
 * be incorporated into the next SCTP release.
 */

#include <linux/types.h>
#include <linux/slab.h>
#include <linux/in.h>
#include <linux/random.h>	/* get_random_bytes() */
#include <linux/crypto.h>
#include <net/sock.h>
#include <net/ipv6.h>
#include <net/sctp/sctp.h>
#include <net/sctp/sm.h>

/* Forward declarations for internal helpers. */
static void sctp_endpoint_bh_rcv(struct work_struct *work);

/*
 * Initialize the base fields of the endpoint structure.
 */
static struct sctp_endpoint *sctp_endpoint_init(struct sctp_endpoint *ep,
						struct sock *sk,
						gfp_t gfp)
{
	struct net *net = sock_net(sk);
	struct sctp_hmac_algo_param *auth_hmacs = NULL;
	struct sctp_chunks_param *auth_chunks = NULL;
	struct sctp_shared_key *null_key;
	int err;

	ep->digest = kzalloc(SCTP_SIGNATURE_SIZE, gfp);
	if (!ep->digest)
		return NULL;

	if (net->sctp.auth_enable) {
		/* Allocate space for HMACS and CHUNKS authentication
		 * variables.  There are arrays that we encode directly
		 * into parameters to make the rest of the operations easier.
		 */
		auth_hmacs = kzalloc(sizeof(sctp_hmac_algo_param_t) +
				sizeof(__u16) * SCTP_AUTH_NUM_HMACS, gfp);
		if (!auth_hmacs)
			goto nomem;

		auth_chunks = kzalloc(sizeof(sctp_chunks_param_t) +
					SCTP_NUM_CHUNK_TYPES, gfp);
		if (!auth_chunks)
			goto nomem;

		/* Initialize the HMACS parameter.
		 * SCTP-AUTH: Section 3.3
		 *    Every endpoint supporting SCTP chunk authentication MUST
		 *    support the HMAC based on the SHA-1 algorithm.
		 */
		auth_hmacs->param_hdr.type = SCTP_PARAM_HMAC_ALGO;
		auth_hmacs->param_hdr.length =
					htons(sizeof(sctp_paramhdr_t) + 2);
		auth_hmacs->hmac_ids[0] = htons(SCTP_AUTH_HMAC_ID_SHA1);

		/* Initialize the CHUNKS parameter */
		auth_chunks->param_hdr.type = SCTP_PARAM_CHUNKS;
		auth_chunks->param_hdr.length = htons(sizeof(sctp_paramhdr_t));

		/* If the Add-IP functionality is enabled, we must
		 * authenticate, ASCONF and ASCONF-ACK chunks
		 */
		if (net->sctp.addip_enable) {
			auth_chunks->chunks[0] = SCTP_CID_ASCONF;
			auth_chunks->chunks[1] = SCTP_CID_ASCONF_ACK;
			auth_chunks->param_hdr.length =
					htons(sizeof(sctp_paramhdr_t) + 2);
		}
	}

	/* Initialize the base structure. */
	/* What type of endpoint are we?  */
	ep->base.type = SCTP_EP_TYPE_SOCKET;

	/* Initialize the basic object fields. */
	atomic_set(&ep->base.refcnt, 1);
	ep->base.dead = 0;
	ep->base.malloced = 1;

	/* Create an input queue.  */
	sctp_inq_init(&ep->base.inqueue);

	/* Set its top-half handler */
	sctp_inq_set_th_handler(&ep->base.inqueue, sctp_endpoint_bh_rcv);

	/* Initialize the bind addr area */
	sctp_bind_addr_init(&ep->base.bind_addr, 0);

	/* Remember who we are attached to.  */
	ep->base.sk = sk;
	sock_hold(ep->base.sk);

	/* Create the lists of associations.  */
	INIT_LIST_HEAD(&ep->asocs);

	/* Use SCTP specific send buffer space queues.  */
	ep->sndbuf_policy = net->sctp.sndbuf_policy;

	sk->sk_data_ready = sctp_data_ready;
	sk->sk_write_space = sctp_write_space;
	sock_set_flag(sk, SOCK_USE_WRITE_QUEUE);

	/* Get the receive buffer policy for this endpoint */
	ep->rcvbuf_policy = net->sctp.rcvbuf_policy;

	/* Initialize the secret key used with cookie. */
	get_random_bytes(ep->secret_key, sizeof(ep->secret_key));

	/* SCTP-AUTH extensions*/
	INIT_LIST_HEAD(&ep->endpoint_shared_keys);
	null_key = sctp_auth_shkey_create(0, GFP_KERNEL);
	if (!null_key)
		goto nomem;

	list_add(&null_key->key_list, &ep->endpoint_shared_keys);

	/* Allocate and initialize transorms arrays for supported HMACs. */
	err = sctp_auth_init_hmacs(ep, gfp);
	if (err)
		goto nomem_hmacs;

	/* Add the null key to the endpoint shared keys list and
	 * set the hmcas and chunks pointers.
	 */
	ep->auth_hmacs_list = auth_hmacs;
	ep->auth_chunk_list = auth_chunks;

	return ep;

nomem_hmacs:
	sctp_auth_destroy_keys(&ep->endpoint_shared_keys);
nomem:
	/* Free all allocations */
	kfree(auth_hmacs);
	kfree(auth_chunks);
	kfree(ep->digest);
	return NULL;

}

/* Create a sctp_endpoint with all that boring stuff initialized.
 * Returns NULL if there isn't enough memory.
 */
struct sctp_endpoint *sctp_endpoint_new(struct sock *sk, gfp_t gfp)
{
	struct sctp_endpoint *ep;

	/* Build a local endpoint. */
	ep = t_new(struct sctp_endpoint, gfp);
	if (!ep)
		goto fail;
	if (!sctp_endpoint_init(ep, sk, gfp))
		goto fail_init;
	ep->base.malloced = 1;
	SCTP_DBG_OBJCNT_INC(ep);
	return ep;

fail_init:
	kfree(ep);
fail:
	return NULL;
}

/* Add an association to an endpoint.  */
void sctp_endpoint_add_asoc(struct sctp_endpoint *ep,
			    struct sctp_association *asoc)
{
	struct sock *sk = ep->base.sk;

	/* If this is a temporary association, don't bother
	 * since we'll be removing it shortly and don't
	 * want anyone to find it anyway.
	 */
	if (asoc->temp)
		return;

	/* Now just add it to our list of asocs */
	list_add_tail(&asoc->asocs, &ep->asocs);

	/* Increment the backlog value for a TCP-style listening socket. */
	if (sctp_style(sk, TCP) && sctp_sstate(sk, LISTENING))
		sk->sk_ack_backlog++;
}

/* Free the endpoint structure.  Delay cleanup until
 * all users have released their reference count on this structure.
 */
void sctp_endpoint_free(struct sctp_endpoint *ep)
{
	ep->base.dead = 1;

	ep->base.sk->sk_state = SCTP_SS_CLOSED;

	/* Unlink this endpoint, so we can't find it again! */
	sctp_unhash_endpoint(ep);

	sctp_endpoint_put(ep);
}

/* Final destructor for endpoint.  */
static void sctp_endpoint_destroy(struct sctp_endpoint *ep)
{
	int i;

	SCTP_ASSERT(ep->base.dead, "Endpoint is not dead", return);

	/* Free up the HMAC transform. */
	crypto_free_hash(sctp_sk(ep->base.sk)->hmac);

	/* Free the digest buffer */
	kfree(ep->digest);

	/* SCTP-AUTH: Free up AUTH releated data such as shared keys
	 * chunks and hmacs arrays that were allocated
	 */
	sctp_auth_destroy_keys(&ep->endpoint_shared_keys);
	kfree(ep->auth_hmacs_list);
	kfree(ep->auth_chunk_list);

	/* AUTH - Free any allocated HMAC transform containers */
	sctp_auth_destroy_hmacs(ep->auth_hmacs);

	/* Cleanup. */
	sctp_inq_free(&ep->base.inqueue);
	sctp_bind_addr_free(&ep->base.bind_addr);

<<<<<<< HEAD
	for (i = 0; i < SCTP_HOW_MANY_SECRETS; ++i)
		memset(&ep->secret_key[i], 0, SCTP_SECRET_SIZE);
=======
	memset(ep->secret_key, 0, sizeof(ep->secret_key));
>>>>>>> 1b37d6ea

	/* Remove and free the port */
	if (sctp_sk(ep->base.sk)->bind_hash)
		sctp_put_port(ep->base.sk);

	/* Give up our hold on the sock. */
	if (ep->base.sk)
		sock_put(ep->base.sk);

	/* Finally, free up our memory. */
	if (ep->base.malloced) {
		kfree(ep);
		SCTP_DBG_OBJCNT_DEC(ep);
	}
}

/* Hold a reference to an endpoint. */
void sctp_endpoint_hold(struct sctp_endpoint *ep)
{
	atomic_inc(&ep->base.refcnt);
}

/* Release a reference to an endpoint and clean up if there are
 * no more references.
 */
void sctp_endpoint_put(struct sctp_endpoint *ep)
{
	if (atomic_dec_and_test(&ep->base.refcnt))
		sctp_endpoint_destroy(ep);
}

/* Is this the endpoint we are looking for?  */
struct sctp_endpoint *sctp_endpoint_is_match(struct sctp_endpoint *ep,
					       struct net *net,
					       const union sctp_addr *laddr)
{
	struct sctp_endpoint *retval = NULL;

	if ((htons(ep->base.bind_addr.port) == laddr->v4.sin_port) &&
	    net_eq(sock_net(ep->base.sk), net)) {
		if (sctp_bind_addr_match(&ep->base.bind_addr, laddr,
					 sctp_sk(ep->base.sk)))
			retval = ep;
	}

	return retval;
}

/* Find the association that goes with this chunk.
 * We do a linear search of the associations for this endpoint.
 * We return the matching transport address too.
 */
static struct sctp_association *__sctp_endpoint_lookup_assoc(
	const struct sctp_endpoint *ep,
	const union sctp_addr *paddr,
	struct sctp_transport **transport)
{
	struct sctp_association *asoc = NULL;
	struct sctp_association *tmp;
	struct sctp_transport *t = NULL;
	struct sctp_hashbucket *head;
	struct sctp_ep_common *epb;
	struct hlist_node *node;
	int hash;
	int rport;

	*transport = NULL;

	/* If the local port is not set, there can't be any associations
	 * on this endpoint.
	 */
	if (!ep->base.bind_addr.port)
		goto out;

	rport = ntohs(paddr->v4.sin_port);

	hash = sctp_assoc_hashfn(sock_net(ep->base.sk), ep->base.bind_addr.port,
				 rport);
	head = &sctp_assoc_hashtable[hash];
	read_lock(&head->lock);
	sctp_for_each_hentry(epb, node, &head->chain) {
		tmp = sctp_assoc(epb);
		if (tmp->ep != ep || rport != tmp->peer.port)
			continue;

		t = sctp_assoc_lookup_paddr(tmp, paddr);
		if (t) {
			asoc = tmp;
			*transport = t;
			break;
		}
	}
	read_unlock(&head->lock);
out:
	return asoc;
}

/* Lookup association on an endpoint based on a peer address.  BH-safe.  */
struct sctp_association *sctp_endpoint_lookup_assoc(
	const struct sctp_endpoint *ep,
	const union sctp_addr *paddr,
	struct sctp_transport **transport)
{
	struct sctp_association *asoc;

	sctp_local_bh_disable();
	asoc = __sctp_endpoint_lookup_assoc(ep, paddr, transport);
	sctp_local_bh_enable();

	return asoc;
}

/* Look for any peeled off association from the endpoint that matches the
 * given peer address.
 */
int sctp_endpoint_is_peeled_off(struct sctp_endpoint *ep,
				const union sctp_addr *paddr)
{
	struct sctp_sockaddr_entry *addr;
	struct sctp_bind_addr *bp;
	struct net *net = sock_net(ep->base.sk);

	bp = &ep->base.bind_addr;
	/* This function is called with the socket lock held,
	 * so the address_list can not change.
	 */
	list_for_each_entry(addr, &bp->address_list, list) {
		if (sctp_has_association(net, &addr->a, paddr))
			return 1;
	}

	return 0;
}

/* Do delayed input processing.  This is scheduled by sctp_rcv().
 * This may be called on BH or task time.
 */
static void sctp_endpoint_bh_rcv(struct work_struct *work)
{
	struct sctp_endpoint *ep =
		container_of(work, struct sctp_endpoint,
			     base.inqueue.immediate);
	struct sctp_association *asoc;
	struct sock *sk;
	struct net *net;
	struct sctp_transport *transport;
	struct sctp_chunk *chunk;
	struct sctp_inq *inqueue;
	sctp_subtype_t subtype;
	sctp_state_t state;
	int error = 0;
	int first_time = 1;	/* is this the first time through the loop */

	if (ep->base.dead)
		return;

	asoc = NULL;
	inqueue = &ep->base.inqueue;
	sk = ep->base.sk;
	net = sock_net(sk);

	while (NULL != (chunk = sctp_inq_pop(inqueue))) {
		subtype = SCTP_ST_CHUNK(chunk->chunk_hdr->type);

		/* If the first chunk in the packet is AUTH, do special
		 * processing specified in Section 6.3 of SCTP-AUTH spec
		 */
		if (first_time && (subtype.chunk == SCTP_CID_AUTH)) {
			struct sctp_chunkhdr *next_hdr;

			next_hdr = sctp_inq_peek(inqueue);
			if (!next_hdr)
				goto normal;

			/* If the next chunk is COOKIE-ECHO, skip the AUTH
			 * chunk while saving a pointer to it so we can do
			 * Authentication later (during cookie-echo
			 * processing).
			 */
			if (next_hdr->type == SCTP_CID_COOKIE_ECHO) {
				chunk->auth_chunk = skb_clone(chunk->skb,
								GFP_ATOMIC);
				chunk->auth = 1;
				continue;
			}
		}
normal:
		/* We might have grown an association since last we
		 * looked, so try again.
		 *
		 * This happens when we've just processed our
		 * COOKIE-ECHO chunk.
		 */
		if (NULL == chunk->asoc) {
			asoc = sctp_endpoint_lookup_assoc(ep,
							  sctp_source(chunk),
							  &transport);
			chunk->asoc = asoc;
			chunk->transport = transport;
		}

		state = asoc ? asoc->state : SCTP_STATE_CLOSED;
		if (sctp_auth_recv_cid(subtype.chunk, asoc) && !chunk->auth)
			continue;

		/* Remember where the last DATA chunk came from so we
		 * know where to send the SACK.
		 */
		if (asoc && sctp_chunk_is_data(chunk))
			asoc->peer.last_data_from = chunk->transport;
		else {
			SCTP_INC_STATS(sock_net(ep->base.sk), SCTP_MIB_INCTRLCHUNKS);
			if (asoc)
				asoc->stats.ictrlchunks++;
		}

		if (chunk->transport)
			chunk->transport->last_time_heard = jiffies;

		error = sctp_do_sm(net, SCTP_EVENT_T_CHUNK, subtype, state,
				   ep, asoc, chunk, GFP_ATOMIC);

		if (error && chunk)
			chunk->pdiscard = 1;

		/* Check to see if the endpoint is freed in response to
		 * the incoming chunk. If so, get out of the while loop.
		 */
		if (!sctp_sk(sk)->ep)
			break;

		if (first_time)
			first_time = 0;
	}
}<|MERGE_RESOLUTION|>--- conflicted
+++ resolved
@@ -247,8 +247,6 @@
 /* Final destructor for endpoint.  */
 static void sctp_endpoint_destroy(struct sctp_endpoint *ep)
 {
-	int i;
-
 	SCTP_ASSERT(ep->base.dead, "Endpoint is not dead", return);
 
 	/* Free up the HMAC transform. */
@@ -271,12 +269,7 @@
 	sctp_inq_free(&ep->base.inqueue);
 	sctp_bind_addr_free(&ep->base.bind_addr);
 
-<<<<<<< HEAD
-	for (i = 0; i < SCTP_HOW_MANY_SECRETS; ++i)
-		memset(&ep->secret_key[i], 0, SCTP_SECRET_SIZE);
-=======
 	memset(ep->secret_key, 0, sizeof(ep->secret_key));
->>>>>>> 1b37d6ea
 
 	/* Remove and free the port */
 	if (sctp_sk(ep->base.sk)->bind_hash)
