#
# NFC sybsystem configuration
#

menuconfig NFC
	depends on NET && EXPERIMENTAL
	tristate "NFC subsystem support (EXPERIMENTAL)"
	default n
	help
	  Say Y here if you want to build support for NFC (Near field
	  communication) devices.

	  To compile this support as a module, choose M here: the module will
	  be called nfc.

source "net/nfc/nci/Kconfig"
<<<<<<< HEAD
=======
source "net/nfc/llcp/Kconfig"
>>>>>>> dcd6c922

source "drivers/nfc/Kconfig"<|MERGE_RESOLUTION|>--- conflicted
+++ resolved
@@ -14,9 +14,6 @@
 	  be called nfc.
 
 source "net/nfc/nci/Kconfig"
-<<<<<<< HEAD
-=======
 source "net/nfc/llcp/Kconfig"
->>>>>>> dcd6c922
 
 source "drivers/nfc/Kconfig"