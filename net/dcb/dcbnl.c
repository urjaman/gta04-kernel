/*
 * Copyright (c) 2008-2011, Intel Corporation.
 *
 * This program is free software; you can redistribute it and/or modify it
 * under the terms and conditions of the GNU General Public License,
 * version 2, as published by the Free Software Foundation.
 *
 * This program is distributed in the hope it will be useful, but WITHOUT
 * ANY WARRANTY; without even the implied warranty of MERCHANTABILITY or
 * FITNESS FOR A PARTICULAR PURPOSE.  See the GNU General Public License for
 * more details.
 *
 * You should have received a copy of the GNU General Public License along with
 * this program; if not, write to the Free Software Foundation, Inc., 59 Temple
 * Place - Suite 330, Boston, MA 02111-1307 USA.
 *
 * Author: Lucy Liu <lucy.liu@intel.com>
 */

#include <linux/netdevice.h>
#include <linux/netlink.h>
#include <linux/slab.h>
#include <net/netlink.h>
#include <net/rtnetlink.h>
#include <linux/dcbnl.h>
#include <net/dcbevent.h>
#include <linux/rtnetlink.h>
#include <net/sock.h>

/**
 * Data Center Bridging (DCB) is a collection of Ethernet enhancements
 * intended to allow network traffic with differing requirements
 * (highly reliable, no drops vs. best effort vs. low latency) to operate
 * and co-exist on Ethernet.  Current DCB features are:
 *
 * Enhanced Transmission Selection (aka Priority Grouping [PG]) - provides a
 *   framework for assigning bandwidth guarantees to traffic classes.
 *
 * Priority-based Flow Control (PFC) - provides a flow control mechanism which
 *   can work independently for each 802.1p priority.
 *
 * Congestion Notification - provides a mechanism for end-to-end congestion
 *   control for protocols which do not have built-in congestion management.
 *
 * More information about the emerging standards for these Ethernet features
 * can be found at: http://www.ieee802.org/1/pages/dcbridges.html
 *
 * This file implements an rtnetlink interface to allow configuration of DCB
 * features for capable devices.
 */

MODULE_AUTHOR("Lucy Liu, <lucy.liu@intel.com>");
MODULE_DESCRIPTION("Data Center Bridging netlink interface");
MODULE_LICENSE("GPL");

/**************** DCB attribute policies *************************************/

/* DCB netlink attributes policy */
static const struct nla_policy dcbnl_rtnl_policy[DCB_ATTR_MAX + 1] = {
	[DCB_ATTR_IFNAME]      = {.type = NLA_NUL_STRING, .len = IFNAMSIZ - 1},
	[DCB_ATTR_STATE]       = {.type = NLA_U8},
	[DCB_ATTR_PFC_CFG]     = {.type = NLA_NESTED},
	[DCB_ATTR_PG_CFG]      = {.type = NLA_NESTED},
	[DCB_ATTR_SET_ALL]     = {.type = NLA_U8},
	[DCB_ATTR_PERM_HWADDR] = {.type = NLA_FLAG},
	[DCB_ATTR_CAP]         = {.type = NLA_NESTED},
	[DCB_ATTR_PFC_STATE]   = {.type = NLA_U8},
	[DCB_ATTR_BCN]         = {.type = NLA_NESTED},
	[DCB_ATTR_APP]         = {.type = NLA_NESTED},
	[DCB_ATTR_IEEE]	       = {.type = NLA_NESTED},
	[DCB_ATTR_DCBX]        = {.type = NLA_U8},
	[DCB_ATTR_FEATCFG]     = {.type = NLA_NESTED},
};

/* DCB priority flow control to User Priority nested attributes */
static const struct nla_policy dcbnl_pfc_up_nest[DCB_PFC_UP_ATTR_MAX + 1] = {
	[DCB_PFC_UP_ATTR_0]   = {.type = NLA_U8},
	[DCB_PFC_UP_ATTR_1]   = {.type = NLA_U8},
	[DCB_PFC_UP_ATTR_2]   = {.type = NLA_U8},
	[DCB_PFC_UP_ATTR_3]   = {.type = NLA_U8},
	[DCB_PFC_UP_ATTR_4]   = {.type = NLA_U8},
	[DCB_PFC_UP_ATTR_5]   = {.type = NLA_U8},
	[DCB_PFC_UP_ATTR_6]   = {.type = NLA_U8},
	[DCB_PFC_UP_ATTR_7]   = {.type = NLA_U8},
	[DCB_PFC_UP_ATTR_ALL] = {.type = NLA_FLAG},
};

/* DCB priority grouping nested attributes */
static const struct nla_policy dcbnl_pg_nest[DCB_PG_ATTR_MAX + 1] = {
	[DCB_PG_ATTR_TC_0]      = {.type = NLA_NESTED},
	[DCB_PG_ATTR_TC_1]      = {.type = NLA_NESTED},
	[DCB_PG_ATTR_TC_2]      = {.type = NLA_NESTED},
	[DCB_PG_ATTR_TC_3]      = {.type = NLA_NESTED},
	[DCB_PG_ATTR_TC_4]      = {.type = NLA_NESTED},
	[DCB_PG_ATTR_TC_5]      = {.type = NLA_NESTED},
	[DCB_PG_ATTR_TC_6]      = {.type = NLA_NESTED},
	[DCB_PG_ATTR_TC_7]      = {.type = NLA_NESTED},
	[DCB_PG_ATTR_TC_ALL]    = {.type = NLA_NESTED},
	[DCB_PG_ATTR_BW_ID_0]   = {.type = NLA_U8},
	[DCB_PG_ATTR_BW_ID_1]   = {.type = NLA_U8},
	[DCB_PG_ATTR_BW_ID_2]   = {.type = NLA_U8},
	[DCB_PG_ATTR_BW_ID_3]   = {.type = NLA_U8},
	[DCB_PG_ATTR_BW_ID_4]   = {.type = NLA_U8},
	[DCB_PG_ATTR_BW_ID_5]   = {.type = NLA_U8},
	[DCB_PG_ATTR_BW_ID_6]   = {.type = NLA_U8},
	[DCB_PG_ATTR_BW_ID_7]   = {.type = NLA_U8},
	[DCB_PG_ATTR_BW_ID_ALL] = {.type = NLA_FLAG},
};

/* DCB traffic class nested attributes. */
static const struct nla_policy dcbnl_tc_param_nest[DCB_TC_ATTR_PARAM_MAX + 1] = {
	[DCB_TC_ATTR_PARAM_PGID]            = {.type = NLA_U8},
	[DCB_TC_ATTR_PARAM_UP_MAPPING]      = {.type = NLA_U8},
	[DCB_TC_ATTR_PARAM_STRICT_PRIO]     = {.type = NLA_U8},
	[DCB_TC_ATTR_PARAM_BW_PCT]          = {.type = NLA_U8},
	[DCB_TC_ATTR_PARAM_ALL]             = {.type = NLA_FLAG},
};

/* DCB capabilities nested attributes. */
static const struct nla_policy dcbnl_cap_nest[DCB_CAP_ATTR_MAX + 1] = {
	[DCB_CAP_ATTR_ALL]     = {.type = NLA_FLAG},
	[DCB_CAP_ATTR_PG]      = {.type = NLA_U8},
	[DCB_CAP_ATTR_PFC]     = {.type = NLA_U8},
	[DCB_CAP_ATTR_UP2TC]   = {.type = NLA_U8},
	[DCB_CAP_ATTR_PG_TCS]  = {.type = NLA_U8},
	[DCB_CAP_ATTR_PFC_TCS] = {.type = NLA_U8},
	[DCB_CAP_ATTR_GSP]     = {.type = NLA_U8},
	[DCB_CAP_ATTR_BCN]     = {.type = NLA_U8},
	[DCB_CAP_ATTR_DCBX]    = {.type = NLA_U8},
};

/* DCB capabilities nested attributes. */
static const struct nla_policy dcbnl_numtcs_nest[DCB_NUMTCS_ATTR_MAX + 1] = {
	[DCB_NUMTCS_ATTR_ALL]     = {.type = NLA_FLAG},
	[DCB_NUMTCS_ATTR_PG]      = {.type = NLA_U8},
	[DCB_NUMTCS_ATTR_PFC]     = {.type = NLA_U8},
};

/* DCB BCN nested attributes. */
static const struct nla_policy dcbnl_bcn_nest[DCB_BCN_ATTR_MAX + 1] = {
	[DCB_BCN_ATTR_RP_0]         = {.type = NLA_U8},
	[DCB_BCN_ATTR_RP_1]         = {.type = NLA_U8},
	[DCB_BCN_ATTR_RP_2]         = {.type = NLA_U8},
	[DCB_BCN_ATTR_RP_3]         = {.type = NLA_U8},
	[DCB_BCN_ATTR_RP_4]         = {.type = NLA_U8},
	[DCB_BCN_ATTR_RP_5]         = {.type = NLA_U8},
	[DCB_BCN_ATTR_RP_6]         = {.type = NLA_U8},
	[DCB_BCN_ATTR_RP_7]         = {.type = NLA_U8},
	[DCB_BCN_ATTR_RP_ALL]       = {.type = NLA_FLAG},
	[DCB_BCN_ATTR_BCNA_0]       = {.type = NLA_U32},
	[DCB_BCN_ATTR_BCNA_1]       = {.type = NLA_U32},
	[DCB_BCN_ATTR_ALPHA]        = {.type = NLA_U32},
	[DCB_BCN_ATTR_BETA]         = {.type = NLA_U32},
	[DCB_BCN_ATTR_GD]           = {.type = NLA_U32},
	[DCB_BCN_ATTR_GI]           = {.type = NLA_U32},
	[DCB_BCN_ATTR_TMAX]         = {.type = NLA_U32},
	[DCB_BCN_ATTR_TD]           = {.type = NLA_U32},
	[DCB_BCN_ATTR_RMIN]         = {.type = NLA_U32},
	[DCB_BCN_ATTR_W]            = {.type = NLA_U32},
	[DCB_BCN_ATTR_RD]           = {.type = NLA_U32},
	[DCB_BCN_ATTR_RU]           = {.type = NLA_U32},
	[DCB_BCN_ATTR_WRTT]         = {.type = NLA_U32},
	[DCB_BCN_ATTR_RI]           = {.type = NLA_U32},
	[DCB_BCN_ATTR_C]            = {.type = NLA_U32},
	[DCB_BCN_ATTR_ALL]          = {.type = NLA_FLAG},
};

/* DCB APP nested attributes. */
static const struct nla_policy dcbnl_app_nest[DCB_APP_ATTR_MAX + 1] = {
	[DCB_APP_ATTR_IDTYPE]       = {.type = NLA_U8},
	[DCB_APP_ATTR_ID]           = {.type = NLA_U16},
	[DCB_APP_ATTR_PRIORITY]     = {.type = NLA_U8},
};

/* IEEE 802.1Qaz nested attributes. */
static const struct nla_policy dcbnl_ieee_policy[DCB_ATTR_IEEE_MAX + 1] = {
	[DCB_ATTR_IEEE_ETS]	    = {.len = sizeof(struct ieee_ets)},
	[DCB_ATTR_IEEE_PFC]	    = {.len = sizeof(struct ieee_pfc)},
	[DCB_ATTR_IEEE_APP_TABLE]   = {.type = NLA_NESTED},
};

static const struct nla_policy dcbnl_ieee_app[DCB_ATTR_IEEE_APP_MAX + 1] = {
	[DCB_ATTR_IEEE_APP]	    = {.len = sizeof(struct dcb_app)},
};

/* DCB number of traffic classes nested attributes. */
static const struct nla_policy dcbnl_featcfg_nest[DCB_FEATCFG_ATTR_MAX + 1] = {
	[DCB_FEATCFG_ATTR_ALL]      = {.type = NLA_FLAG},
	[DCB_FEATCFG_ATTR_PG]       = {.type = NLA_U8},
	[DCB_FEATCFG_ATTR_PFC]      = {.type = NLA_U8},
	[DCB_FEATCFG_ATTR_APP]      = {.type = NLA_U8},
};

static LIST_HEAD(dcb_app_list);
static DEFINE_SPINLOCK(dcb_lock);

/* standard netlink reply call */
static int dcbnl_reply(u8 value, u8 event, u8 cmd, u8 attr, u32 pid,
                       u32 seq, u16 flags)
{
	struct sk_buff *dcbnl_skb;
	struct dcbmsg *dcb;
	struct nlmsghdr *nlh;
	int ret = -EINVAL;

	dcbnl_skb = nlmsg_new(NLMSG_DEFAULT_SIZE, GFP_KERNEL);
	if (!dcbnl_skb)
		return ret;

	nlh = NLMSG_NEW(dcbnl_skb, pid, seq, event, sizeof(*dcb), flags);

	dcb = NLMSG_DATA(nlh);
	dcb->dcb_family = AF_UNSPEC;
	dcb->cmd = cmd;
	dcb->dcb_pad = 0;

	ret = nla_put_u8(dcbnl_skb, attr, value);
	if (ret)
		goto err;

	/* end the message, assign the nlmsg_len. */
	nlmsg_end(dcbnl_skb, nlh);
	ret = rtnl_unicast(dcbnl_skb, &init_net, pid);
	if (ret)
		return -EINVAL;

	return 0;
nlmsg_failure:
err:
	kfree_skb(dcbnl_skb);
	return ret;
}

static int dcbnl_getstate(struct net_device *netdev, struct nlattr **tb,
                          u32 pid, u32 seq, u16 flags)
{
	int ret = -EINVAL;

	/* if (!tb[DCB_ATTR_STATE] || !netdev->dcbnl_ops->getstate) */
	if (!netdev->dcbnl_ops->getstate)
		return ret;

	ret = dcbnl_reply(netdev->dcbnl_ops->getstate(netdev), RTM_GETDCB,
	                  DCB_CMD_GSTATE, DCB_ATTR_STATE, pid, seq, flags);

	return ret;
}

static int dcbnl_getpfccfg(struct net_device *netdev, struct nlattr **tb,
                           u32 pid, u32 seq, u16 flags)
{
	struct sk_buff *dcbnl_skb;
	struct nlmsghdr *nlh;
	struct dcbmsg *dcb;
	struct nlattr *data[DCB_PFC_UP_ATTR_MAX + 1], *nest;
	u8 value;
	int ret = -EINVAL;
	int i;
	int getall = 0;

	if (!tb[DCB_ATTR_PFC_CFG] || !netdev->dcbnl_ops->getpfccfg)
		return ret;

	ret = nla_parse_nested(data, DCB_PFC_UP_ATTR_MAX,
	                       tb[DCB_ATTR_PFC_CFG],
	                       dcbnl_pfc_up_nest);
	if (ret)
		goto err_out;

	dcbnl_skb = nlmsg_new(NLMSG_DEFAULT_SIZE, GFP_KERNEL);
	if (!dcbnl_skb)
		goto err_out;

	nlh = NLMSG_NEW(dcbnl_skb, pid, seq, RTM_GETDCB, sizeof(*dcb), flags);

	dcb = NLMSG_DATA(nlh);
	dcb->dcb_family = AF_UNSPEC;
	dcb->cmd = DCB_CMD_PFC_GCFG;

	nest = nla_nest_start(dcbnl_skb, DCB_ATTR_PFC_CFG);
	if (!nest)
		goto err;

	if (data[DCB_PFC_UP_ATTR_ALL])
		getall = 1;

	for (i = DCB_PFC_UP_ATTR_0; i <= DCB_PFC_UP_ATTR_7; i++) {
		if (!getall && !data[i])
			continue;

		netdev->dcbnl_ops->getpfccfg(netdev, i - DCB_PFC_UP_ATTR_0,
		                             &value);
		ret = nla_put_u8(dcbnl_skb, i, value);

		if (ret) {
			nla_nest_cancel(dcbnl_skb, nest);
			goto err;
		}
	}
	nla_nest_end(dcbnl_skb, nest);

	nlmsg_end(dcbnl_skb, nlh);

	ret = rtnl_unicast(dcbnl_skb, &init_net, pid);
	if (ret)
		goto err_out;

	return 0;
nlmsg_failure:
err:
	kfree_skb(dcbnl_skb);
err_out:
	return -EINVAL;
}

static int dcbnl_getperm_hwaddr(struct net_device *netdev, struct nlattr **tb,
                                u32 pid, u32 seq, u16 flags)
{
	struct sk_buff *dcbnl_skb;
	struct nlmsghdr *nlh;
	struct dcbmsg *dcb;
	u8 perm_addr[MAX_ADDR_LEN];
	int ret = -EINVAL;

	if (!netdev->dcbnl_ops->getpermhwaddr)
		return ret;

	dcbnl_skb = nlmsg_new(NLMSG_DEFAULT_SIZE, GFP_KERNEL);
	if (!dcbnl_skb)
		goto err_out;

	nlh = NLMSG_NEW(dcbnl_skb, pid, seq, RTM_GETDCB, sizeof(*dcb), flags);

	dcb = NLMSG_DATA(nlh);
	dcb->dcb_family = AF_UNSPEC;
	dcb->cmd = DCB_CMD_GPERM_HWADDR;

	netdev->dcbnl_ops->getpermhwaddr(netdev, perm_addr);

	ret = nla_put(dcbnl_skb, DCB_ATTR_PERM_HWADDR, sizeof(perm_addr),
	              perm_addr);

	nlmsg_end(dcbnl_skb, nlh);

	ret = rtnl_unicast(dcbnl_skb, &init_net, pid);
	if (ret)
		goto err_out;

	return 0;

nlmsg_failure:
	kfree_skb(dcbnl_skb);
err_out:
	return -EINVAL;
}

static int dcbnl_getcap(struct net_device *netdev, struct nlattr **tb,
                        u32 pid, u32 seq, u16 flags)
{
	struct sk_buff *dcbnl_skb;
	struct nlmsghdr *nlh;
	struct dcbmsg *dcb;
	struct nlattr *data[DCB_CAP_ATTR_MAX + 1], *nest;
	u8 value;
	int ret = -EINVAL;
	int i;
	int getall = 0;

	if (!tb[DCB_ATTR_CAP] || !netdev->dcbnl_ops->getcap)
		return ret;

	ret = nla_parse_nested(data, DCB_CAP_ATTR_MAX, tb[DCB_ATTR_CAP],
	                       dcbnl_cap_nest);
	if (ret)
		goto err_out;

	dcbnl_skb = nlmsg_new(NLMSG_DEFAULT_SIZE, GFP_KERNEL);
	if (!dcbnl_skb)
		goto err_out;

	nlh = NLMSG_NEW(dcbnl_skb, pid, seq, RTM_GETDCB, sizeof(*dcb), flags);

	dcb = NLMSG_DATA(nlh);
	dcb->dcb_family = AF_UNSPEC;
	dcb->cmd = DCB_CMD_GCAP;

	nest = nla_nest_start(dcbnl_skb, DCB_ATTR_CAP);
	if (!nest)
		goto err;

	if (data[DCB_CAP_ATTR_ALL])
		getall = 1;

	for (i = DCB_CAP_ATTR_ALL+1; i <= DCB_CAP_ATTR_MAX; i++) {
		if (!getall && !data[i])
			continue;

		if (!netdev->dcbnl_ops->getcap(netdev, i, &value)) {
			ret = nla_put_u8(dcbnl_skb, i, value);

			if (ret) {
				nla_nest_cancel(dcbnl_skb, nest);
				goto err;
			}
		}
	}
	nla_nest_end(dcbnl_skb, nest);

	nlmsg_end(dcbnl_skb, nlh);

	ret = rtnl_unicast(dcbnl_skb, &init_net, pid);
	if (ret)
		goto err_out;

	return 0;
nlmsg_failure:
err:
	kfree_skb(dcbnl_skb);
err_out:
	return -EINVAL;
}

static int dcbnl_getnumtcs(struct net_device *netdev, struct nlattr **tb,
                           u32 pid, u32 seq, u16 flags)
{
	struct sk_buff *dcbnl_skb;
	struct nlmsghdr *nlh;
	struct dcbmsg *dcb;
	struct nlattr *data[DCB_NUMTCS_ATTR_MAX + 1], *nest;
	u8 value;
	int ret = -EINVAL;
	int i;
	int getall = 0;

	if (!tb[DCB_ATTR_NUMTCS] || !netdev->dcbnl_ops->getnumtcs)
		return ret;

	ret = nla_parse_nested(data, DCB_NUMTCS_ATTR_MAX, tb[DCB_ATTR_NUMTCS],
	                       dcbnl_numtcs_nest);
	if (ret) {
		ret = -EINVAL;
		goto err_out;
	}

	dcbnl_skb = nlmsg_new(NLMSG_DEFAULT_SIZE, GFP_KERNEL);
	if (!dcbnl_skb) {
		ret = -EINVAL;
		goto err_out;
	}

	nlh = NLMSG_NEW(dcbnl_skb, pid, seq, RTM_GETDCB, sizeof(*dcb), flags);

	dcb = NLMSG_DATA(nlh);
	dcb->dcb_family = AF_UNSPEC;
	dcb->cmd = DCB_CMD_GNUMTCS;

	nest = nla_nest_start(dcbnl_skb, DCB_ATTR_NUMTCS);
	if (!nest) {
		ret = -EINVAL;
		goto err;
	}

	if (data[DCB_NUMTCS_ATTR_ALL])
		getall = 1;

	for (i = DCB_NUMTCS_ATTR_ALL+1; i <= DCB_NUMTCS_ATTR_MAX; i++) {
		if (!getall && !data[i])
			continue;

		ret = netdev->dcbnl_ops->getnumtcs(netdev, i, &value);
		if (!ret) {
			ret = nla_put_u8(dcbnl_skb, i, value);

			if (ret) {
				nla_nest_cancel(dcbnl_skb, nest);
				ret = -EINVAL;
				goto err;
			}
		} else {
			goto err;
		}
	}
	nla_nest_end(dcbnl_skb, nest);

	nlmsg_end(dcbnl_skb, nlh);

	ret = rtnl_unicast(dcbnl_skb, &init_net, pid);
	if (ret) {
		ret = -EINVAL;
		goto err_out;
	}

	return 0;
nlmsg_failure:
err:
	kfree_skb(dcbnl_skb);
err_out:
	return ret;
}

static int dcbnl_setnumtcs(struct net_device *netdev, struct nlattr **tb,
                           u32 pid, u32 seq, u16 flags)
{
	struct nlattr *data[DCB_NUMTCS_ATTR_MAX + 1];
	int ret = -EINVAL;
	u8 value;
	int i;

	if (!tb[DCB_ATTR_NUMTCS] || !netdev->dcbnl_ops->setnumtcs)
		return ret;

	ret = nla_parse_nested(data, DCB_NUMTCS_ATTR_MAX, tb[DCB_ATTR_NUMTCS],
	                       dcbnl_numtcs_nest);

	if (ret) {
		ret = -EINVAL;
		goto err;
	}

	for (i = DCB_NUMTCS_ATTR_ALL+1; i <= DCB_NUMTCS_ATTR_MAX; i++) {
		if (data[i] == NULL)
			continue;

		value = nla_get_u8(data[i]);

		ret = netdev->dcbnl_ops->setnumtcs(netdev, i, value);

		if (ret)
			goto operr;
	}

operr:
	ret = dcbnl_reply(!!ret, RTM_SETDCB, DCB_CMD_SNUMTCS,
	                  DCB_ATTR_NUMTCS, pid, seq, flags);

err:
	return ret;
}

static int dcbnl_getpfcstate(struct net_device *netdev, struct nlattr **tb,
                             u32 pid, u32 seq, u16 flags)
{
	int ret = -EINVAL;

	if (!netdev->dcbnl_ops->getpfcstate)
		return ret;

	ret = dcbnl_reply(netdev->dcbnl_ops->getpfcstate(netdev), RTM_GETDCB,
	                  DCB_CMD_PFC_GSTATE, DCB_ATTR_PFC_STATE,
	                  pid, seq, flags);

	return ret;
}

static int dcbnl_setpfcstate(struct net_device *netdev, struct nlattr **tb,
                             u32 pid, u32 seq, u16 flags)
{
	int ret = -EINVAL;
	u8 value;

	if (!tb[DCB_ATTR_PFC_STATE] || !netdev->dcbnl_ops->setpfcstate)
		return ret;

	value = nla_get_u8(tb[DCB_ATTR_PFC_STATE]);

	netdev->dcbnl_ops->setpfcstate(netdev, value);

	ret = dcbnl_reply(0, RTM_SETDCB, DCB_CMD_PFC_SSTATE, DCB_ATTR_PFC_STATE,
	                  pid, seq, flags);

	return ret;
}

static int dcbnl_getapp(struct net_device *netdev, struct nlattr **tb,
                        u32 pid, u32 seq, u16 flags)
{
	struct sk_buff *dcbnl_skb;
	struct nlmsghdr *nlh;
	struct dcbmsg *dcb;
	struct nlattr *app_nest;
	struct nlattr *app_tb[DCB_APP_ATTR_MAX + 1];
	u16 id;
	u8 up, idtype;
	int ret = -EINVAL;

	if (!tb[DCB_ATTR_APP])
		goto out;

	ret = nla_parse_nested(app_tb, DCB_APP_ATTR_MAX, tb[DCB_ATTR_APP],
	                       dcbnl_app_nest);
	if (ret)
		goto out;

	ret = -EINVAL;
	/* all must be non-null */
	if ((!app_tb[DCB_APP_ATTR_IDTYPE]) ||
	    (!app_tb[DCB_APP_ATTR_ID]))
		goto out;

	/* either by eth type or by socket number */
	idtype = nla_get_u8(app_tb[DCB_APP_ATTR_IDTYPE]);
	if ((idtype != DCB_APP_IDTYPE_ETHTYPE) &&
	    (idtype != DCB_APP_IDTYPE_PORTNUM))
		goto out;

	id = nla_get_u16(app_tb[DCB_APP_ATTR_ID]);

	if (netdev->dcbnl_ops->getapp) {
		up = netdev->dcbnl_ops->getapp(netdev, idtype, id);
	} else {
		struct dcb_app app = {
					.selector = idtype,
					.protocol = id,
				     };
		up = dcb_getapp(netdev, &app);
	}

	/* send this back */
	dcbnl_skb = nlmsg_new(NLMSG_DEFAULT_SIZE, GFP_KERNEL);
	if (!dcbnl_skb)
		goto out;

	nlh = NLMSG_NEW(dcbnl_skb, pid, seq, RTM_GETDCB, sizeof(*dcb), flags);
	dcb = NLMSG_DATA(nlh);
	dcb->dcb_family = AF_UNSPEC;
	dcb->cmd = DCB_CMD_GAPP;

	app_nest = nla_nest_start(dcbnl_skb, DCB_ATTR_APP);
	if (!app_nest)
		goto out_cancel;

	ret = nla_put_u8(dcbnl_skb, DCB_APP_ATTR_IDTYPE, idtype);
	if (ret)
		goto out_cancel;

	ret = nla_put_u16(dcbnl_skb, DCB_APP_ATTR_ID, id);
	if (ret)
		goto out_cancel;

	ret = nla_put_u8(dcbnl_skb, DCB_APP_ATTR_PRIORITY, up);
	if (ret)
		goto out_cancel;

	nla_nest_end(dcbnl_skb, app_nest);
	nlmsg_end(dcbnl_skb, nlh);

	ret = rtnl_unicast(dcbnl_skb, &init_net, pid);
	if (ret)
		goto nlmsg_failure;

	goto out;

out_cancel:
	nla_nest_cancel(dcbnl_skb, app_nest);
nlmsg_failure:
	kfree_skb(dcbnl_skb);
out:
	return ret;
}

static int dcbnl_setapp(struct net_device *netdev, struct nlattr **tb,
                        u32 pid, u32 seq, u16 flags)
{
	int err, ret = -EINVAL;
	u16 id;
	u8 up, idtype;
	struct nlattr *app_tb[DCB_APP_ATTR_MAX + 1];

	if (!tb[DCB_ATTR_APP])
		goto out;

	ret = nla_parse_nested(app_tb, DCB_APP_ATTR_MAX, tb[DCB_ATTR_APP],
	                       dcbnl_app_nest);
	if (ret)
		goto out;

	ret = -EINVAL;
	/* all must be non-null */
	if ((!app_tb[DCB_APP_ATTR_IDTYPE]) ||
	    (!app_tb[DCB_APP_ATTR_ID]) ||
	    (!app_tb[DCB_APP_ATTR_PRIORITY]))
		goto out;

	/* either by eth type or by socket number */
	idtype = nla_get_u8(app_tb[DCB_APP_ATTR_IDTYPE]);
	if ((idtype != DCB_APP_IDTYPE_ETHTYPE) &&
	    (idtype != DCB_APP_IDTYPE_PORTNUM))
		goto out;

	id = nla_get_u16(app_tb[DCB_APP_ATTR_ID]);
	up = nla_get_u8(app_tb[DCB_APP_ATTR_PRIORITY]);

	if (netdev->dcbnl_ops->setapp) {
		err = netdev->dcbnl_ops->setapp(netdev, idtype, id, up);
	} else {
		struct dcb_app app;
		app.selector = idtype;
		app.protocol = id;
		app.priority = up;
		err = dcb_setapp(netdev, &app);
	}

	ret = dcbnl_reply(err, RTM_SETDCB, DCB_CMD_SAPP, DCB_ATTR_APP,
			  pid, seq, flags);
out:
	return ret;
}

static int __dcbnl_pg_getcfg(struct net_device *netdev, struct nlattr **tb,
                             u32 pid, u32 seq, u16 flags, int dir)
{
	struct sk_buff *dcbnl_skb;
	struct nlmsghdr *nlh;
	struct dcbmsg *dcb;
	struct nlattr *pg_nest, *param_nest, *data;
	struct nlattr *pg_tb[DCB_PG_ATTR_MAX + 1];
	struct nlattr *param_tb[DCB_TC_ATTR_PARAM_MAX + 1];
	u8 prio, pgid, tc_pct, up_map;
	int ret  = -EINVAL;
	int getall = 0;
	int i;

	if (!tb[DCB_ATTR_PG_CFG] ||
	    !netdev->dcbnl_ops->getpgtccfgtx ||
	    !netdev->dcbnl_ops->getpgtccfgrx ||
	    !netdev->dcbnl_ops->getpgbwgcfgtx ||
	    !netdev->dcbnl_ops->getpgbwgcfgrx)
		return ret;

	ret = nla_parse_nested(pg_tb, DCB_PG_ATTR_MAX,
	                       tb[DCB_ATTR_PG_CFG], dcbnl_pg_nest);

	if (ret)
		goto err_out;

	dcbnl_skb = nlmsg_new(NLMSG_DEFAULT_SIZE, GFP_KERNEL);
	if (!dcbnl_skb)
		goto err_out;

	nlh = NLMSG_NEW(dcbnl_skb, pid, seq, RTM_GETDCB, sizeof(*dcb), flags);

	dcb = NLMSG_DATA(nlh);
	dcb->dcb_family = AF_UNSPEC;
	dcb->cmd = (dir) ? DCB_CMD_PGRX_GCFG : DCB_CMD_PGTX_GCFG;

	pg_nest = nla_nest_start(dcbnl_skb, DCB_ATTR_PG_CFG);
	if (!pg_nest)
		goto err;

	if (pg_tb[DCB_PG_ATTR_TC_ALL])
		getall = 1;

	for (i = DCB_PG_ATTR_TC_0; i <= DCB_PG_ATTR_TC_7; i++) {
		if (!getall && !pg_tb[i])
			continue;

		if (pg_tb[DCB_PG_ATTR_TC_ALL])
			data = pg_tb[DCB_PG_ATTR_TC_ALL];
		else
			data = pg_tb[i];
		ret = nla_parse_nested(param_tb, DCB_TC_ATTR_PARAM_MAX,
				       data, dcbnl_tc_param_nest);
		if (ret)
			goto err_pg;

		param_nest = nla_nest_start(dcbnl_skb, i);
		if (!param_nest)
			goto err_pg;

		pgid = DCB_ATTR_VALUE_UNDEFINED;
		prio = DCB_ATTR_VALUE_UNDEFINED;
		tc_pct = DCB_ATTR_VALUE_UNDEFINED;
		up_map = DCB_ATTR_VALUE_UNDEFINED;

		if (dir) {
			/* Rx */
			netdev->dcbnl_ops->getpgtccfgrx(netdev,
						i - DCB_PG_ATTR_TC_0, &prio,
						&pgid, &tc_pct, &up_map);
		} else {
			/* Tx */
			netdev->dcbnl_ops->getpgtccfgtx(netdev,
						i - DCB_PG_ATTR_TC_0, &prio,
						&pgid, &tc_pct, &up_map);
		}

		if (param_tb[DCB_TC_ATTR_PARAM_PGID] ||
		    param_tb[DCB_TC_ATTR_PARAM_ALL]) {
			ret = nla_put_u8(dcbnl_skb,
			                 DCB_TC_ATTR_PARAM_PGID, pgid);
			if (ret)
				goto err_param;
		}
		if (param_tb[DCB_TC_ATTR_PARAM_UP_MAPPING] ||
		    param_tb[DCB_TC_ATTR_PARAM_ALL]) {
			ret = nla_put_u8(dcbnl_skb,
			                 DCB_TC_ATTR_PARAM_UP_MAPPING, up_map);
			if (ret)
				goto err_param;
		}
		if (param_tb[DCB_TC_ATTR_PARAM_STRICT_PRIO] ||
		    param_tb[DCB_TC_ATTR_PARAM_ALL]) {
			ret = nla_put_u8(dcbnl_skb,
			                 DCB_TC_ATTR_PARAM_STRICT_PRIO, prio);
			if (ret)
				goto err_param;
		}
		if (param_tb[DCB_TC_ATTR_PARAM_BW_PCT] ||
		    param_tb[DCB_TC_ATTR_PARAM_ALL]) {
			ret = nla_put_u8(dcbnl_skb, DCB_TC_ATTR_PARAM_BW_PCT,
			                 tc_pct);
			if (ret)
				goto err_param;
		}
		nla_nest_end(dcbnl_skb, param_nest);
	}

	if (pg_tb[DCB_PG_ATTR_BW_ID_ALL])
		getall = 1;
	else
		getall = 0;

	for (i = DCB_PG_ATTR_BW_ID_0; i <= DCB_PG_ATTR_BW_ID_7; i++) {
		if (!getall && !pg_tb[i])
			continue;

		tc_pct = DCB_ATTR_VALUE_UNDEFINED;

		if (dir) {
			/* Rx */
			netdev->dcbnl_ops->getpgbwgcfgrx(netdev,
					i - DCB_PG_ATTR_BW_ID_0, &tc_pct);
		} else {
			/* Tx */
			netdev->dcbnl_ops->getpgbwgcfgtx(netdev,
					i - DCB_PG_ATTR_BW_ID_0, &tc_pct);
		}
		ret = nla_put_u8(dcbnl_skb, i, tc_pct);

		if (ret)
			goto err_pg;
	}

	nla_nest_end(dcbnl_skb, pg_nest);

	nlmsg_end(dcbnl_skb, nlh);

	ret = rtnl_unicast(dcbnl_skb, &init_net, pid);
	if (ret)
		goto err_out;

	return 0;

err_param:
	nla_nest_cancel(dcbnl_skb, param_nest);
err_pg:
	nla_nest_cancel(dcbnl_skb, pg_nest);
nlmsg_failure:
err:
	kfree_skb(dcbnl_skb);
err_out:
	ret  = -EINVAL;
	return ret;
}

static int dcbnl_pgtx_getcfg(struct net_device *netdev, struct nlattr **tb,
                             u32 pid, u32 seq, u16 flags)
{
	return __dcbnl_pg_getcfg(netdev, tb, pid, seq, flags, 0);
}

static int dcbnl_pgrx_getcfg(struct net_device *netdev, struct nlattr **tb,
                             u32 pid, u32 seq, u16 flags)
{
	return __dcbnl_pg_getcfg(netdev, tb, pid, seq, flags, 1);
}

static int dcbnl_setstate(struct net_device *netdev, struct nlattr **tb,
                          u32 pid, u32 seq, u16 flags)
{
	int ret = -EINVAL;
	u8 value;

	if (!tb[DCB_ATTR_STATE] || !netdev->dcbnl_ops->setstate)
		return ret;

	value = nla_get_u8(tb[DCB_ATTR_STATE]);

	ret = dcbnl_reply(netdev->dcbnl_ops->setstate(netdev, value),
	                  RTM_SETDCB, DCB_CMD_SSTATE, DCB_ATTR_STATE,
	                  pid, seq, flags);

	return ret;
}

static int dcbnl_setpfccfg(struct net_device *netdev, struct nlattr **tb,
                           u32 pid, u32 seq, u16 flags)
{
	struct nlattr *data[DCB_PFC_UP_ATTR_MAX + 1];
	int i;
	int ret = -EINVAL;
	u8 value;

	if (!tb[DCB_ATTR_PFC_CFG] || !netdev->dcbnl_ops->setpfccfg)
		return ret;

	ret = nla_parse_nested(data, DCB_PFC_UP_ATTR_MAX,
	                       tb[DCB_ATTR_PFC_CFG],
	                       dcbnl_pfc_up_nest);
	if (ret)
		goto err;

	for (i = DCB_PFC_UP_ATTR_0; i <= DCB_PFC_UP_ATTR_7; i++) {
		if (data[i] == NULL)
			continue;
		value = nla_get_u8(data[i]);
		netdev->dcbnl_ops->setpfccfg(netdev,
			data[i]->nla_type - DCB_PFC_UP_ATTR_0, value);
	}

	ret = dcbnl_reply(0, RTM_SETDCB, DCB_CMD_PFC_SCFG, DCB_ATTR_PFC_CFG,
	                  pid, seq, flags);
err:
	return ret;
}

static int dcbnl_setall(struct net_device *netdev, struct nlattr **tb,
                        u32 pid, u32 seq, u16 flags)
{
	int ret = -EINVAL;

	if (!tb[DCB_ATTR_SET_ALL] || !netdev->dcbnl_ops->setall)
		return ret;

	ret = dcbnl_reply(netdev->dcbnl_ops->setall(netdev), RTM_SETDCB,
	                  DCB_CMD_SET_ALL, DCB_ATTR_SET_ALL, pid, seq, flags);

	return ret;
}

static int __dcbnl_pg_setcfg(struct net_device *netdev, struct nlattr **tb,
                             u32 pid, u32 seq, u16 flags, int dir)
{
	struct nlattr *pg_tb[DCB_PG_ATTR_MAX + 1];
	struct nlattr *param_tb[DCB_TC_ATTR_PARAM_MAX + 1];
	int ret = -EINVAL;
	int i;
	u8 pgid;
	u8 up_map;
	u8 prio;
	u8 tc_pct;

	if (!tb[DCB_ATTR_PG_CFG] ||
	    !netdev->dcbnl_ops->setpgtccfgtx ||
	    !netdev->dcbnl_ops->setpgtccfgrx ||
	    !netdev->dcbnl_ops->setpgbwgcfgtx ||
	    !netdev->dcbnl_ops->setpgbwgcfgrx)
		return ret;

	ret = nla_parse_nested(pg_tb, DCB_PG_ATTR_MAX,
	                       tb[DCB_ATTR_PG_CFG], dcbnl_pg_nest);
	if (ret)
		goto err;

	for (i = DCB_PG_ATTR_TC_0; i <= DCB_PG_ATTR_TC_7; i++) {
		if (!pg_tb[i])
			continue;

		ret = nla_parse_nested(param_tb, DCB_TC_ATTR_PARAM_MAX,
		                       pg_tb[i], dcbnl_tc_param_nest);
		if (ret)
			goto err;

		pgid = DCB_ATTR_VALUE_UNDEFINED;
		prio = DCB_ATTR_VALUE_UNDEFINED;
		tc_pct = DCB_ATTR_VALUE_UNDEFINED;
		up_map = DCB_ATTR_VALUE_UNDEFINED;

		if (param_tb[DCB_TC_ATTR_PARAM_STRICT_PRIO])
			prio =
			    nla_get_u8(param_tb[DCB_TC_ATTR_PARAM_STRICT_PRIO]);

		if (param_tb[DCB_TC_ATTR_PARAM_PGID])
			pgid = nla_get_u8(param_tb[DCB_TC_ATTR_PARAM_PGID]);

		if (param_tb[DCB_TC_ATTR_PARAM_BW_PCT])
			tc_pct = nla_get_u8(param_tb[DCB_TC_ATTR_PARAM_BW_PCT]);

		if (param_tb[DCB_TC_ATTR_PARAM_UP_MAPPING])
			up_map =
			     nla_get_u8(param_tb[DCB_TC_ATTR_PARAM_UP_MAPPING]);

		/* dir: Tx = 0, Rx = 1 */
		if (dir) {
			/* Rx */
			netdev->dcbnl_ops->setpgtccfgrx(netdev,
				i - DCB_PG_ATTR_TC_0,
				prio, pgid, tc_pct, up_map);
		} else {
			/* Tx */
			netdev->dcbnl_ops->setpgtccfgtx(netdev,
				i - DCB_PG_ATTR_TC_0,
				prio, pgid, tc_pct, up_map);
		}
	}

	for (i = DCB_PG_ATTR_BW_ID_0; i <= DCB_PG_ATTR_BW_ID_7; i++) {
		if (!pg_tb[i])
			continue;

		tc_pct = nla_get_u8(pg_tb[i]);

		/* dir: Tx = 0, Rx = 1 */
		if (dir) {
			/* Rx */
			netdev->dcbnl_ops->setpgbwgcfgrx(netdev,
					 i - DCB_PG_ATTR_BW_ID_0, tc_pct);
		} else {
			/* Tx */
			netdev->dcbnl_ops->setpgbwgcfgtx(netdev,
					 i - DCB_PG_ATTR_BW_ID_0, tc_pct);
		}
	}

	ret = dcbnl_reply(0, RTM_SETDCB,
			  (dir ? DCB_CMD_PGRX_SCFG : DCB_CMD_PGTX_SCFG),
			  DCB_ATTR_PG_CFG, pid, seq, flags);

err:
	return ret;
}

static int dcbnl_pgtx_setcfg(struct net_device *netdev, struct nlattr **tb,
                             u32 pid, u32 seq, u16 flags)
{
	return __dcbnl_pg_setcfg(netdev, tb, pid, seq, flags, 0);
}

static int dcbnl_pgrx_setcfg(struct net_device *netdev, struct nlattr **tb,
                             u32 pid, u32 seq, u16 flags)
{
	return __dcbnl_pg_setcfg(netdev, tb, pid, seq, flags, 1);
}

static int dcbnl_bcn_getcfg(struct net_device *netdev, struct nlattr **tb,
                            u32 pid, u32 seq, u16 flags)
{
	struct sk_buff *dcbnl_skb;
	struct nlmsghdr *nlh;
	struct dcbmsg *dcb;
	struct nlattr *bcn_nest;
	struct nlattr *bcn_tb[DCB_BCN_ATTR_MAX + 1];
	u8 value_byte;
	u32 value_integer;
	int ret  = -EINVAL;
	bool getall = false;
	int i;

	if (!tb[DCB_ATTR_BCN] || !netdev->dcbnl_ops->getbcnrp ||
	    !netdev->dcbnl_ops->getbcncfg)
		return ret;

	ret = nla_parse_nested(bcn_tb, DCB_BCN_ATTR_MAX,
	                       tb[DCB_ATTR_BCN], dcbnl_bcn_nest);

	if (ret)
		goto err_out;

	dcbnl_skb = nlmsg_new(NLMSG_DEFAULT_SIZE, GFP_KERNEL);
	if (!dcbnl_skb)
		goto err_out;

	nlh = NLMSG_NEW(dcbnl_skb, pid, seq, RTM_GETDCB, sizeof(*dcb), flags);

	dcb = NLMSG_DATA(nlh);
	dcb->dcb_family = AF_UNSPEC;
	dcb->cmd = DCB_CMD_BCN_GCFG;

	bcn_nest = nla_nest_start(dcbnl_skb, DCB_ATTR_BCN);
	if (!bcn_nest)
		goto err;

	if (bcn_tb[DCB_BCN_ATTR_ALL])
		getall = true;

	for (i = DCB_BCN_ATTR_RP_0; i <= DCB_BCN_ATTR_RP_7; i++) {
		if (!getall && !bcn_tb[i])
			continue;

		netdev->dcbnl_ops->getbcnrp(netdev, i - DCB_BCN_ATTR_RP_0,
		                            &value_byte);
		ret = nla_put_u8(dcbnl_skb, i, value_byte);
		if (ret)
			goto err_bcn;
	}

	for (i = DCB_BCN_ATTR_BCNA_0; i <= DCB_BCN_ATTR_RI; i++) {
		if (!getall && !bcn_tb[i])
			continue;

		netdev->dcbnl_ops->getbcncfg(netdev, i,
		                             &value_integer);
		ret = nla_put_u32(dcbnl_skb, i, value_integer);
		if (ret)
			goto err_bcn;
	}

	nla_nest_end(dcbnl_skb, bcn_nest);

	nlmsg_end(dcbnl_skb, nlh);

	ret = rtnl_unicast(dcbnl_skb, &init_net, pid);
	if (ret)
		goto err_out;

	return 0;

err_bcn:
	nla_nest_cancel(dcbnl_skb, bcn_nest);
nlmsg_failure:
err:
	kfree_skb(dcbnl_skb);
err_out:
	ret  = -EINVAL;
	return ret;
}

static int dcbnl_bcn_setcfg(struct net_device *netdev, struct nlattr **tb,
                            u32 pid, u32 seq, u16 flags)
{
	struct nlattr *data[DCB_BCN_ATTR_MAX + 1];
	int i;
	int ret = -EINVAL;
	u8 value_byte;
	u32 value_int;

	if (!tb[DCB_ATTR_BCN] || !netdev->dcbnl_ops->setbcncfg ||
	    !netdev->dcbnl_ops->setbcnrp)
		return ret;

	ret = nla_parse_nested(data, DCB_BCN_ATTR_MAX,
	                       tb[DCB_ATTR_BCN],
	                       dcbnl_pfc_up_nest);
	if (ret)
		goto err;

	for (i = DCB_BCN_ATTR_RP_0; i <= DCB_BCN_ATTR_RP_7; i++) {
		if (data[i] == NULL)
			continue;
		value_byte = nla_get_u8(data[i]);
		netdev->dcbnl_ops->setbcnrp(netdev,
			data[i]->nla_type - DCB_BCN_ATTR_RP_0, value_byte);
	}

	for (i = DCB_BCN_ATTR_BCNA_0; i <= DCB_BCN_ATTR_RI; i++) {
		if (data[i] == NULL)
			continue;
		value_int = nla_get_u32(data[i]);
		netdev->dcbnl_ops->setbcncfg(netdev,
	                                     i, value_int);
	}

	ret = dcbnl_reply(0, RTM_SETDCB, DCB_CMD_BCN_SCFG, DCB_ATTR_BCN,
	                  pid, seq, flags);
err:
	return ret;
}

/* Handle IEEE 802.1Qaz SET commands. If any requested operation can not
 * be completed the entire msg is aborted and error value is returned.
 * No attempt is made to reconcile the case where only part of the
 * cmd can be completed.
 */
static int dcbnl_ieee_set(struct net_device *netdev, struct nlattr **tb,
			  u32 pid, u32 seq, u16 flags)
{
	const struct dcbnl_rtnl_ops *ops = netdev->dcbnl_ops;
	struct nlattr *ieee[DCB_ATTR_IEEE_MAX + 1];
	int err = -EOPNOTSUPP;

	if (!ops)
		goto err;

	err = nla_parse_nested(ieee, DCB_ATTR_IEEE_MAX,
			       tb[DCB_ATTR_IEEE], dcbnl_ieee_policy);
	if (err)
		goto err;

	if (ieee[DCB_ATTR_IEEE_ETS] && ops->ieee_setets) {
		struct ieee_ets *ets = nla_data(ieee[DCB_ATTR_IEEE_ETS]);
		err = ops->ieee_setets(netdev, ets);
		if (err)
			goto err;
	}

<<<<<<< HEAD
	if (ieee[DCB_ATTR_IEEE_PFC] && ops->ieee_setets) {
=======
	if (ieee[DCB_ATTR_IEEE_PFC] && ops->ieee_setpfc) {
>>>>>>> 105e53f8
		struct ieee_pfc *pfc = nla_data(ieee[DCB_ATTR_IEEE_PFC]);
		err = ops->ieee_setpfc(netdev, pfc);
		if (err)
			goto err;
	}

	if (ieee[DCB_ATTR_IEEE_APP_TABLE]) {
		struct nlattr *attr;
		int rem;

		nla_for_each_nested(attr, ieee[DCB_ATTR_IEEE_APP_TABLE], rem) {
			struct dcb_app *app_data;
			if (nla_type(attr) != DCB_ATTR_IEEE_APP)
				continue;
			app_data = nla_data(attr);
			if (ops->ieee_setapp)
				err = ops->ieee_setapp(netdev, app_data);
			else
				err = dcb_setapp(netdev, app_data);
			if (err)
				goto err;
		}
	}

err:
	dcbnl_reply(err, RTM_SETDCB, DCB_CMD_IEEE_SET, DCB_ATTR_IEEE,
		    pid, seq, flags);
	return err;
}

<<<<<<< HEAD
=======
static int dcbnl_build_peer_app(struct net_device *netdev, struct sk_buff* skb,
				int app_nested_type, int app_info_type,
				int app_entry_type)
{
	struct dcb_peer_app_info info;
	struct dcb_app *table = NULL;
	const struct dcbnl_rtnl_ops *ops = netdev->dcbnl_ops;
	u16 app_count;
	int err;


	/**
	 * retrieve the peer app configuration form the driver. If the driver
	 * handlers fail exit without doing anything
	 */
	err = ops->peer_getappinfo(netdev, &info, &app_count);
	if (!err && app_count) {
		table = kmalloc(sizeof(struct dcb_app) * app_count, GFP_KERNEL);
		if (!table)
			return -ENOMEM;

		err = ops->peer_getapptable(netdev, table);
	}

	if (!err) {
		u16 i;
		struct nlattr *app;

		/**
		 * build the message, from here on the only possible failure
		 * is due to the skb size
		 */
		err = -EMSGSIZE;

		app = nla_nest_start(skb, app_nested_type);
		if (!app)
			goto nla_put_failure;

		if (app_info_type)
			NLA_PUT(skb, app_info_type, sizeof(info), &info);

		for (i = 0; i < app_count; i++)
			NLA_PUT(skb, app_entry_type, sizeof(struct dcb_app),
				&table[i]);

		nla_nest_end(skb, app);
	}
	err = 0;

nla_put_failure:
	kfree(table);
	return err;
}
>>>>>>> 105e53f8

/* Handle IEEE 802.1Qaz GET commands. */
static int dcbnl_ieee_get(struct net_device *netdev, struct nlattr **tb,
			  u32 pid, u32 seq, u16 flags)
{
	struct sk_buff *skb;
	struct nlmsghdr *nlh;
	struct dcbmsg *dcb;
	struct nlattr *ieee, *app;
	struct dcb_app_type *itr;
	const struct dcbnl_rtnl_ops *ops = netdev->dcbnl_ops;
	int err;

	if (!ops)
		return -EOPNOTSUPP;

	skb = nlmsg_new(NLMSG_DEFAULT_SIZE, GFP_KERNEL);
	if (!skb)
		return -ENOBUFS;

	nlh = NLMSG_NEW(skb, pid, seq, RTM_GETDCB, sizeof(*dcb), flags);

	dcb = NLMSG_DATA(nlh);
	dcb->dcb_family = AF_UNSPEC;
	dcb->cmd = DCB_CMD_IEEE_GET;

	NLA_PUT_STRING(skb, DCB_ATTR_IFNAME, netdev->name);

	ieee = nla_nest_start(skb, DCB_ATTR_IEEE);
	if (!ieee)
		goto nla_put_failure;

	if (ops->ieee_getets) {
		struct ieee_ets ets;
		err = ops->ieee_getets(netdev, &ets);
		if (!err)
			NLA_PUT(skb, DCB_ATTR_IEEE_ETS, sizeof(ets), &ets);
	}

	if (ops->ieee_getpfc) {
		struct ieee_pfc pfc;
		err = ops->ieee_getpfc(netdev, &pfc);
		if (!err)
			NLA_PUT(skb, DCB_ATTR_IEEE_PFC, sizeof(pfc), &pfc);
	}

	app = nla_nest_start(skb, DCB_ATTR_IEEE_APP_TABLE);
	if (!app)
		goto nla_put_failure;

	spin_lock(&dcb_lock);
	list_for_each_entry(itr, &dcb_app_list, list) {
		if (strncmp(itr->name, netdev->name, IFNAMSIZ) == 0) {
			err = nla_put(skb, DCB_ATTR_IEEE_APP, sizeof(itr->app),
					 &itr->app);
			if (err) {
				spin_unlock(&dcb_lock);
				goto nla_put_failure;
			}
		}
	}
	spin_unlock(&dcb_lock);
	nla_nest_end(skb, app);

<<<<<<< HEAD
=======
	/* get peer info if available */
	if (ops->ieee_peer_getets) {
		struct ieee_ets ets;
		err = ops->ieee_peer_getets(netdev, &ets);
		if (!err)
			NLA_PUT(skb, DCB_ATTR_IEEE_PEER_ETS, sizeof(ets), &ets);
	}

	if (ops->ieee_peer_getpfc) {
		struct ieee_pfc pfc;
		err = ops->ieee_peer_getpfc(netdev, &pfc);
		if (!err)
			NLA_PUT(skb, DCB_ATTR_IEEE_PEER_PFC, sizeof(pfc), &pfc);
	}

	if (ops->peer_getappinfo && ops->peer_getapptable) {
		err = dcbnl_build_peer_app(netdev, skb,
					   DCB_ATTR_IEEE_PEER_APP,
					   DCB_ATTR_IEEE_APP_UNSPEC,
					   DCB_ATTR_IEEE_APP);
		if (err)
			goto nla_put_failure;
	}

>>>>>>> 105e53f8
	nla_nest_end(skb, ieee);
	nlmsg_end(skb, nlh);

	return rtnl_unicast(skb, &init_net, pid);
nla_put_failure:
	nlmsg_cancel(skb, nlh);
nlmsg_failure:
	kfree_skb(skb);
	return -1;
}

/* DCBX configuration */
static int dcbnl_getdcbx(struct net_device *netdev, struct nlattr **tb,
			 u32 pid, u32 seq, u16 flags)
{
	int ret;

	if (!netdev->dcbnl_ops->getdcbx)
		return -EOPNOTSUPP;

	ret = dcbnl_reply(netdev->dcbnl_ops->getdcbx(netdev), RTM_GETDCB,
			  DCB_CMD_GDCBX, DCB_ATTR_DCBX, pid, seq, flags);

	return ret;
}

static int dcbnl_setdcbx(struct net_device *netdev, struct nlattr **tb,
			 u32 pid, u32 seq, u16 flags)
{
	int ret;
	u8 value;

	if (!netdev->dcbnl_ops->setdcbx)
		return -EOPNOTSUPP;

	if (!tb[DCB_ATTR_DCBX])
		return -EINVAL;

	value = nla_get_u8(tb[DCB_ATTR_DCBX]);

	ret = dcbnl_reply(netdev->dcbnl_ops->setdcbx(netdev, value),
			  RTM_SETDCB, DCB_CMD_SDCBX, DCB_ATTR_DCBX,
			  pid, seq, flags);

	return ret;
}

static int dcbnl_getfeatcfg(struct net_device *netdev, struct nlattr **tb,
			    u32 pid, u32 seq, u16 flags)
{
	struct sk_buff *dcbnl_skb;
	struct nlmsghdr *nlh;
	struct dcbmsg *dcb;
	struct nlattr *data[DCB_FEATCFG_ATTR_MAX + 1], *nest;
	u8 value;
	int ret, i;
	int getall = 0;

	if (!netdev->dcbnl_ops->getfeatcfg)
		return -EOPNOTSUPP;

	if (!tb[DCB_ATTR_FEATCFG])
		return -EINVAL;

	ret = nla_parse_nested(data, DCB_FEATCFG_ATTR_MAX, tb[DCB_ATTR_FEATCFG],
			       dcbnl_featcfg_nest);
	if (ret)
		goto err_out;

	dcbnl_skb = nlmsg_new(NLMSG_DEFAULT_SIZE, GFP_KERNEL);
	if (!dcbnl_skb) {
		ret = -ENOBUFS;
		goto err_out;
	}

	nlh = NLMSG_NEW(dcbnl_skb, pid, seq, RTM_GETDCB, sizeof(*dcb), flags);

	dcb = NLMSG_DATA(nlh);
	dcb->dcb_family = AF_UNSPEC;
	dcb->cmd = DCB_CMD_GFEATCFG;

	nest = nla_nest_start(dcbnl_skb, DCB_ATTR_FEATCFG);
	if (!nest) {
		ret = -EMSGSIZE;
		goto nla_put_failure;
	}

	if (data[DCB_FEATCFG_ATTR_ALL])
		getall = 1;

	for (i = DCB_FEATCFG_ATTR_ALL+1; i <= DCB_FEATCFG_ATTR_MAX; i++) {
		if (!getall && !data[i])
			continue;

		ret = netdev->dcbnl_ops->getfeatcfg(netdev, i, &value);
		if (!ret)
			ret = nla_put_u8(dcbnl_skb, i, value);

		if (ret) {
			nla_nest_cancel(dcbnl_skb, nest);
			goto nla_put_failure;
		}
	}
	nla_nest_end(dcbnl_skb, nest);

	nlmsg_end(dcbnl_skb, nlh);

	return rtnl_unicast(dcbnl_skb, &init_net, pid);
nla_put_failure:
	nlmsg_cancel(dcbnl_skb, nlh);
nlmsg_failure:
	kfree_skb(dcbnl_skb);
err_out:
	return ret;
}

static int dcbnl_setfeatcfg(struct net_device *netdev, struct nlattr **tb,
			    u32 pid, u32 seq, u16 flags)
{
	struct nlattr *data[DCB_FEATCFG_ATTR_MAX + 1];
	int ret, i;
	u8 value;

	if (!netdev->dcbnl_ops->setfeatcfg)
		return -ENOTSUPP;

	if (!tb[DCB_ATTR_FEATCFG])
		return -EINVAL;

	ret = nla_parse_nested(data, DCB_FEATCFG_ATTR_MAX, tb[DCB_ATTR_FEATCFG],
			       dcbnl_featcfg_nest);

	if (ret)
		goto err;

	for (i = DCB_FEATCFG_ATTR_ALL+1; i <= DCB_FEATCFG_ATTR_MAX; i++) {
		if (data[i] == NULL)
			continue;

		value = nla_get_u8(data[i]);

		ret = netdev->dcbnl_ops->setfeatcfg(netdev, i, value);

		if (ret)
			goto err;
	}
err:
	dcbnl_reply(ret, RTM_SETDCB, DCB_CMD_SFEATCFG, DCB_ATTR_FEATCFG,
		    pid, seq, flags);

	return ret;
}

<<<<<<< HEAD
=======
/* Handle CEE DCBX GET commands. */
static int dcbnl_cee_get(struct net_device *netdev, struct nlattr **tb,
			 u32 pid, u32 seq, u16 flags)
{
	struct sk_buff *skb;
	struct nlmsghdr *nlh;
	struct dcbmsg *dcb;
	struct nlattr *cee;
	const struct dcbnl_rtnl_ops *ops = netdev->dcbnl_ops;
	int err;

	if (!ops)
		return -EOPNOTSUPP;

	skb = nlmsg_new(NLMSG_DEFAULT_SIZE, GFP_KERNEL);
	if (!skb)
		return -ENOBUFS;

	nlh = NLMSG_NEW(skb, pid, seq, RTM_GETDCB, sizeof(*dcb), flags);

	dcb = NLMSG_DATA(nlh);
	dcb->dcb_family = AF_UNSPEC;
	dcb->cmd = DCB_CMD_CEE_GET;

	NLA_PUT_STRING(skb, DCB_ATTR_IFNAME, netdev->name);

	cee = nla_nest_start(skb, DCB_ATTR_CEE);
	if (!cee)
		goto nla_put_failure;

	/* get peer info if available */
	if (ops->cee_peer_getpg) {
		struct cee_pg pg;
		err = ops->cee_peer_getpg(netdev, &pg);
		if (!err)
			NLA_PUT(skb, DCB_ATTR_CEE_PEER_PG, sizeof(pg), &pg);
	}

	if (ops->cee_peer_getpfc) {
		struct cee_pfc pfc;
		err = ops->cee_peer_getpfc(netdev, &pfc);
		if (!err)
			NLA_PUT(skb, DCB_ATTR_CEE_PEER_PFC, sizeof(pfc), &pfc);
	}

	if (ops->peer_getappinfo && ops->peer_getapptable) {
		err = dcbnl_build_peer_app(netdev, skb,
					   DCB_ATTR_CEE_PEER_APP_TABLE,
					   DCB_ATTR_CEE_PEER_APP_INFO,
					   DCB_ATTR_CEE_PEER_APP);
		if (err)
			goto nla_put_failure;
	}

	nla_nest_end(skb, cee);
	nlmsg_end(skb, nlh);

	return rtnl_unicast(skb, &init_net, pid);
nla_put_failure:
	nlmsg_cancel(skb, nlh);
nlmsg_failure:
	kfree_skb(skb);
	return -1;
}

>>>>>>> 105e53f8
static int dcb_doit(struct sk_buff *skb, struct nlmsghdr *nlh, void *arg)
{
	struct net *net = sock_net(skb->sk);
	struct net_device *netdev;
	struct dcbmsg  *dcb = (struct dcbmsg *)NLMSG_DATA(nlh);
	struct nlattr *tb[DCB_ATTR_MAX + 1];
	u32 pid = skb ? NETLINK_CB(skb).pid : 0;
	int ret = -EINVAL;

	if (!net_eq(net, &init_net))
		return -EINVAL;

	ret = nlmsg_parse(nlh, sizeof(*dcb), tb, DCB_ATTR_MAX,
			  dcbnl_rtnl_policy);
	if (ret < 0)
		return ret;

	if (!tb[DCB_ATTR_IFNAME])
		return -EINVAL;

	netdev = dev_get_by_name(&init_net, nla_data(tb[DCB_ATTR_IFNAME]));
	if (!netdev)
		return -EINVAL;

	if (!netdev->dcbnl_ops)
		goto errout;

	switch (dcb->cmd) {
	case DCB_CMD_GSTATE:
		ret = dcbnl_getstate(netdev, tb, pid, nlh->nlmsg_seq,
		                     nlh->nlmsg_flags);
		goto out;
	case DCB_CMD_PFC_GCFG:
		ret = dcbnl_getpfccfg(netdev, tb, pid, nlh->nlmsg_seq,
		                      nlh->nlmsg_flags);
		goto out;
	case DCB_CMD_GPERM_HWADDR:
		ret = dcbnl_getperm_hwaddr(netdev, tb, pid, nlh->nlmsg_seq,
		                           nlh->nlmsg_flags);
		goto out;
	case DCB_CMD_PGTX_GCFG:
		ret = dcbnl_pgtx_getcfg(netdev, tb, pid, nlh->nlmsg_seq,
		                        nlh->nlmsg_flags);
		goto out;
	case DCB_CMD_PGRX_GCFG:
		ret = dcbnl_pgrx_getcfg(netdev, tb, pid, nlh->nlmsg_seq,
		                        nlh->nlmsg_flags);
		goto out;
	case DCB_CMD_BCN_GCFG:
		ret = dcbnl_bcn_getcfg(netdev, tb, pid, nlh->nlmsg_seq,
		                       nlh->nlmsg_flags);
		goto out;
	case DCB_CMD_SSTATE:
		ret = dcbnl_setstate(netdev, tb, pid, nlh->nlmsg_seq,
		                     nlh->nlmsg_flags);
		goto out;
	case DCB_CMD_PFC_SCFG:
		ret = dcbnl_setpfccfg(netdev, tb, pid, nlh->nlmsg_seq,
		                      nlh->nlmsg_flags);
		goto out;

	case DCB_CMD_SET_ALL:
		ret = dcbnl_setall(netdev, tb, pid, nlh->nlmsg_seq,
		                   nlh->nlmsg_flags);
		goto out;
	case DCB_CMD_PGTX_SCFG:
		ret = dcbnl_pgtx_setcfg(netdev, tb, pid, nlh->nlmsg_seq,
		                        nlh->nlmsg_flags);
		goto out;
	case DCB_CMD_PGRX_SCFG:
		ret = dcbnl_pgrx_setcfg(netdev, tb, pid, nlh->nlmsg_seq,
		                        nlh->nlmsg_flags);
		goto out;
	case DCB_CMD_GCAP:
		ret = dcbnl_getcap(netdev, tb, pid, nlh->nlmsg_seq,
		                   nlh->nlmsg_flags);
		goto out;
	case DCB_CMD_GNUMTCS:
		ret = dcbnl_getnumtcs(netdev, tb, pid, nlh->nlmsg_seq,
		                      nlh->nlmsg_flags);
		goto out;
	case DCB_CMD_SNUMTCS:
		ret = dcbnl_setnumtcs(netdev, tb, pid, nlh->nlmsg_seq,
		                      nlh->nlmsg_flags);
		goto out;
	case DCB_CMD_PFC_GSTATE:
		ret = dcbnl_getpfcstate(netdev, tb, pid, nlh->nlmsg_seq,
		                        nlh->nlmsg_flags);
		goto out;
	case DCB_CMD_PFC_SSTATE:
		ret = dcbnl_setpfcstate(netdev, tb, pid, nlh->nlmsg_seq,
		                        nlh->nlmsg_flags);
		goto out;
	case DCB_CMD_BCN_SCFG:
		ret = dcbnl_bcn_setcfg(netdev, tb, pid, nlh->nlmsg_seq,
		                       nlh->nlmsg_flags);
		goto out;
	case DCB_CMD_GAPP:
		ret = dcbnl_getapp(netdev, tb, pid, nlh->nlmsg_seq,
		                   nlh->nlmsg_flags);
		goto out;
	case DCB_CMD_SAPP:
		ret = dcbnl_setapp(netdev, tb, pid, nlh->nlmsg_seq,
		                   nlh->nlmsg_flags);
		goto out;
	case DCB_CMD_IEEE_SET:
		ret = dcbnl_ieee_set(netdev, tb, pid, nlh->nlmsg_seq,
				 nlh->nlmsg_flags);
		goto out;
	case DCB_CMD_IEEE_GET:
		ret = dcbnl_ieee_get(netdev, tb, pid, nlh->nlmsg_seq,
				 nlh->nlmsg_flags);
		goto out;
	case DCB_CMD_GDCBX:
		ret = dcbnl_getdcbx(netdev, tb, pid, nlh->nlmsg_seq,
				    nlh->nlmsg_flags);
		goto out;
	case DCB_CMD_SDCBX:
		ret = dcbnl_setdcbx(netdev, tb, pid, nlh->nlmsg_seq,
				    nlh->nlmsg_flags);
		goto out;
	case DCB_CMD_GFEATCFG:
		ret = dcbnl_getfeatcfg(netdev, tb, pid, nlh->nlmsg_seq,
				       nlh->nlmsg_flags);
		goto out;
	case DCB_CMD_SFEATCFG:
		ret = dcbnl_setfeatcfg(netdev, tb, pid, nlh->nlmsg_seq,
				       nlh->nlmsg_flags);
		goto out;
<<<<<<< HEAD
=======
	case DCB_CMD_CEE_GET:
		ret = dcbnl_cee_get(netdev, tb, pid, nlh->nlmsg_seq,
				    nlh->nlmsg_flags);
		goto out;
>>>>>>> 105e53f8
	default:
		goto errout;
	}
errout:
	ret = -EINVAL;
out:
	dev_put(netdev);
	return ret;
}

/**
 * dcb_getapp - retrieve the DCBX application user priority
 *
 * On success returns a non-zero 802.1p user priority bitmap
 * otherwise returns 0 as the invalid user priority bitmap to
 * indicate an error.
 */
u8 dcb_getapp(struct net_device *dev, struct dcb_app *app)
{
	struct dcb_app_type *itr;
	u8 prio = 0;

	spin_lock(&dcb_lock);
	list_for_each_entry(itr, &dcb_app_list, list) {
		if (itr->app.selector == app->selector &&
		    itr->app.protocol == app->protocol &&
		    (strncmp(itr->name, dev->name, IFNAMSIZ) == 0)) {
			prio = itr->app.priority;
			break;
		}
	}
	spin_unlock(&dcb_lock);

	return prio;
}
EXPORT_SYMBOL(dcb_getapp);

/**
 * ixgbe_dcbnl_setapp - add dcb application data to app list
 *
 * Priority 0 is the default priority this removes applications
 * from the app list if the priority is set to zero.
 */
u8 dcb_setapp(struct net_device *dev, struct dcb_app *new)
{
	struct dcb_app_type *itr;
<<<<<<< HEAD
=======
	struct dcb_app_type event;

	memcpy(&event.name, dev->name, sizeof(event.name));
	memcpy(&event.app, new, sizeof(event.app));
>>>>>>> 105e53f8

	spin_lock(&dcb_lock);
	/* Search for existing match and replace */
	list_for_each_entry(itr, &dcb_app_list, list) {
		if (itr->app.selector == new->selector &&
		    itr->app.protocol == new->protocol &&
		    (strncmp(itr->name, dev->name, IFNAMSIZ) == 0)) {
			if (new->priority)
				itr->app.priority = new->priority;
			else {
				list_del(&itr->list);
				kfree(itr);
			}
			goto out;
		}
	}
	/* App type does not exist add new application type */
	if (new->priority) {
		struct dcb_app_type *entry;
		entry = kmalloc(sizeof(struct dcb_app_type), GFP_ATOMIC);
		if (!entry) {
			spin_unlock(&dcb_lock);
			return -ENOMEM;
		}

		memcpy(&entry->app, new, sizeof(*new));
		strncpy(entry->name, dev->name, IFNAMSIZ);
		list_add(&entry->list, &dcb_app_list);
	}
out:
	spin_unlock(&dcb_lock);
<<<<<<< HEAD
	call_dcbevent_notifiers(DCB_APP_EVENT, new);
=======
	call_dcbevent_notifiers(DCB_APP_EVENT, &event);
>>>>>>> 105e53f8
	return 0;
}
EXPORT_SYMBOL(dcb_setapp);

static void dcb_flushapp(void)
{
	struct dcb_app_type *app;
	struct dcb_app_type *tmp;

	spin_lock(&dcb_lock);
	list_for_each_entry_safe(app, tmp, &dcb_app_list, list) {
		list_del(&app->list);
		kfree(app);
	}
	spin_unlock(&dcb_lock);
}

static int __init dcbnl_init(void)
{
	INIT_LIST_HEAD(&dcb_app_list);

	rtnl_register(PF_UNSPEC, RTM_GETDCB, dcb_doit, NULL);
	rtnl_register(PF_UNSPEC, RTM_SETDCB, dcb_doit, NULL);

	return 0;
}
module_init(dcbnl_init);

static void __exit dcbnl_exit(void)
{
	rtnl_unregister(PF_UNSPEC, RTM_GETDCB);
	rtnl_unregister(PF_UNSPEC, RTM_SETDCB);
	dcb_flushapp();
}
module_exit(dcbnl_exit);<|MERGE_RESOLUTION|>--- conflicted
+++ resolved
@@ -1193,11 +1193,7 @@
 			goto err;
 	}
 
-<<<<<<< HEAD
-	if (ieee[DCB_ATTR_IEEE_PFC] && ops->ieee_setets) {
-=======
 	if (ieee[DCB_ATTR_IEEE_PFC] && ops->ieee_setpfc) {
->>>>>>> 105e53f8
 		struct ieee_pfc *pfc = nla_data(ieee[DCB_ATTR_IEEE_PFC]);
 		err = ops->ieee_setpfc(netdev, pfc);
 		if (err)
@@ -1228,8 +1224,6 @@
 	return err;
 }
 
-<<<<<<< HEAD
-=======
 static int dcbnl_build_peer_app(struct net_device *netdev, struct sk_buff* skb,
 				int app_nested_type, int app_info_type,
 				int app_entry_type)
@@ -1283,7 +1277,6 @@
 	kfree(table);
 	return err;
 }
->>>>>>> 105e53f8
 
 /* Handle IEEE 802.1Qaz GET commands. */
 static int dcbnl_ieee_get(struct net_device *netdev, struct nlattr **tb,
@@ -1348,8 +1341,6 @@
 	spin_unlock(&dcb_lock);
 	nla_nest_end(skb, app);
 
-<<<<<<< HEAD
-=======
 	/* get peer info if available */
 	if (ops->ieee_peer_getets) {
 		struct ieee_ets ets;
@@ -1374,7 +1365,6 @@
 			goto nla_put_failure;
 	}
 
->>>>>>> 105e53f8
 	nla_nest_end(skb, ieee);
 	nlmsg_end(skb, nlh);
 
@@ -1528,8 +1518,6 @@
 	return ret;
 }
 
-<<<<<<< HEAD
-=======
 /* Handle CEE DCBX GET commands. */
 static int dcbnl_cee_get(struct net_device *netdev, struct nlattr **tb,
 			 u32 pid, u32 seq, u16 flags)
@@ -1595,7 +1583,6 @@
 	return -1;
 }
 
->>>>>>> 105e53f8
 static int dcb_doit(struct sk_buff *skb, struct nlmsghdr *nlh, void *arg)
 {
 	struct net *net = sock_net(skb->sk);
@@ -1725,13 +1712,10 @@
 		ret = dcbnl_setfeatcfg(netdev, tb, pid, nlh->nlmsg_seq,
 				       nlh->nlmsg_flags);
 		goto out;
-<<<<<<< HEAD
-=======
 	case DCB_CMD_CEE_GET:
 		ret = dcbnl_cee_get(netdev, tb, pid, nlh->nlmsg_seq,
 				    nlh->nlmsg_flags);
 		goto out;
->>>>>>> 105e53f8
 	default:
 		goto errout;
 	}
@@ -1778,13 +1762,10 @@
 u8 dcb_setapp(struct net_device *dev, struct dcb_app *new)
 {
 	struct dcb_app_type *itr;
-<<<<<<< HEAD
-=======
 	struct dcb_app_type event;
 
 	memcpy(&event.name, dev->name, sizeof(event.name));
 	memcpy(&event.app, new, sizeof(event.app));
->>>>>>> 105e53f8
 
 	spin_lock(&dcb_lock);
 	/* Search for existing match and replace */
@@ -1816,11 +1797,7 @@
 	}
 out:
 	spin_unlock(&dcb_lock);
-<<<<<<< HEAD
-	call_dcbevent_notifiers(DCB_APP_EVENT, new);
-=======
 	call_dcbevent_notifiers(DCB_APP_EVENT, &event);
->>>>>>> 105e53f8
 	return 0;
 }
 EXPORT_SYMBOL(dcb_setapp);
