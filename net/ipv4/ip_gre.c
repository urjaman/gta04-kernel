--- conflicted
+++ resolved
@@ -772,24 +772,11 @@
 	{
 		struct flowi fl = {
 			.oif = tunnel->parms.link,
-<<<<<<< HEAD
-			.nl_u = {
-				.ip4_u = {
-					.daddr = dst,
-					.saddr = tiph->saddr,
-					.tos = RT_TOS(tos)
-				}
-			},
-			.proto = IPPROTO_GRE
-		}
-;
-=======
 			.fl4_dst = dst,
 			.fl4_src = tiph->saddr,
 			.fl4_tos = RT_TOS(tos),
 			.fl_gre_key = tunnel->parms.o_key
 		};
->>>>>>> 3cbea436
 		if (ip_route_output_key(dev_net(dev), &rt, &fl)) {
 			dev->stats.tx_carrier_errors++;
 			goto tx_error;
@@ -903,11 +890,7 @@
 			iph->ttl = ((struct ipv6hdr *)old_iph)->hop_limit;
 #endif
 		else
-<<<<<<< HEAD
-			iph->ttl = dst_metric(&rt->dst, RTAX_HOPLIMIT);
-=======
 			iph->ttl = ip4_dst_hoplimit(&rt->dst);
->>>>>>> 3cbea436
 	}
 
 	((__be16 *)(iph + 1))[0] = tunnel->parms.o_flags;
@@ -963,22 +946,11 @@
 	if (iph->daddr) {
 		struct flowi fl = {
 			.oif = tunnel->parms.link,
-<<<<<<< HEAD
-			.nl_u = {
-				.ip4_u = {
-					.daddr = iph->daddr,
-					.saddr = iph->saddr,
-					.tos = RT_TOS(iph->tos)
-				}
-			},
-			.proto = IPPROTO_GRE
-=======
 			.fl4_dst = iph->daddr,
 			.fl4_src = iph->saddr,
 			.fl4_tos = RT_TOS(iph->tos),
 			.proto = IPPROTO_GRE,
 			.fl_gre_key = tunnel->parms.o_key
->>>>>>> 3cbea436
 		};
 		struct rtable *rt;
 
@@ -1236,22 +1208,11 @@
 	if (ipv4_is_multicast(t->parms.iph.daddr)) {
 		struct flowi fl = {
 			.oif = t->parms.link,
-<<<<<<< HEAD
-			.nl_u = {
-				.ip4_u = {
-					.daddr = t->parms.iph.daddr,
-					.saddr = t->parms.iph.saddr,
-					.tos = RT_TOS(t->parms.iph.tos)
-				}
-			},
-			.proto = IPPROTO_GRE
-=======
 			.fl4_dst = t->parms.iph.daddr,
 			.fl4_src = t->parms.iph.saddr,
 			.fl4_tos = RT_TOS(t->parms.iph.tos),
 			.proto = IPPROTO_GRE,
 			.fl_gre_key = t->parms.o_key
->>>>>>> 3cbea436
 		};
 		struct rtable *rt;
 
