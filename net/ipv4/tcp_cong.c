--- conflicted
+++ resolved
@@ -311,14 +311,6 @@
 	int cnt; /* increase in packets */
 	unsigned int delta = 0;
 	u32 snd_cwnd = tp->snd_cwnd;
-<<<<<<< HEAD
-
-	if (unlikely(!snd_cwnd)) {
-		pr_err_once("snd_cwnd is nul, please report this bug.\n");
-		snd_cwnd = 1U;
-	}
-=======
->>>>>>> 1b37d6ea
 
 	if (unlikely(!snd_cwnd)) {
 		pr_err_once("snd_cwnd is nul, please report this bug.\n");
@@ -329,16 +321,6 @@
 		cnt = sysctl_tcp_max_ssthresh >> 1;	/* limited slow start */
 	else
 		cnt = snd_cwnd;				/* exponential increase */
-<<<<<<< HEAD
-
-	/* RFC3465: ABC
-	 * We MAY increase by 2 if discovered delayed ack
-	 */
-	if (sysctl_tcp_abc > 1 && tp->bytes_acked >= 2*tp->mss_cache)
-		cnt <<= 1;
-	tp->bytes_acked = 0;
-=======
->>>>>>> 1b37d6ea
 
 	tp->snd_cwnd_cnt += cnt;
 	while (tp->snd_cwnd_cnt >= snd_cwnd) {
