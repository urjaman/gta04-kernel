/* NAT for netfilter; shared with compatibility layer. */

/* (C) 1999-2001 Paul `Rusty' Russell
 * (C) 2002-2006 Netfilter Core Team <coreteam@netfilter.org>
 *
 * This program is free software; you can redistribute it and/or modify
 * it under the terms of the GNU General Public License version 2 as
 * published by the Free Software Foundation.
 */

#include <linux/module.h>
#include <linux/types.h>
#include <linux/timer.h>
#include <linux/skbuff.h>
#include <linux/gfp.h>
#include <net/checksum.h>
#include <net/icmp.h>
#include <net/ip.h>
#include <net/tcp.h>  /* For tcp_prot in getorigdst */
#include <linux/icmp.h>
#include <linux/udp.h>
#include <linux/jhash.h>

#include <linux/netfilter_ipv4.h>
#include <net/netfilter/nf_conntrack.h>
#include <net/netfilter/nf_conntrack_core.h>
#include <net/netfilter/nf_nat.h>
#include <net/netfilter/nf_nat_protocol.h>
#include <net/netfilter/nf_nat_core.h>
#include <net/netfilter/nf_nat_helper.h>
#include <net/netfilter/nf_conntrack_helper.h>
#include <net/netfilter/nf_conntrack_l3proto.h>
#include <net/netfilter/nf_conntrack_l4proto.h>
#include <net/netfilter/nf_conntrack_zones.h>

static DEFINE_SPINLOCK(nf_nat_lock);

static struct nf_conntrack_l3proto *l3proto __read_mostly;

#define MAX_IP_NAT_PROTO 256
static const struct nf_nat_protocol __rcu *nf_nat_protos[MAX_IP_NAT_PROTO]
						__read_mostly;

static inline const struct nf_nat_protocol *
__nf_nat_proto_find(u_int8_t protonum)
{
	return rcu_dereference(nf_nat_protos[protonum]);
}

static const struct nf_nat_protocol *
nf_nat_proto_find_get(u_int8_t protonum)
{
	const struct nf_nat_protocol *p;

	rcu_read_lock();
	p = __nf_nat_proto_find(protonum);
	if (!try_module_get(p->me))
		p = &nf_nat_unknown_protocol;
	rcu_read_unlock();

	return p;
}

static void
nf_nat_proto_put(const struct nf_nat_protocol *p)
{
	module_put(p->me);
}

/* We keep an extra hash for each conntrack, for fast searching. */
static inline unsigned int
hash_by_src(const struct net *net, u16 zone,
	    const struct nf_conntrack_tuple *tuple)
{
	unsigned int hash;

	/* Original src, to ensure we map it consistently if poss. */
	hash = jhash_3words((__force u32)tuple->src.u3.ip,
			    (__force u32)tuple->src.u.all ^ zone,
			    tuple->dst.protonum, 0);
	return ((u64)hash * net->ipv4.nat_htable_size) >> 32;
}

/* Is this tuple already taken? (not by us) */
int
nf_nat_used_tuple(const struct nf_conntrack_tuple *tuple,
		  const struct nf_conn *ignored_conntrack)
{
	/* Conntrack tracking doesn't keep track of outgoing tuples; only
	   incoming ones.  NAT means they don't have a fixed mapping,
	   so we invert the tuple and look for the incoming reply.

	   We could keep a separate hash if this proves too slow. */
	struct nf_conntrack_tuple reply;

	nf_ct_invert_tuplepr(&reply, tuple);
	return nf_conntrack_tuple_taken(&reply, ignored_conntrack);
}
EXPORT_SYMBOL(nf_nat_used_tuple);

/* If we source map this tuple so reply looks like reply_tuple, will
 * that meet the constraints of range. */
static int
in_range(const struct nf_conntrack_tuple *tuple,
	 const struct nf_nat_range *range)
{
	const struct nf_nat_protocol *proto;
	int ret = 0;

	/* If we are supposed to map IPs, then we must be in the
	   range specified, otherwise let this drag us onto a new src IP. */
	if (range->flags & IP_NAT_RANGE_MAP_IPS) {
		if (ntohl(tuple->src.u3.ip) < ntohl(range->min_ip) ||
		    ntohl(tuple->src.u3.ip) > ntohl(range->max_ip))
			return 0;
	}

	rcu_read_lock();
	proto = __nf_nat_proto_find(tuple->dst.protonum);
	if (!(range->flags & IP_NAT_RANGE_PROTO_SPECIFIED) ||
	    proto->in_range(tuple, IP_NAT_MANIP_SRC,
			    &range->min, &range->max))
		ret = 1;
	rcu_read_unlock();

	return ret;
}

static inline int
same_src(const struct nf_conn *ct,
	 const struct nf_conntrack_tuple *tuple)
{
	const struct nf_conntrack_tuple *t;

	t = &ct->tuplehash[IP_CT_DIR_ORIGINAL].tuple;
	return (t->dst.protonum == tuple->dst.protonum &&
		t->src.u3.ip == tuple->src.u3.ip &&
		t->src.u.all == tuple->src.u.all);
}

/* Only called for SRC manip */
static int
find_appropriate_src(struct net *net, u16 zone,
		     const struct nf_conntrack_tuple *tuple,
		     struct nf_conntrack_tuple *result,
		     const struct nf_nat_range *range)
{
	unsigned int h = hash_by_src(net, zone, tuple);
	const struct nf_conn_nat *nat;
	const struct nf_conn *ct;
	const struct hlist_node *n;

	rcu_read_lock();
	hlist_for_each_entry_rcu(nat, n, &net->ipv4.nat_bysource[h], bysource) {
		ct = nat->ct;
		if (same_src(ct, tuple) && nf_ct_zone(ct) == zone) {
			/* Copy source part from reply tuple. */
			nf_ct_invert_tuplepr(result,
				       &ct->tuplehash[IP_CT_DIR_REPLY].tuple);
			result->dst = tuple->dst;

			if (in_range(result, range)) {
				rcu_read_unlock();
				return 1;
			}
		}
	}
	rcu_read_unlock();
	return 0;
}

/* For [FUTURE] fragmentation handling, we want the least-used
   src-ip/dst-ip/proto triple.  Fairness doesn't come into it.  Thus
   if the range specifies 1.2.3.4 ports 10000-10005 and 1.2.3.5 ports
   1-65535, we don't do pro-rata allocation based on ports; we choose
   the ip with the lowest src-ip/dst-ip/proto usage.
*/
static void
find_best_ips_proto(u16 zone, struct nf_conntrack_tuple *tuple,
		    const struct nf_nat_range *range,
		    const struct nf_conn *ct,
		    enum nf_nat_manip_type maniptype)
{
	__be32 *var_ipp;
	/* Host order */
	u_int32_t minip, maxip, j;

	/* No IP mapping?  Do nothing. */
	if (!(range->flags & IP_NAT_RANGE_MAP_IPS))
		return;

	if (maniptype == IP_NAT_MANIP_SRC)
		var_ipp = &tuple->src.u3.ip;
	else
		var_ipp = &tuple->dst.u3.ip;

	/* Fast path: only one choice. */
	if (range->min_ip == range->max_ip) {
		*var_ipp = range->min_ip;
		return;
	}

	/* Hashing source and destination IPs gives a fairly even
	 * spread in practice (if there are a small number of IPs
	 * involved, there usually aren't that many connections
	 * anyway).  The consistency means that servers see the same
	 * client coming from the same IP (some Internet Banking sites
	 * like this), even across reboots. */
	minip = ntohl(range->min_ip);
	maxip = ntohl(range->max_ip);
	j = jhash_2words((__force u32)tuple->src.u3.ip,
			 range->flags & IP_NAT_RANGE_PERSISTENT ?
				0 : (__force u32)tuple->dst.u3.ip ^ zone, 0);
	j = ((u64)j * (maxip - minip + 1)) >> 32;
	*var_ipp = htonl(minip + j);
}

/* Manipulate the tuple into the range given.  For NF_INET_POST_ROUTING,
 * we change the source to map into the range.  For NF_INET_PRE_ROUTING
 * and NF_INET_LOCAL_OUT, we change the destination to map into the
 * range.  It might not be possible to get a unique tuple, but we try.
 * At worst (or if we race), we will end up with a final duplicate in
 * __ip_conntrack_confirm and drop the packet. */
static void
get_unique_tuple(struct nf_conntrack_tuple *tuple,
		 const struct nf_conntrack_tuple *orig_tuple,
		 const struct nf_nat_range *range,
		 struct nf_conn *ct,
		 enum nf_nat_manip_type maniptype)
{
	struct net *net = nf_ct_net(ct);
	const struct nf_nat_protocol *proto;
	u16 zone = nf_ct_zone(ct);

	/* 1) If this srcip/proto/src-proto-part is currently mapped,
	   and that same mapping gives a unique tuple within the given
	   range, use that.

	   This is only required for source (ie. NAT/masq) mappings.
	   So far, we don't do local source mappings, so multiple
	   manips not an issue.  */
	if (maniptype == IP_NAT_MANIP_SRC &&
	    !(range->flags & IP_NAT_RANGE_PROTO_RANDOM)) {
		if (find_appropriate_src(net, zone, orig_tuple, tuple, range)) {
			pr_debug("get_unique_tuple: Found current src map\n");
			if (!nf_nat_used_tuple(tuple, ct))
				return;
		}
	}

	/* 2) Select the least-used IP/proto combination in the given
	   range. */
	*tuple = *orig_tuple;
	find_best_ips_proto(zone, tuple, range, ct, maniptype);

	/* 3) The per-protocol part of the manip is made to map into
	   the range to make a unique tuple. */

	rcu_read_lock();
	proto = __nf_nat_proto_find(orig_tuple->dst.protonum);

	/* Only bother mapping if it's not already in range and unique */
<<<<<<< HEAD
	if (!(range->flags & IP_NAT_RANGE_PROTO_RANDOM) &&
	    (!(range->flags & IP_NAT_RANGE_PROTO_SPECIFIED) ||
	     proto->in_range(tuple, maniptype, &range->min, &range->max)) &&
	    !nf_nat_used_tuple(tuple, ct))
		goto out;
=======
	if (!(range->flags & IP_NAT_RANGE_PROTO_RANDOM)) {
		if (range->flags & IP_NAT_RANGE_PROTO_SPECIFIED) {
			if (proto->in_range(tuple, maniptype, &range->min,
					    &range->max) &&
			    (range->min.all == range->max.all ||
			     !nf_nat_used_tuple(tuple, ct)))
				goto out;
		} else if (!nf_nat_used_tuple(tuple, ct)) {
			goto out;
		}
	}
>>>>>>> 45f53cc9

	/* Last change: get protocol to try to obtain unique tuple. */
	proto->unique_tuple(tuple, range, maniptype, ct);
out:
	rcu_read_unlock();
}

unsigned int
nf_nat_setup_info(struct nf_conn *ct,
		  const struct nf_nat_range *range,
		  enum nf_nat_manip_type maniptype)
{
	struct net *net = nf_ct_net(ct);
	struct nf_conntrack_tuple curr_tuple, new_tuple;
	struct nf_conn_nat *nat;
	int have_to_hash = !(ct->status & IPS_NAT_DONE_MASK);

	/* nat helper or nfctnetlink also setup binding */
	nat = nfct_nat(ct);
	if (!nat) {
		nat = nf_ct_ext_add(ct, NF_CT_EXT_NAT, GFP_ATOMIC);
		if (nat == NULL) {
			pr_debug("failed to add NAT extension\n");
			return NF_ACCEPT;
		}
	}

	NF_CT_ASSERT(maniptype == IP_NAT_MANIP_SRC ||
		     maniptype == IP_NAT_MANIP_DST);
	BUG_ON(nf_nat_initialized(ct, maniptype));

	/* What we've got will look like inverse of reply. Normally
	   this is what is in the conntrack, except for prior
	   manipulations (future optimization: if num_manips == 0,
	   orig_tp =
	   conntrack->tuplehash[IP_CT_DIR_ORIGINAL].tuple) */
	nf_ct_invert_tuplepr(&curr_tuple,
			     &ct->tuplehash[IP_CT_DIR_REPLY].tuple);

	get_unique_tuple(&new_tuple, &curr_tuple, range, ct, maniptype);

	if (!nf_ct_tuple_equal(&new_tuple, &curr_tuple)) {
		struct nf_conntrack_tuple reply;

		/* Alter conntrack table so will recognize replies. */
		nf_ct_invert_tuplepr(&reply, &new_tuple);
		nf_conntrack_alter_reply(ct, &reply);

		/* Non-atomic: we own this at the moment. */
		if (maniptype == IP_NAT_MANIP_SRC)
			ct->status |= IPS_SRC_NAT;
		else
			ct->status |= IPS_DST_NAT;
	}

	/* Place in source hash if this is the first time. */
	if (have_to_hash) {
		unsigned int srchash;

		srchash = hash_by_src(net, nf_ct_zone(ct),
				      &ct->tuplehash[IP_CT_DIR_ORIGINAL].tuple);
		spin_lock_bh(&nf_nat_lock);
		/* nf_conntrack_alter_reply might re-allocate exntension aera */
		nat = nfct_nat(ct);
		nat->ct = ct;
		hlist_add_head_rcu(&nat->bysource,
				   &net->ipv4.nat_bysource[srchash]);
		spin_unlock_bh(&nf_nat_lock);
	}

	/* It's done. */
	if (maniptype == IP_NAT_MANIP_DST)
		set_bit(IPS_DST_NAT_DONE_BIT, &ct->status);
	else
		set_bit(IPS_SRC_NAT_DONE_BIT, &ct->status);

	return NF_ACCEPT;
}
EXPORT_SYMBOL(nf_nat_setup_info);

/* Returns true if succeeded. */
static bool
manip_pkt(u_int16_t proto,
	  struct sk_buff *skb,
	  unsigned int iphdroff,
	  const struct nf_conntrack_tuple *target,
	  enum nf_nat_manip_type maniptype)
{
	struct iphdr *iph;
	const struct nf_nat_protocol *p;

	if (!skb_make_writable(skb, iphdroff + sizeof(*iph)))
		return false;

	iph = (void *)skb->data + iphdroff;

	/* Manipulate protcol part. */

	/* rcu_read_lock()ed by nf_hook_slow */
	p = __nf_nat_proto_find(proto);
	if (!p->manip_pkt(skb, iphdroff, target, maniptype))
		return false;

	iph = (void *)skb->data + iphdroff;

	if (maniptype == IP_NAT_MANIP_SRC) {
		csum_replace4(&iph->check, iph->saddr, target->src.u3.ip);
		iph->saddr = target->src.u3.ip;
	} else {
		csum_replace4(&iph->check, iph->daddr, target->dst.u3.ip);
		iph->daddr = target->dst.u3.ip;
	}
	return true;
}

/* Do packet manipulations according to nf_nat_setup_info. */
unsigned int nf_nat_packet(struct nf_conn *ct,
			   enum ip_conntrack_info ctinfo,
			   unsigned int hooknum,
			   struct sk_buff *skb)
{
	enum ip_conntrack_dir dir = CTINFO2DIR(ctinfo);
	unsigned long statusbit;
	enum nf_nat_manip_type mtype = HOOK2MANIP(hooknum);

	if (mtype == IP_NAT_MANIP_SRC)
		statusbit = IPS_SRC_NAT;
	else
		statusbit = IPS_DST_NAT;

	/* Invert if this is reply dir. */
	if (dir == IP_CT_DIR_REPLY)
		statusbit ^= IPS_NAT_MASK;

	/* Non-atomic: these bits don't change. */
	if (ct->status & statusbit) {
		struct nf_conntrack_tuple target;

		/* We are aiming to look like inverse of other direction. */
		nf_ct_invert_tuplepr(&target, &ct->tuplehash[!dir].tuple);

		if (!manip_pkt(target.dst.protonum, skb, 0, &target, mtype))
			return NF_DROP;
	}
	return NF_ACCEPT;
}
EXPORT_SYMBOL_GPL(nf_nat_packet);

/* Dir is direction ICMP is coming from (opposite to packet it contains) */
int nf_nat_icmp_reply_translation(struct nf_conn *ct,
				  enum ip_conntrack_info ctinfo,
				  unsigned int hooknum,
				  struct sk_buff *skb)
{
	struct {
		struct icmphdr icmp;
		struct iphdr ip;
	} *inside;
	const struct nf_conntrack_l4proto *l4proto;
	struct nf_conntrack_tuple inner, target;
	int hdrlen = ip_hdrlen(skb);
	enum ip_conntrack_dir dir = CTINFO2DIR(ctinfo);
	unsigned long statusbit;
	enum nf_nat_manip_type manip = HOOK2MANIP(hooknum);

	if (!skb_make_writable(skb, hdrlen + sizeof(*inside)))
		return 0;

	inside = (void *)skb->data + hdrlen;

	/* We're actually going to mangle it beyond trivial checksum
	   adjustment, so make sure the current checksum is correct. */
	if (nf_ip_checksum(skb, hooknum, hdrlen, 0))
		return 0;

	/* Must be RELATED */
	NF_CT_ASSERT(skb->nfctinfo == IP_CT_RELATED ||
		     skb->nfctinfo == IP_CT_RELATED+IP_CT_IS_REPLY);

	/* Redirects on non-null nats must be dropped, else they'll
	   start talking to each other without our translation, and be
	   confused... --RR */
	if (inside->icmp.type == ICMP_REDIRECT) {
		/* If NAT isn't finished, assume it and drop. */
		if ((ct->status & IPS_NAT_DONE_MASK) != IPS_NAT_DONE_MASK)
			return 0;

		if (ct->status & IPS_NAT_MASK)
			return 0;
	}

	if (manip == IP_NAT_MANIP_SRC)
		statusbit = IPS_SRC_NAT;
	else
		statusbit = IPS_DST_NAT;

	/* Invert if this is reply dir. */
	if (dir == IP_CT_DIR_REPLY)
		statusbit ^= IPS_NAT_MASK;

	if (!(ct->status & statusbit))
		return 1;

	pr_debug("icmp_reply_translation: translating error %p manip %u "
		 "dir %s\n", skb, manip,
		 dir == IP_CT_DIR_ORIGINAL ? "ORIG" : "REPLY");

	/* rcu_read_lock()ed by nf_hook_slow */
	l4proto = __nf_ct_l4proto_find(PF_INET, inside->ip.protocol);

	if (!nf_ct_get_tuple(skb, hdrlen + sizeof(struct icmphdr),
			     (hdrlen +
			      sizeof(struct icmphdr) + inside->ip.ihl * 4),
			     (u_int16_t)AF_INET, inside->ip.protocol,
			     &inner, l3proto, l4proto))
		return 0;

	/* Change inner back to look like incoming packet.  We do the
	   opposite manip on this hook to normal, because it might not
	   pass all hooks (locally-generated ICMP).  Consider incoming
	   packet: PREROUTING (DST manip), routing produces ICMP, goes
	   through POSTROUTING (which must correct the DST manip). */
	if (!manip_pkt(inside->ip.protocol, skb, hdrlen + sizeof(inside->icmp),
		       &ct->tuplehash[!dir].tuple, !manip))
		return 0;

	if (skb->ip_summed != CHECKSUM_PARTIAL) {
		/* Reloading "inside" here since manip_pkt inner. */
		inside = (void *)skb->data + hdrlen;
		inside->icmp.checksum = 0;
		inside->icmp.checksum =
			csum_fold(skb_checksum(skb, hdrlen,
					       skb->len - hdrlen, 0));
	}

	/* Change outer to look the reply to an incoming packet
	 * (proto 0 means don't invert per-proto part). */
	nf_ct_invert_tuplepr(&target, &ct->tuplehash[!dir].tuple);
	if (!manip_pkt(0, skb, 0, &target, manip))
		return 0;

	return 1;
}
EXPORT_SYMBOL_GPL(nf_nat_icmp_reply_translation);

/* Protocol registration. */
int nf_nat_protocol_register(const struct nf_nat_protocol *proto)
{
	int ret = 0;

	spin_lock_bh(&nf_nat_lock);
	if (nf_nat_protos[proto->protonum] != &nf_nat_unknown_protocol) {
		ret = -EBUSY;
		goto out;
	}
	rcu_assign_pointer(nf_nat_protos[proto->protonum], proto);
 out:
	spin_unlock_bh(&nf_nat_lock);
	return ret;
}
EXPORT_SYMBOL(nf_nat_protocol_register);

/* Noone stores the protocol anywhere; simply delete it. */
void nf_nat_protocol_unregister(const struct nf_nat_protocol *proto)
{
	spin_lock_bh(&nf_nat_lock);
	rcu_assign_pointer(nf_nat_protos[proto->protonum],
			   &nf_nat_unknown_protocol);
	spin_unlock_bh(&nf_nat_lock);
	synchronize_rcu();
}
EXPORT_SYMBOL(nf_nat_protocol_unregister);

/* Noone using conntrack by the time this called. */
static void nf_nat_cleanup_conntrack(struct nf_conn *ct)
{
	struct nf_conn_nat *nat = nf_ct_ext_find(ct, NF_CT_EXT_NAT);

	if (nat == NULL || nat->ct == NULL)
		return;

	NF_CT_ASSERT(nat->ct->status & IPS_NAT_DONE_MASK);

	spin_lock_bh(&nf_nat_lock);
	hlist_del_rcu(&nat->bysource);
	spin_unlock_bh(&nf_nat_lock);
}

static void nf_nat_move_storage(void *new, void *old)
{
	struct nf_conn_nat *new_nat = new;
	struct nf_conn_nat *old_nat = old;
	struct nf_conn *ct = old_nat->ct;

	if (!ct || !(ct->status & IPS_NAT_DONE_MASK))
		return;

	spin_lock_bh(&nf_nat_lock);
	new_nat->ct = ct;
	hlist_replace_rcu(&old_nat->bysource, &new_nat->bysource);
	spin_unlock_bh(&nf_nat_lock);
}

static struct nf_ct_ext_type nat_extend __read_mostly = {
	.len		= sizeof(struct nf_conn_nat),
	.align		= __alignof__(struct nf_conn_nat),
	.destroy	= nf_nat_cleanup_conntrack,
	.move		= nf_nat_move_storage,
	.id		= NF_CT_EXT_NAT,
	.flags		= NF_CT_EXT_F_PREALLOC,
};

#if defined(CONFIG_NF_CT_NETLINK) || defined(CONFIG_NF_CT_NETLINK_MODULE)

#include <linux/netfilter/nfnetlink.h>
#include <linux/netfilter/nfnetlink_conntrack.h>

static const struct nla_policy protonat_nla_policy[CTA_PROTONAT_MAX+1] = {
	[CTA_PROTONAT_PORT_MIN]	= { .type = NLA_U16 },
	[CTA_PROTONAT_PORT_MAX]	= { .type = NLA_U16 },
};

static int nfnetlink_parse_nat_proto(struct nlattr *attr,
				     const struct nf_conn *ct,
				     struct nf_nat_range *range)
{
	struct nlattr *tb[CTA_PROTONAT_MAX+1];
	const struct nf_nat_protocol *npt;
	int err;

	err = nla_parse_nested(tb, CTA_PROTONAT_MAX, attr, protonat_nla_policy);
	if (err < 0)
		return err;

	npt = nf_nat_proto_find_get(nf_ct_protonum(ct));
	if (npt->nlattr_to_range)
		err = npt->nlattr_to_range(tb, range);
	nf_nat_proto_put(npt);
	return err;
}

static const struct nla_policy nat_nla_policy[CTA_NAT_MAX+1] = {
	[CTA_NAT_MINIP]		= { .type = NLA_U32 },
	[CTA_NAT_MAXIP]		= { .type = NLA_U32 },
};

static int
nfnetlink_parse_nat(const struct nlattr *nat,
		    const struct nf_conn *ct, struct nf_nat_range *range)
{
	struct nlattr *tb[CTA_NAT_MAX+1];
	int err;

	memset(range, 0, sizeof(*range));

	err = nla_parse_nested(tb, CTA_NAT_MAX, nat, nat_nla_policy);
	if (err < 0)
		return err;

	if (tb[CTA_NAT_MINIP])
		range->min_ip = nla_get_be32(tb[CTA_NAT_MINIP]);

	if (!tb[CTA_NAT_MAXIP])
		range->max_ip = range->min_ip;
	else
		range->max_ip = nla_get_be32(tb[CTA_NAT_MAXIP]);

	if (range->min_ip)
		range->flags |= IP_NAT_RANGE_MAP_IPS;

	if (!tb[CTA_NAT_PROTO])
		return 0;

	err = nfnetlink_parse_nat_proto(tb[CTA_NAT_PROTO], ct, range);
	if (err < 0)
		return err;

	return 0;
}

static int
nfnetlink_parse_nat_setup(struct nf_conn *ct,
			  enum nf_nat_manip_type manip,
			  const struct nlattr *attr)
{
	struct nf_nat_range range;

	if (nfnetlink_parse_nat(attr, ct, &range) < 0)
		return -EINVAL;
	if (nf_nat_initialized(ct, manip))
		return -EEXIST;

	return nf_nat_setup_info(ct, &range, manip);
}
#else
static int
nfnetlink_parse_nat_setup(struct nf_conn *ct,
			  enum nf_nat_manip_type manip,
			  const struct nlattr *attr)
{
	return -EOPNOTSUPP;
}
#endif

static int __net_init nf_nat_net_init(struct net *net)
{
	/* Leave them the same for the moment. */
	net->ipv4.nat_htable_size = net->ct.htable_size;
	net->ipv4.nat_bysource = nf_ct_alloc_hashtable(&net->ipv4.nat_htable_size,
						       &net->ipv4.nat_vmalloced, 0);
	if (!net->ipv4.nat_bysource)
		return -ENOMEM;
	return 0;
}

/* Clear NAT section of all conntracks, in case we're loaded again. */
static int clean_nat(struct nf_conn *i, void *data)
{
	struct nf_conn_nat *nat = nfct_nat(i);

	if (!nat)
		return 0;
	memset(nat, 0, sizeof(*nat));
	i->status &= ~(IPS_NAT_MASK | IPS_NAT_DONE_MASK | IPS_SEQ_ADJUST);
	return 0;
}

static void __net_exit nf_nat_net_exit(struct net *net)
{
	nf_ct_iterate_cleanup(net, &clean_nat, NULL);
	synchronize_rcu();
	nf_ct_free_hashtable(net->ipv4.nat_bysource, net->ipv4.nat_vmalloced,
			     net->ipv4.nat_htable_size);
}

static struct pernet_operations nf_nat_net_ops = {
	.init = nf_nat_net_init,
	.exit = nf_nat_net_exit,
};

static int __init nf_nat_init(void)
{
	size_t i;
	int ret;

	need_ipv4_conntrack();

	ret = nf_ct_extend_register(&nat_extend);
	if (ret < 0) {
		printk(KERN_ERR "nf_nat_core: Unable to register extension\n");
		return ret;
	}

	ret = register_pernet_subsys(&nf_nat_net_ops);
	if (ret < 0)
		goto cleanup_extend;

	/* Sew in builtin protocols. */
	spin_lock_bh(&nf_nat_lock);
	for (i = 0; i < MAX_IP_NAT_PROTO; i++)
		rcu_assign_pointer(nf_nat_protos[i], &nf_nat_unknown_protocol);
	rcu_assign_pointer(nf_nat_protos[IPPROTO_TCP], &nf_nat_protocol_tcp);
	rcu_assign_pointer(nf_nat_protos[IPPROTO_UDP], &nf_nat_protocol_udp);
	rcu_assign_pointer(nf_nat_protos[IPPROTO_ICMP], &nf_nat_protocol_icmp);
	spin_unlock_bh(&nf_nat_lock);

	/* Initialize fake conntrack so that NAT will skip it */
	nf_ct_untracked_status_or(IPS_NAT_DONE_MASK);

	l3proto = nf_ct_l3proto_find_get((u_int16_t)AF_INET);

	BUG_ON(nf_nat_seq_adjust_hook != NULL);
	rcu_assign_pointer(nf_nat_seq_adjust_hook, nf_nat_seq_adjust);
	BUG_ON(nfnetlink_parse_nat_setup_hook != NULL);
	rcu_assign_pointer(nfnetlink_parse_nat_setup_hook,
			   nfnetlink_parse_nat_setup);
	BUG_ON(nf_ct_nat_offset != NULL);
	rcu_assign_pointer(nf_ct_nat_offset, nf_nat_get_offset);
	return 0;

 cleanup_extend:
	nf_ct_extend_unregister(&nat_extend);
	return ret;
}

static void __exit nf_nat_cleanup(void)
{
	unregister_pernet_subsys(&nf_nat_net_ops);
	nf_ct_l3proto_put(l3proto);
	nf_ct_extend_unregister(&nat_extend);
	rcu_assign_pointer(nf_nat_seq_adjust_hook, NULL);
	rcu_assign_pointer(nfnetlink_parse_nat_setup_hook, NULL);
	rcu_assign_pointer(nf_ct_nat_offset, NULL);
	synchronize_net();
}

MODULE_LICENSE("GPL");
MODULE_ALIAS("nf-nat-ipv4");

module_init(nf_nat_init);
module_exit(nf_nat_cleanup);<|MERGE_RESOLUTION|>--- conflicted
+++ resolved
@@ -260,13 +260,6 @@
 	proto = __nf_nat_proto_find(orig_tuple->dst.protonum);
 
 	/* Only bother mapping if it's not already in range and unique */
-<<<<<<< HEAD
-	if (!(range->flags & IP_NAT_RANGE_PROTO_RANDOM) &&
-	    (!(range->flags & IP_NAT_RANGE_PROTO_SPECIFIED) ||
-	     proto->in_range(tuple, maniptype, &range->min, &range->max)) &&
-	    !nf_nat_used_tuple(tuple, ct))
-		goto out;
-=======
 	if (!(range->flags & IP_NAT_RANGE_PROTO_RANDOM)) {
 		if (range->flags & IP_NAT_RANGE_PROTO_SPECIFIED) {
 			if (proto->in_range(tuple, maniptype, &range->min,
@@ -278,7 +271,6 @@
 			goto out;
 		}
 	}
->>>>>>> 45f53cc9
 
 	/* Last change: get protocol to try to obtain unique tuple. */
 	proto->unique_tuple(tuple, range, maniptype, ct);
