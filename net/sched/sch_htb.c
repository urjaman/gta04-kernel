--- conflicted
+++ resolved
@@ -1090,15 +1090,9 @@
 
 	memset(&opt, 0, sizeof(opt));
 
-<<<<<<< HEAD
-	opt.rate.rate = cl->rate.rate_bps >> 3;
-	opt.buffer = PSCHED_NS2TICKS(cl->buffer);
-	opt.ceil.rate = cl->ceil.rate_bps >> 3;
-=======
 	opt.rate.rate = psched_ratecfg_getrate(&cl->rate);
 	opt.buffer = PSCHED_NS2TICKS(cl->buffer);
 	opt.ceil.rate = psched_ratecfg_getrate(&cl->ceil);
->>>>>>> 1b37d6ea
 	opt.cbuffer = PSCHED_NS2TICKS(cl->cbuffer);
 	opt.quantum = cl->quantum;
 	opt.prio = cl->prio;
