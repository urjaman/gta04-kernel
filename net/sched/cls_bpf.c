--- conflicted
+++ resolved
@@ -101,7 +101,6 @@
 }
 
 static void __cls_bpf_delete_prog(struct rcu_head *rcu)
-<<<<<<< HEAD
 {
 	struct cls_bpf_prog *prog = container_of(rcu, struct cls_bpf_prog, rcu);
 
@@ -110,28 +109,7 @@
 
 static int cls_bpf_delete(struct tcf_proto *tp, unsigned long arg)
 {
-	struct cls_bpf_head *head = rtnl_dereference(tp->root);
-	struct cls_bpf_prog *prog, *todel = (struct cls_bpf_prog *) arg;
-
-	list_for_each_entry(prog, &head->plist, link) {
-		if (prog == todel) {
-			list_del_rcu(&prog->link);
-			tcf_unbind_filter(tp, &prog->res);
-			call_rcu(&prog->rcu, __cls_bpf_delete_prog);
-			return 0;
-		}
-	}
-=======
-{
-	struct cls_bpf_prog *prog = container_of(rcu, struct cls_bpf_prog, rcu);
-
-	cls_bpf_delete_prog(prog->tp, prog);
-}
-
-static int cls_bpf_delete(struct tcf_proto *tp, unsigned long arg)
-{
 	struct cls_bpf_prog *prog = (struct cls_bpf_prog *) arg;
->>>>>>> e529fea9
 
 	list_del_rcu(&prog->link);
 	tcf_unbind_filter(tp, &prog->res);
@@ -163,7 +141,7 @@
 	if (head == NULL)
 		return 0UL;
 
-	list_for_each_entry_rcu(prog, &head->plist, link) {
+	list_for_each_entry(prog, &head->plist, link) {
 		if (prog->handle == handle) {
 			ret = (unsigned long) prog;
 			break;
@@ -355,7 +333,7 @@
 	struct cls_bpf_head *head = rtnl_dereference(tp->root);
 	struct cls_bpf_prog *prog;
 
-	list_for_each_entry_rcu(prog, &head->plist, link) {
+	list_for_each_entry(prog, &head->plist, link) {
 		if (arg->count < arg->skip)
 			goto skip;
 		if (arg->fn(tp, (unsigned long) prog, arg) < 0) {
