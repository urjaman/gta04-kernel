--- conflicted
+++ resolved
@@ -272,21 +272,6 @@
 {
 	unsigned char *b = skb_tail_pointer(skb);
 	struct tcf_nat *p = a->priv;
-<<<<<<< HEAD
-	struct tc_nat opt;
-	struct tcf_t t;
-
-	opt.old_addr = p->old_addr;
-	opt.new_addr = p->new_addr;
-	opt.mask = p->mask;
-	opt.flags = p->flags;
-
-	opt.index = p->tcf_index;
-	opt.action = p->tcf_action;
-	opt.refcnt = p->tcf_refcnt - ref;
-	opt.bindcnt = p->tcf_bindcnt - bind;
-
-=======
 	struct tc_nat opt = {
 		.old_addr = p->old_addr,
 		.new_addr = p->new_addr,
@@ -300,7 +285,6 @@
 	};
 	struct tcf_t t;
 
->>>>>>> 062c1825
 	NLA_PUT(skb, TCA_NAT_PARMS, sizeof(opt), &opt);
 	t.install = jiffies_to_clock_t(jiffies - p->tcf_tm.install);
 	t.lastuse = jiffies_to_clock_t(jiffies - p->tcf_tm.lastuse);
