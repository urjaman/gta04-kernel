/*
 * Fair Queue CoDel discipline
 *
 *	This program is free software; you can redistribute it and/or
 *	modify it under the terms of the GNU General Public License
 *	as published by the Free Software Foundation; either version
 *	2 of the License, or (at your option) any later version.
 *
 *  Copyright (C) 2012 Eric Dumazet <edumazet@google.com>
 */

#include <linux/module.h>
#include <linux/types.h>
#include <linux/kernel.h>
#include <linux/jiffies.h>
#include <linux/string.h>
#include <linux/in.h>
#include <linux/errno.h>
#include <linux/init.h>
#include <linux/skbuff.h>
#include <linux/jhash.h>
#include <linux/slab.h>
#include <linux/vmalloc.h>
#include <net/netlink.h>
#include <net/pkt_sched.h>
#include <net/flow_keys.h>
#include <net/codel.h>

/*	Fair Queue CoDel.
 *
 * Principles :
 * Packets are classified (internal classifier or external) on flows.
 * This is a Stochastic model (as we use a hash, several flows
 *			       might be hashed on same slot)
 * Each flow has a CoDel managed queue.
 * Flows are linked onto two (Round Robin) lists,
 * so that new flows have priority on old ones.
 *
 * For a given flow, packets are not reordered (CoDel uses a FIFO)
 * head drops only.
 * ECN capability is on by default.
 * Low memory footprint (64 bytes per flow)
 */

struct fq_codel_flow {
	struct sk_buff	  *head;
	struct sk_buff	  *tail;
	struct list_head  flowchain;
	int		  deficit;
	u32		  dropped; /* number of drops (or ECN marks) on this flow */
	struct codel_vars cvars;
}; /* please try to keep this structure <= 64 bytes */

struct fq_codel_sched_data {
	struct tcf_proto __rcu *filter_list; /* optional external classifier */
	struct fq_codel_flow *flows;	/* Flows table [flows_cnt] */
	u32		*backlogs;	/* backlog table [flows_cnt] */
	u32		flows_cnt;	/* number of flows */
	u32		perturbation;	/* hash perturbation */
	u32		quantum;	/* psched_mtu(qdisc_dev(sch)); */
	struct codel_params cparams;
	struct codel_stats cstats;
	u32		drop_overlimit;
	u32		new_flow_count;

	struct list_head new_flows;	/* list of new flows */
	struct list_head old_flows;	/* list of old flows */
};

static unsigned int fq_codel_hash(const struct fq_codel_sched_data *q,
				  const struct sk_buff *skb)
{
	struct flow_keys keys;
	unsigned int hash;

	skb_flow_dissect(skb, &keys);
	hash = jhash_3words((__force u32)keys.dst,
			    (__force u32)keys.src ^ keys.ip_proto,
			    (__force u32)keys.ports, q->perturbation);

	return reciprocal_scale(hash, q->flows_cnt);
}

static unsigned int fq_codel_classify(struct sk_buff *skb, struct Qdisc *sch,
				      int *qerr)
{
	struct fq_codel_sched_data *q = qdisc_priv(sch);
	struct tcf_proto *filter;
	struct tcf_result res;
	int result;

	if (TC_H_MAJ(skb->priority) == sch->handle &&
	    TC_H_MIN(skb->priority) > 0 &&
	    TC_H_MIN(skb->priority) <= q->flows_cnt)
		return TC_H_MIN(skb->priority);

<<<<<<< HEAD
	filter = rcu_dereference(q->filter_list);
=======
	filter = rcu_dereference_bh(q->filter_list);
>>>>>>> e529fea9
	if (!filter)
		return fq_codel_hash(q, skb) + 1;

	*qerr = NET_XMIT_SUCCESS | __NET_XMIT_BYPASS;
	result = tc_classify(skb, filter, &res);
	if (result >= 0) {
#ifdef CONFIG_NET_CLS_ACT
		switch (result) {
		case TC_ACT_STOLEN:
		case TC_ACT_QUEUED:
			*qerr = NET_XMIT_SUCCESS | __NET_XMIT_STOLEN;
		case TC_ACT_SHOT:
			return 0;
		}
#endif
		if (TC_H_MIN(res.classid) <= q->flows_cnt)
			return TC_H_MIN(res.classid);
	}
	return 0;
}

/* helper functions : might be changed when/if skb use a standard list_head */

/* remove one skb from head of slot queue */
static inline struct sk_buff *dequeue_head(struct fq_codel_flow *flow)
{
	struct sk_buff *skb = flow->head;

	flow->head = skb->next;
	skb->next = NULL;
	return skb;
}

/* add skb to flow queue (tail add) */
static inline void flow_queue_add(struct fq_codel_flow *flow,
				  struct sk_buff *skb)
{
	if (flow->head == NULL)
		flow->head = skb;
	else
		flow->tail->next = skb;
	flow->tail = skb;
	skb->next = NULL;
}

static unsigned int fq_codel_drop(struct Qdisc *sch)
{
	struct fq_codel_sched_data *q = qdisc_priv(sch);
	struct sk_buff *skb;
	unsigned int maxbacklog = 0, idx = 0, i, len;
	struct fq_codel_flow *flow;

	/* Queue is full! Find the fat flow and drop packet from it.
	 * This might sound expensive, but with 1024 flows, we scan
	 * 4KB of memory, and we dont need to handle a complex tree
	 * in fast path (packet queue/enqueue) with many cache misses.
	 */
	for (i = 0; i < q->flows_cnt; i++) {
		if (q->backlogs[i] > maxbacklog) {
			maxbacklog = q->backlogs[i];
			idx = i;
		}
	}
	flow = &q->flows[idx];
	skb = dequeue_head(flow);
	len = qdisc_pkt_len(skb);
	q->backlogs[idx] -= len;
	kfree_skb(skb);
	sch->q.qlen--;
	qdisc_qstats_drop(sch);
	qdisc_qstats_backlog_dec(sch, skb);
	flow->dropped++;
	return idx;
}

static int fq_codel_enqueue(struct sk_buff *skb, struct Qdisc *sch)
{
	struct fq_codel_sched_data *q = qdisc_priv(sch);
	unsigned int idx;
	struct fq_codel_flow *flow;
	int uninitialized_var(ret);

	idx = fq_codel_classify(skb, sch, &ret);
	if (idx == 0) {
		if (ret & __NET_XMIT_BYPASS)
			qdisc_qstats_drop(sch);
		kfree_skb(skb);
		return ret;
	}
	idx--;

	codel_set_enqueue_time(skb);
	flow = &q->flows[idx];
	flow_queue_add(flow, skb);
	q->backlogs[idx] += qdisc_pkt_len(skb);
	qdisc_qstats_backlog_inc(sch, skb);

	if (list_empty(&flow->flowchain)) {
		list_add_tail(&flow->flowchain, &q->new_flows);
		q->new_flow_count++;
		flow->deficit = q->quantum;
		flow->dropped = 0;
	}
	if (++sch->q.qlen <= sch->limit)
		return NET_XMIT_SUCCESS;

	q->drop_overlimit++;
	/* Return Congestion Notification only if we dropped a packet
	 * from this flow.
	 */
	if (fq_codel_drop(sch) == idx)
		return NET_XMIT_CN;

	/* As we dropped a packet, better let upper stack know this */
	qdisc_tree_decrease_qlen(sch, 1);
	return NET_XMIT_SUCCESS;
}

/* This is the specific function called from codel_dequeue()
 * to dequeue a packet from queue. Note: backlog is handled in
 * codel, we dont need to reduce it here.
 */
static struct sk_buff *dequeue(struct codel_vars *vars, struct Qdisc *sch)
{
	struct fq_codel_sched_data *q = qdisc_priv(sch);
	struct fq_codel_flow *flow;
	struct sk_buff *skb = NULL;

	flow = container_of(vars, struct fq_codel_flow, cvars);
	if (flow->head) {
		skb = dequeue_head(flow);
		q->backlogs[flow - q->flows] -= qdisc_pkt_len(skb);
		sch->q.qlen--;
	}
	return skb;
}

static struct sk_buff *fq_codel_dequeue(struct Qdisc *sch)
{
	struct fq_codel_sched_data *q = qdisc_priv(sch);
	struct sk_buff *skb;
	struct fq_codel_flow *flow;
	struct list_head *head;
	u32 prev_drop_count, prev_ecn_mark;

begin:
	head = &q->new_flows;
	if (list_empty(head)) {
		head = &q->old_flows;
		if (list_empty(head))
			return NULL;
	}
	flow = list_first_entry(head, struct fq_codel_flow, flowchain);

	if (flow->deficit <= 0) {
		flow->deficit += q->quantum;
		list_move_tail(&flow->flowchain, &q->old_flows);
		goto begin;
	}

	prev_drop_count = q->cstats.drop_count;
	prev_ecn_mark = q->cstats.ecn_mark;

	skb = codel_dequeue(sch, &q->cparams, &flow->cvars, &q->cstats,
			    dequeue);

	flow->dropped += q->cstats.drop_count - prev_drop_count;
	flow->dropped += q->cstats.ecn_mark - prev_ecn_mark;

	if (!skb) {
		/* force a pass through old_flows to prevent starvation */
		if ((head == &q->new_flows) && !list_empty(&q->old_flows))
			list_move_tail(&flow->flowchain, &q->old_flows);
		else
			list_del_init(&flow->flowchain);
		goto begin;
	}
	qdisc_bstats_update(sch, skb);
	flow->deficit -= qdisc_pkt_len(skb);
	/* We cant call qdisc_tree_decrease_qlen() if our qlen is 0,
	 * or HTB crashes. Defer it for next round.
	 */
	if (q->cstats.drop_count && sch->q.qlen) {
		qdisc_tree_decrease_qlen(sch, q->cstats.drop_count);
		q->cstats.drop_count = 0;
	}
	return skb;
}

static void fq_codel_reset(struct Qdisc *sch)
{
	struct sk_buff *skb;

	while ((skb = fq_codel_dequeue(sch)) != NULL)
		kfree_skb(skb);
}

static const struct nla_policy fq_codel_policy[TCA_FQ_CODEL_MAX + 1] = {
	[TCA_FQ_CODEL_TARGET]	= { .type = NLA_U32 },
	[TCA_FQ_CODEL_LIMIT]	= { .type = NLA_U32 },
	[TCA_FQ_CODEL_INTERVAL]	= { .type = NLA_U32 },
	[TCA_FQ_CODEL_ECN]	= { .type = NLA_U32 },
	[TCA_FQ_CODEL_FLOWS]	= { .type = NLA_U32 },
	[TCA_FQ_CODEL_QUANTUM]	= { .type = NLA_U32 },
};

static int fq_codel_change(struct Qdisc *sch, struct nlattr *opt)
{
	struct fq_codel_sched_data *q = qdisc_priv(sch);
	struct nlattr *tb[TCA_FQ_CODEL_MAX + 1];
	int err;

	if (!opt)
		return -EINVAL;

	err = nla_parse_nested(tb, TCA_FQ_CODEL_MAX, opt, fq_codel_policy);
	if (err < 0)
		return err;
	if (tb[TCA_FQ_CODEL_FLOWS]) {
		if (q->flows)
			return -EINVAL;
		q->flows_cnt = nla_get_u32(tb[TCA_FQ_CODEL_FLOWS]);
		if (!q->flows_cnt ||
		    q->flows_cnt > 65536)
			return -EINVAL;
	}
	sch_tree_lock(sch);

	if (tb[TCA_FQ_CODEL_TARGET]) {
		u64 target = nla_get_u32(tb[TCA_FQ_CODEL_TARGET]);

		q->cparams.target = (target * NSEC_PER_USEC) >> CODEL_SHIFT;
	}

	if (tb[TCA_FQ_CODEL_INTERVAL]) {
		u64 interval = nla_get_u32(tb[TCA_FQ_CODEL_INTERVAL]);

		q->cparams.interval = (interval * NSEC_PER_USEC) >> CODEL_SHIFT;
	}

	if (tb[TCA_FQ_CODEL_LIMIT])
		sch->limit = nla_get_u32(tb[TCA_FQ_CODEL_LIMIT]);

	if (tb[TCA_FQ_CODEL_ECN])
		q->cparams.ecn = !!nla_get_u32(tb[TCA_FQ_CODEL_ECN]);

	if (tb[TCA_FQ_CODEL_QUANTUM])
		q->quantum = max(256U, nla_get_u32(tb[TCA_FQ_CODEL_QUANTUM]));

	while (sch->q.qlen > sch->limit) {
		struct sk_buff *skb = fq_codel_dequeue(sch);

		kfree_skb(skb);
		q->cstats.drop_count++;
	}
	qdisc_tree_decrease_qlen(sch, q->cstats.drop_count);
	q->cstats.drop_count = 0;

	sch_tree_unlock(sch);
	return 0;
}

static void *fq_codel_zalloc(size_t sz)
{
	void *ptr = kzalloc(sz, GFP_KERNEL | __GFP_NOWARN);

	if (!ptr)
		ptr = vzalloc(sz);
	return ptr;
}

static void fq_codel_free(void *addr)
{
	kvfree(addr);
}

static void fq_codel_destroy(struct Qdisc *sch)
{
	struct fq_codel_sched_data *q = qdisc_priv(sch);

	tcf_destroy_chain(&q->filter_list);
	fq_codel_free(q->backlogs);
	fq_codel_free(q->flows);
}

static int fq_codel_init(struct Qdisc *sch, struct nlattr *opt)
{
	struct fq_codel_sched_data *q = qdisc_priv(sch);
	int i;

	sch->limit = 10*1024;
	q->flows_cnt = 1024;
	q->quantum = psched_mtu(qdisc_dev(sch));
	q->perturbation = prandom_u32();
	INIT_LIST_HEAD(&q->new_flows);
	INIT_LIST_HEAD(&q->old_flows);
	codel_params_init(&q->cparams);
	codel_stats_init(&q->cstats);
	q->cparams.ecn = true;

	if (opt) {
		int err = fq_codel_change(sch, opt);
		if (err)
			return err;
	}

	if (!q->flows) {
		q->flows = fq_codel_zalloc(q->flows_cnt *
					   sizeof(struct fq_codel_flow));
		if (!q->flows)
			return -ENOMEM;
		q->backlogs = fq_codel_zalloc(q->flows_cnt * sizeof(u32));
		if (!q->backlogs) {
			fq_codel_free(q->flows);
			return -ENOMEM;
		}
		for (i = 0; i < q->flows_cnt; i++) {
			struct fq_codel_flow *flow = q->flows + i;

			INIT_LIST_HEAD(&flow->flowchain);
			codel_vars_init(&flow->cvars);
		}
	}
	if (sch->limit >= 1)
		sch->flags |= TCQ_F_CAN_BYPASS;
	else
		sch->flags &= ~TCQ_F_CAN_BYPASS;
	return 0;
}

static int fq_codel_dump(struct Qdisc *sch, struct sk_buff *skb)
{
	struct fq_codel_sched_data *q = qdisc_priv(sch);
	struct nlattr *opts;

	opts = nla_nest_start(skb, TCA_OPTIONS);
	if (opts == NULL)
		goto nla_put_failure;

	if (nla_put_u32(skb, TCA_FQ_CODEL_TARGET,
			codel_time_to_us(q->cparams.target)) ||
	    nla_put_u32(skb, TCA_FQ_CODEL_LIMIT,
			sch->limit) ||
	    nla_put_u32(skb, TCA_FQ_CODEL_INTERVAL,
			codel_time_to_us(q->cparams.interval)) ||
	    nla_put_u32(skb, TCA_FQ_CODEL_ECN,
			q->cparams.ecn) ||
	    nla_put_u32(skb, TCA_FQ_CODEL_QUANTUM,
			q->quantum) ||
	    nla_put_u32(skb, TCA_FQ_CODEL_FLOWS,
			q->flows_cnt))
		goto nla_put_failure;

	return nla_nest_end(skb, opts);

nla_put_failure:
	return -1;
}

static int fq_codel_dump_stats(struct Qdisc *sch, struct gnet_dump *d)
{
	struct fq_codel_sched_data *q = qdisc_priv(sch);
	struct tc_fq_codel_xstats st = {
		.type				= TCA_FQ_CODEL_XSTATS_QDISC,
	};
	struct list_head *pos;

	st.qdisc_stats.maxpacket = q->cstats.maxpacket;
	st.qdisc_stats.drop_overlimit = q->drop_overlimit;
	st.qdisc_stats.ecn_mark = q->cstats.ecn_mark;
	st.qdisc_stats.new_flow_count = q->new_flow_count;

	list_for_each(pos, &q->new_flows)
		st.qdisc_stats.new_flows_len++;

	list_for_each(pos, &q->old_flows)
		st.qdisc_stats.old_flows_len++;

	return gnet_stats_copy_app(d, &st, sizeof(st));
}

static struct Qdisc *fq_codel_leaf(struct Qdisc *sch, unsigned long arg)
{
	return NULL;
}

static unsigned long fq_codel_get(struct Qdisc *sch, u32 classid)
{
	return 0;
}

static unsigned long fq_codel_bind(struct Qdisc *sch, unsigned long parent,
			      u32 classid)
{
	/* we cannot bypass queue discipline anymore */
	sch->flags &= ~TCQ_F_CAN_BYPASS;
	return 0;
}

static void fq_codel_put(struct Qdisc *q, unsigned long cl)
{
}

static struct tcf_proto __rcu **fq_codel_find_tcf(struct Qdisc *sch,
						  unsigned long cl)
{
	struct fq_codel_sched_data *q = qdisc_priv(sch);

	if (cl)
		return NULL;
	return &q->filter_list;
}

static int fq_codel_dump_class(struct Qdisc *sch, unsigned long cl,
			  struct sk_buff *skb, struct tcmsg *tcm)
{
	tcm->tcm_handle |= TC_H_MIN(cl);
	return 0;
}

static int fq_codel_dump_class_stats(struct Qdisc *sch, unsigned long cl,
				     struct gnet_dump *d)
{
	struct fq_codel_sched_data *q = qdisc_priv(sch);
	u32 idx = cl - 1;
	struct gnet_stats_queue qs = { 0 };
	struct tc_fq_codel_xstats xstats;

	if (idx < q->flows_cnt) {
		const struct fq_codel_flow *flow = &q->flows[idx];
		const struct sk_buff *skb = flow->head;

		memset(&xstats, 0, sizeof(xstats));
		xstats.type = TCA_FQ_CODEL_XSTATS_CLASS;
		xstats.class_stats.deficit = flow->deficit;
		xstats.class_stats.ldelay =
			codel_time_to_us(flow->cvars.ldelay);
		xstats.class_stats.count = flow->cvars.count;
		xstats.class_stats.lastcount = flow->cvars.lastcount;
		xstats.class_stats.dropping = flow->cvars.dropping;
		if (flow->cvars.dropping) {
			codel_tdiff_t delta = flow->cvars.drop_next -
					      codel_get_time();

			xstats.class_stats.drop_next = (delta >= 0) ?
				codel_time_to_us(delta) :
				-codel_time_to_us(-delta);
		}
		while (skb) {
			qs.qlen++;
			skb = skb->next;
		}
		qs.backlog = q->backlogs[idx];
		qs.drops = flow->dropped;
	}
	if (gnet_stats_copy_queue(d, NULL, &qs, 0) < 0)
		return -1;
	if (idx < q->flows_cnt)
		return gnet_stats_copy_app(d, &xstats, sizeof(xstats));
	return 0;
}

static void fq_codel_walk(struct Qdisc *sch, struct qdisc_walker *arg)
{
	struct fq_codel_sched_data *q = qdisc_priv(sch);
	unsigned int i;

	if (arg->stop)
		return;

	for (i = 0; i < q->flows_cnt; i++) {
		if (list_empty(&q->flows[i].flowchain) ||
		    arg->count < arg->skip) {
			arg->count++;
			continue;
		}
		if (arg->fn(sch, i + 1, arg) < 0) {
			arg->stop = 1;
			break;
		}
		arg->count++;
	}
}

static const struct Qdisc_class_ops fq_codel_class_ops = {
	.leaf		=	fq_codel_leaf,
	.get		=	fq_codel_get,
	.put		=	fq_codel_put,
	.tcf_chain	=	fq_codel_find_tcf,
	.bind_tcf	=	fq_codel_bind,
	.unbind_tcf	=	fq_codel_put,
	.dump		=	fq_codel_dump_class,
	.dump_stats	=	fq_codel_dump_class_stats,
	.walk		=	fq_codel_walk,
};

static struct Qdisc_ops fq_codel_qdisc_ops __read_mostly = {
	.cl_ops		=	&fq_codel_class_ops,
	.id		=	"fq_codel",
	.priv_size	=	sizeof(struct fq_codel_sched_data),
	.enqueue	=	fq_codel_enqueue,
	.dequeue	=	fq_codel_dequeue,
	.peek		=	qdisc_peek_dequeued,
	.drop		=	fq_codel_drop,
	.init		=	fq_codel_init,
	.reset		=	fq_codel_reset,
	.destroy	=	fq_codel_destroy,
	.change		=	fq_codel_change,
	.dump		=	fq_codel_dump,
	.dump_stats =	fq_codel_dump_stats,
	.owner		=	THIS_MODULE,
};

static int __init fq_codel_module_init(void)
{
	return register_qdisc(&fq_codel_qdisc_ops);
}

static void __exit fq_codel_module_exit(void)
{
	unregister_qdisc(&fq_codel_qdisc_ops);
}

module_init(fq_codel_module_init)
module_exit(fq_codel_module_exit)
MODULE_AUTHOR("Eric Dumazet");
MODULE_LICENSE("GPL");<|MERGE_RESOLUTION|>--- conflicted
+++ resolved
@@ -94,11 +94,7 @@
 	    TC_H_MIN(skb->priority) <= q->flows_cnt)
 		return TC_H_MIN(skb->priority);
 
-<<<<<<< HEAD
-	filter = rcu_dereference(q->filter_list);
-=======
 	filter = rcu_dereference_bh(q->filter_list);
->>>>>>> e529fea9
 	if (!filter)
 		return fq_codel_hash(q, skb) + 1;
 
