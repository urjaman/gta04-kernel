--- conflicted
+++ resolved
@@ -359,11 +359,7 @@
 	 */
 	ds = kzalloc(sizeof(*ds) + drv->priv_size, GFP_KERNEL);
 	if (ds == NULL)
-<<<<<<< HEAD
-		return NULL;
-=======
 		return ERR_PTR(-ENOMEM);
->>>>>>> 4b8a8262
 
 	ds->dst = dst;
 	ds->index = index;
@@ -374,11 +370,7 @@
 
 	ret = dsa_switch_setup_one(ds, parent);
 	if (ret)
-<<<<<<< HEAD
-		return NULL;
-=======
 		return ERR_PTR(ret);
->>>>>>> 4b8a8262
 
 	return ds;
 }
