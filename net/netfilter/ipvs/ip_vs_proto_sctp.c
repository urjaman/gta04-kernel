#include <linux/kernel.h>
#include <linux/ip.h>
#include <linux/sctp.h>
#include <net/ip.h>
#include <net/ip6_checksum.h>
#include <linux/netfilter.h>
#include <linux/netfilter_ipv4.h>
#include <net/sctp/checksum.h>
#include <net/ip_vs.h>

static int
sctp_conn_schedule(int af, struct sk_buff *skb, struct ip_vs_proto_data *pd,
		   int *verdict, struct ip_vs_conn **cpp,
		   struct ip_vs_iphdr *iph)
{
	struct net *net;
	struct ip_vs_service *svc;
	sctp_chunkhdr_t _schunkh, *sch;
	sctp_sctphdr_t *sh, _sctph;

	sh = skb_header_pointer(skb, iph->len, sizeof(_sctph), &_sctph);
	if (sh == NULL)
		return 0;

	sch = skb_header_pointer(skb, iph->len + sizeof(sctp_sctphdr_t),
				 sizeof(_schunkh), &_schunkh);
	if (sch == NULL)
		return 0;
	net = skb_net(skb);
	if ((sch->type == SCTP_CID_INIT) &&
	    (svc = ip_vs_service_get(net, af, skb->mark, iph->protocol,
				     &iph->daddr, sh->dest))) {
		int ignored;

		if (ip_vs_todrop(net_ipvs(net))) {
			/*
			 * It seems that we are very loaded.
			 * We have to drop this packet :(
			 */
			ip_vs_service_put(svc);
			*verdict = NF_DROP;
			return 0;
		}
		/*
		 * Let the virtual server select a real server for the
		 * incoming connection, and create a connection entry.
		 */
		*cpp = ip_vs_schedule(svc, skb, pd, &ignored, iph);
		if (!*cpp && ignored <= 0) {
			if (!ignored)
				*verdict = ip_vs_leave(svc, skb, pd, iph);
			else {
				ip_vs_service_put(svc);
				*verdict = NF_DROP;
			}
			return 0;
		}
		ip_vs_service_put(svc);
	}
	/* NF_ACCEPT */
	return 1;
}

static void sctp_nat_csum(struct sk_buff *skb, sctp_sctphdr_t *sctph,
			  unsigned int sctphoff)
{
	__u32 crc32;
	struct sk_buff *iter;

	crc32 = sctp_start_cksum((__u8 *)sctph, skb_headlen(skb) - sctphoff);
	skb_walk_frags(skb, iter)
		crc32 = sctp_update_cksum((u8 *) iter->data,
					  skb_headlen(iter), crc32);
	sctph->checksum = sctp_end_cksum(crc32);

	skb->ip_summed = CHECKSUM_UNNECESSARY;
}

static int
sctp_snat_handler(struct sk_buff *skb, struct ip_vs_protocol *pp,
		  struct ip_vs_conn *cp, struct ip_vs_iphdr *iph)
{
	sctp_sctphdr_t *sctph;
	unsigned int sctphoff = iph->len;
<<<<<<< HEAD
	struct sk_buff *iter;
	__be32 crc32;
=======
>>>>>>> 19f949f5

#ifdef CONFIG_IP_VS_IPV6
	if (cp->af == AF_INET6 && iph->fragoffs)
		return 1;
#endif

	/* csum_check requires unshared skb */
	if (!skb_make_writable(skb, sctphoff + sizeof(*sctph)))
		return 0;

	if (unlikely(cp->app != NULL)) {
		/* Some checks before mangling */
		if (pp->csum_check && !pp->csum_check(cp->af, skb, pp))
			return 0;

		/* Call application helper if needed */
		if (!ip_vs_app_pkt_out(cp, skb))
			return 0;
	}

	sctph = (void *) skb_network_header(skb) + sctphoff;
	sctph->source = cp->vport;

	sctp_nat_csum(skb, sctph, sctphoff);

	return 1;
}

static int
sctp_dnat_handler(struct sk_buff *skb, struct ip_vs_protocol *pp,
		  struct ip_vs_conn *cp, struct ip_vs_iphdr *iph)
{
	sctp_sctphdr_t *sctph;
	unsigned int sctphoff = iph->len;
<<<<<<< HEAD
	struct sk_buff *iter;
	__be32 crc32;
=======
>>>>>>> 19f949f5

#ifdef CONFIG_IP_VS_IPV6
	if (cp->af == AF_INET6 && iph->fragoffs)
		return 1;
#endif

	/* csum_check requires unshared skb */
	if (!skb_make_writable(skb, sctphoff + sizeof(*sctph)))
		return 0;

	if (unlikely(cp->app != NULL)) {
		/* Some checks before mangling */
		if (pp->csum_check && !pp->csum_check(cp->af, skb, pp))
			return 0;

		/* Call application helper if needed */
		if (!ip_vs_app_pkt_in(cp, skb))
			return 0;
	}

	sctph = (void *) skb_network_header(skb) + sctphoff;
	sctph->dest = cp->dport;

	sctp_nat_csum(skb, sctph, sctphoff);

	return 1;
}

static int
sctp_csum_check(int af, struct sk_buff *skb, struct ip_vs_protocol *pp)
{
	unsigned int sctphoff;
	struct sctphdr *sh, _sctph;
	struct sk_buff *iter;
	__le32 cmp;
	__le32 val;
	__u32 tmp;

#ifdef CONFIG_IP_VS_IPV6
	if (af == AF_INET6)
		sctphoff = sizeof(struct ipv6hdr);
	else
#endif
		sctphoff = ip_hdrlen(skb);

	sh = skb_header_pointer(skb, sctphoff, sizeof(_sctph), &_sctph);
	if (sh == NULL)
		return 0;

	cmp = sh->checksum;

	tmp = sctp_start_cksum((__u8 *) sh, skb_headlen(skb));
	skb_walk_frags(skb, iter)
		tmp = sctp_update_cksum((__u8 *) iter->data,
					skb_headlen(iter), tmp);

	val = sctp_end_cksum(tmp);

	if (val != cmp) {
		/* CRC failure, dump it. */
		IP_VS_DBG_RL_PKT(0, af, pp, skb, 0,
				"Failed checksum for");
		return 0;
	}
	return 1;
}

struct ipvs_sctp_nextstate {
	int next_state;
};
enum ipvs_sctp_event_t {
	IP_VS_SCTP_EVE_DATA_CLI,
	IP_VS_SCTP_EVE_DATA_SER,
	IP_VS_SCTP_EVE_INIT_CLI,
	IP_VS_SCTP_EVE_INIT_SER,
	IP_VS_SCTP_EVE_INIT_ACK_CLI,
	IP_VS_SCTP_EVE_INIT_ACK_SER,
	IP_VS_SCTP_EVE_COOKIE_ECHO_CLI,
	IP_VS_SCTP_EVE_COOKIE_ECHO_SER,
	IP_VS_SCTP_EVE_COOKIE_ACK_CLI,
	IP_VS_SCTP_EVE_COOKIE_ACK_SER,
	IP_VS_SCTP_EVE_ABORT_CLI,
	IP_VS_SCTP_EVE__ABORT_SER,
	IP_VS_SCTP_EVE_SHUT_CLI,
	IP_VS_SCTP_EVE_SHUT_SER,
	IP_VS_SCTP_EVE_SHUT_ACK_CLI,
	IP_VS_SCTP_EVE_SHUT_ACK_SER,
	IP_VS_SCTP_EVE_SHUT_COM_CLI,
	IP_VS_SCTP_EVE_SHUT_COM_SER,
	IP_VS_SCTP_EVE_LAST
};

static enum ipvs_sctp_event_t sctp_events[255] = {
	IP_VS_SCTP_EVE_DATA_CLI,
	IP_VS_SCTP_EVE_INIT_CLI,
	IP_VS_SCTP_EVE_INIT_ACK_CLI,
	IP_VS_SCTP_EVE_DATA_CLI,
	IP_VS_SCTP_EVE_DATA_CLI,
	IP_VS_SCTP_EVE_DATA_CLI,
	IP_VS_SCTP_EVE_ABORT_CLI,
	IP_VS_SCTP_EVE_SHUT_CLI,
	IP_VS_SCTP_EVE_SHUT_ACK_CLI,
	IP_VS_SCTP_EVE_DATA_CLI,
	IP_VS_SCTP_EVE_COOKIE_ECHO_CLI,
	IP_VS_SCTP_EVE_COOKIE_ACK_CLI,
	IP_VS_SCTP_EVE_DATA_CLI,
	IP_VS_SCTP_EVE_DATA_CLI,
	IP_VS_SCTP_EVE_SHUT_COM_CLI,
};

static struct ipvs_sctp_nextstate
 sctp_states_table[IP_VS_SCTP_S_LAST][IP_VS_SCTP_EVE_LAST] = {
	/*
	 * STATE : IP_VS_SCTP_S_NONE
	 */
	/*next state *//*event */
	{{IP_VS_SCTP_S_CLOSED /* IP_VS_SCTP_EVE_DATA_CLI */ },
	 {IP_VS_SCTP_S_CLOSED /* IP_VS_SCTP_EVE_DATA_SER */ },
	 {IP_VS_SCTP_S_INIT_CLI /* IP_VS_SCTP_EVE_INIT_CLI */ },
	 {IP_VS_SCTP_S_INIT_SER /* IP_VS_SCTP_EVE_INIT_SER */ },
	 {IP_VS_SCTP_S_CLOSED /* IP_VS_SCTP_EVE_INIT_ACK_CLI */ },
	 {IP_VS_SCTP_S_CLOSED /* IP_VS_SCTP_EVE_INIT_ACK_SER */ },
	 {IP_VS_SCTP_S_CLOSED /* IP_VS_SCTP_EVE_COOKIE_ECHO_CLI */ },
	 {IP_VS_SCTP_S_CLOSED /* IP_VS_SCTP_EVE_COOKIE_ECHO_SER */ },
	 {IP_VS_SCTP_S_CLOSED /* IP_VS_SCTP_EVE_COOKIE_ACK_CLI */ },
	 {IP_VS_SCTP_S_CLOSED /* IP_VS_SCTP_EVE_COOKIE_ACK_SER */ },
	 {IP_VS_SCTP_S_CLOSED /* IP_VS_SCTP_EVE_ABORT_CLI */ },
	 {IP_VS_SCTP_S_CLOSED /* IP_VS_SCTP_EVE_ABORT_SER */ },
	 {IP_VS_SCTP_S_CLOSED /* IP_VS_SCTP_EVE_SHUT_CLI */ },
	 {IP_VS_SCTP_S_CLOSED /* IP_VS_SCTP_EVE_SHUT_SER */ },
	 {IP_VS_SCTP_S_CLOSED /* IP_VS_SCTP_EVE_SHUT_ACK_CLI */ },
	 {IP_VS_SCTP_S_CLOSED /* IP_VS_SCTP_EVE_SHUT_ACK_SER */ },
	 {IP_VS_SCTP_S_CLOSED /* IP_VS_SCTP_EVE_SHUT_COM_CLI */ },
	 {IP_VS_SCTP_S_CLOSED /* IP_VS_SCTP_EVE_SHUT_COM_SER */ },
	 },
	/*
	 * STATE : IP_VS_SCTP_S_INIT_CLI
	 * Cient sent INIT and is waiting for reply from server(In ECHO_WAIT)
	 */
	{{IP_VS_SCTP_S_CLOSED /* IP_VS_SCTP_EVE_DATA_CLI */ },
	 {IP_VS_SCTP_S_CLOSED /* IP_VS_SCTP_EVE_DATA_SER */ },
	 {IP_VS_SCTP_S_INIT_CLI /* IP_VS_SCTP_EVE_INIT_CLI */ },
	 {IP_VS_SCTP_S_INIT_SER /* IP_VS_SCTP_EVE_INIT_SER */ },
	 {IP_VS_SCTP_S_CLOSED /* IP_VS_SCTP_EVE_INIT_ACK_CLI */ },
	 {IP_VS_SCTP_S_INIT_ACK_SER /* IP_VS_SCTP_EVE_INIT_ACK_SER */ },
	 {IP_VS_SCTP_S_CLOSED /* IP_VS_SCTP_EVE_ECHO_CLI */ },
	 {IP_VS_SCTP_S_INIT_CLI /* IP_VS_SCTP_EVE_ECHO_SER */ },
	 {IP_VS_SCTP_S_CLOSED /* IP_VS_SCTP_EVE_COOKIE_ACK_CLI */ },
	 {IP_VS_SCTP_S_INIT_CLI /* IP_VS_SCTP_EVE_COOKIE_ACK_SER */ },
	 {IP_VS_SCTP_S_CLOSED /* IP_VS_SCTP_EVE_ABORT_CLI */ },
	 {IP_VS_SCTP_S_CLOSED /* IP_VS_SCTP_EVE_ABORT_SER */ },
	 {IP_VS_SCTP_S_CLOSED /* IP_VS_SCTP_EVE_SHUT_CLI */ },
	 {IP_VS_SCTP_S_CLOSED /* IP_VS_SCTP_EVE_SHUT_SER */ },
	 {IP_VS_SCTP_S_CLOSED /* IP_VS_SCTP_EVE_SHUT_ACK_CLI */ },
	 {IP_VS_SCTP_S_CLOSED /* IP_VS_SCTP_EVE_SHUT_ACK_SER */ },
	 {IP_VS_SCTP_S_CLOSED /* IP_VS_SCTP_EVE_SHUT_COM_CLI */ },
	 {IP_VS_SCTP_S_CLOSED /* IP_VS_SCTP_EVE_SHUT_COM_SER */ }
	 },
	/*
	 * State : IP_VS_SCTP_S_INIT_SER
	 * Server sent INIT and waiting for INIT ACK from the client
	 */
	{{IP_VS_SCTP_S_CLOSED /* IP_VS_SCTP_EVE_DATA_CLI */ },
	 {IP_VS_SCTP_S_CLOSED /* IP_VS_SCTP_EVE_DATA_SER */ },
	 {IP_VS_SCTP_S_INIT_CLI /* IP_VS_SCTP_EVE_INIT_CLI */ },
	 {IP_VS_SCTP_S_INIT_SER /* IP_VS_SCTP_EVE_INIT_SER */ },
	 {IP_VS_SCTP_S_INIT_ACK_CLI /* IP_VS_SCTP_EVE_INIT_ACK_CLI */ },
	 {IP_VS_SCTP_S_CLOSED /* IP_VS_SCTP_EVE_INIT_ACK_SER */ },
	 {IP_VS_SCTP_S_INIT_SER /* IP_VS_SCTP_EVE_COOKIE_ECHO_CLI */ },
	 {IP_VS_SCTP_S_CLOSED /* IP_VS_SCTP_EVE_COOKIE_ECHO_SER */ },
	 {IP_VS_SCTP_S_INIT_SER /* IP_VS_SCTP_EVE_COOKIE_ACK_CLI */ },
	 {IP_VS_SCTP_S_CLOSED /* IP_VS_SCTP_EVE_COOKIE_ACK_SER */ },
	 {IP_VS_SCTP_S_CLOSED /* IP_VS_SCTP_EVE_ABORT_CLI */ },
	 {IP_VS_SCTP_S_CLOSED /* IP_VS_SCTP_EVE_ABORT_SER */ },
	 {IP_VS_SCTP_S_CLOSED /* IP_VS_SCTP_EVE_SHUT_CLI */ },
	 {IP_VS_SCTP_S_CLOSED /* IP_VS_SCTP_EVE_SHUT_SER */ },
	 {IP_VS_SCTP_S_CLOSED /* IP_VS_SCTP_EVE_SHUT_ACK_CLI */ },
	 {IP_VS_SCTP_S_CLOSED /* IP_VS_SCTP_EVE_SHUT_ACK_SER */ },
	 {IP_VS_SCTP_S_CLOSED /* IP_VS_SCTP_EVE_SHUT_COM_CLI */ },
	 {IP_VS_SCTP_S_CLOSED /* IP_VS_SCTP_EVE_SHUT_COM_SER */ }
	 },
	/*
	 * State : IP_VS_SCTP_S_INIT_ACK_CLI
	 * Client sent INIT ACK and waiting for ECHO from the server
	 */
	{{IP_VS_SCTP_S_CLOSED /* IP_VS_SCTP_EVE_DATA_CLI */ },
	 {IP_VS_SCTP_S_CLOSED /* IP_VS_SCTP_EVE_DATA_SER */ },
	 /*
	  * We have got an INIT from client. From the spec.“Upon receipt of
	  * an INIT in the COOKIE-WAIT state, an endpoint MUST respond with
	  * an INIT ACK using the same parameters it sent in its  original
	  * INIT chunk (including its Initiate Tag, unchanged”).
	  */
	 {IP_VS_SCTP_S_INIT_CLI /* IP_VS_SCTP_EVE_INIT_CLI */ },
	 {IP_VS_SCTP_S_INIT_SER /* IP_VS_SCTP_EVE_INIT_SER */ },
	 /*
	  * INIT_ACK has been resent by the client, let us stay is in
	  * the same state
	  */
	 {IP_VS_SCTP_S_INIT_ACK_CLI /* IP_VS_SCTP_EVE_INIT_ACK_CLI */ },
	 /*
	  * INIT_ACK sent by the server, close the connection
	  */
	 {IP_VS_SCTP_S_CLOSED /* IP_VS_SCTP_EVE_INIT_ACK_SER */ },
	 /*
	  * ECHO by client, it should not happen, close the connection
	  */
	 {IP_VS_SCTP_S_CLOSED /* IP_VS_SCTP_EVE_COOKIE_ECHO_CLI */ },
	 /*
	  * ECHO by server, this is what we are expecting, move to ECHO_SER
	  */
	 {IP_VS_SCTP_S_ECHO_SER /* IP_VS_SCTP_EVE_COOKIE_ECHO_SER */ },
	 /*
	  * COOKIE ACK from client, it should not happen, close the connection
	  */
	 {IP_VS_SCTP_S_CLOSED /* IP_VS_SCTP_EVE_COOKIE_ACK_CLI */ },
	 /*
	  * Unexpected COOKIE ACK from server, staty in the same state
	  */
	 {IP_VS_SCTP_S_INIT_ACK_CLI /* IP_VS_SCTP_EVE_COOKIE_ACK_SER */ },
	 {IP_VS_SCTP_S_CLOSED /* IP_VS_SCTP_EVE_ABORT_CLI */ },
	 {IP_VS_SCTP_S_CLOSED /* IP_VS_SCTP_EVE_ABORT_SER */ },
	 {IP_VS_SCTP_S_CLOSED /* IP_VS_SCTP_EVE_SHUT_CLI */ },
	 {IP_VS_SCTP_S_CLOSED /* IP_VS_SCTP_EVE_SHUT_SER */ },
	 {IP_VS_SCTP_S_CLOSED /* IP_VS_SCTP_EVE_SHUT_ACK_CLI */ },
	 {IP_VS_SCTP_S_CLOSED /* IP_VS_SCTP_EVE_SHUT_ACK_SER */ },
	 {IP_VS_SCTP_S_CLOSED /* IP_VS_SCTP_EVE_SHUT_COM_CLI */ },
	 {IP_VS_SCTP_S_CLOSED /* IP_VS_SCTP_EVE_SHUT_COM_SER */ }
	 },
	/*
	 * State : IP_VS_SCTP_S_INIT_ACK_SER
	 * Server sent INIT ACK and waiting for ECHO from the client
	 */
	{{IP_VS_SCTP_S_CLOSED /* IP_VS_SCTP_EVE_DATA_CLI */ },
	 {IP_VS_SCTP_S_CLOSED /* IP_VS_SCTP_EVE_DATA_SER */ },
	 /*
	  * We have got an INIT from client. From the spec.“Upon receipt of
	  * an INIT in the COOKIE-WAIT state, an endpoint MUST respond with
	  * an INIT ACK using the same parameters it sent in its  original
	  * INIT chunk (including its Initiate Tag, unchanged”).
	  */
	 {IP_VS_SCTP_S_INIT_CLI /* IP_VS_SCTP_EVE_INIT_CLI */ },
	 {IP_VS_SCTP_S_INIT_SER /* IP_VS_SCTP_EVE_INIT_SER */ },
	 /*
	  * Unexpected INIT_ACK by the client, let us close the connection
	  */
	 {IP_VS_SCTP_S_CLOSED /* IP_VS_SCTP_EVE_INIT_ACK_CLI */ },
	 /*
	  * INIT_ACK resent by the server, let us move to same state
	  */
	 {IP_VS_SCTP_S_INIT_ACK_SER /* IP_VS_SCTP_EVE_INIT_ACK_SER */ },
	 /*
	  * Client send the ECHO, this is what we are expecting,
	  * move to ECHO_CLI
	  */
	 {IP_VS_SCTP_S_ECHO_CLI /* IP_VS_SCTP_EVE_COOKIE_ECHO_CLI */ },
	 /*
	  * ECHO received from the server, Not sure what to do,
	  * let us close it
	  */
	 {IP_VS_SCTP_S_CLOSED /* IP_VS_SCTP_EVE_COOKIE_ECHO_SER */ },
	 /*
	  * COOKIE ACK from client, let us stay in the same state
	  */
	 {IP_VS_SCTP_S_INIT_ACK_SER /* IP_VS_SCTP_EVE_COOKIE_ACK_CLI */ },
	 /*
	  * COOKIE ACK from server, hmm... this should not happen, lets close
	  * the connection.
	  */
	 {IP_VS_SCTP_S_CLOSED /* IP_VS_SCTP_EVE_COOKIE_ACK_SER */ },
	 {IP_VS_SCTP_S_CLOSED /* IP_VS_SCTP_EVE_ABORT_CLI */ },
	 {IP_VS_SCTP_S_CLOSED /* IP_VS_SCTP_EVE_ABORT_SER */ },
	 {IP_VS_SCTP_S_CLOSED /* IP_VS_SCTP_EVE_SHUT_CLI */ },
	 {IP_VS_SCTP_S_CLOSED /* IP_VS_SCTP_EVE_SHUT_SER */ },
	 {IP_VS_SCTP_S_CLOSED /* IP_VS_SCTP_EVE_SHUT_ACK_CLI */ },
	 {IP_VS_SCTP_S_CLOSED /* IP_VS_SCTP_EVE_SHUT_ACK_SER */ },
	 {IP_VS_SCTP_S_CLOSED /* IP_VS_SCTP_EVE_SHUT_COM_CLI */ },
	 {IP_VS_SCTP_S_CLOSED /* IP_VS_SCTP_EVE_SHUT_COM_SER */ }
	 },
	/*
	 * State : IP_VS_SCTP_S_ECHO_CLI
	 * Cient  sent ECHO and waiting COOKEI ACK from the Server
	 */
	{{IP_VS_SCTP_S_CLOSED /* IP_VS_SCTP_EVE_DATA_CLI */ },
	 {IP_VS_SCTP_S_CLOSED /* IP_VS_SCTP_EVE_DATA_SER */ },
	 /*
	  * We have got an INIT from client. From the spec.“Upon receipt of
	  * an INIT in the COOKIE-WAIT state, an endpoint MUST respond with
	  * an INIT ACK using the same parameters it sent in its  original
	  * INIT chunk (including its Initiate Tag, unchanged”).
	  */
	 {IP_VS_SCTP_S_INIT_CLI /* IP_VS_SCTP_EVE_INIT_CLI */ },
	 {IP_VS_SCTP_S_INIT_SER /* IP_VS_SCTP_EVE_INIT_SER */ },
	 /*
	  * INIT_ACK has been by the client, let us close the connection
	  */
	 {IP_VS_SCTP_S_CLOSED /* IP_VS_SCTP_EVE_INIT_ACK_CLI */ },
	 /*
	  * INIT_ACK sent by the server, Unexpected INIT ACK, spec says,
	  * “If an INIT ACK is received by an endpoint in any state other
	  * than the COOKIE-WAIT state, the endpoint should discard the
	  * INIT ACK chunk”. Stay in the same state
	  */
	 {IP_VS_SCTP_S_ECHO_CLI /* IP_VS_SCTP_EVE_INIT_ACK_SER */ },
	 /*
	  * Client resent the ECHO, let us stay in the same state
	  */
	 {IP_VS_SCTP_S_ECHO_CLI /* IP_VS_SCTP_EVE_COOKIE_ECHO_CLI */ },
	 /*
	  * ECHO received from the server, Not sure what to do,
	  * let us close it
	  */
	 {IP_VS_SCTP_S_CLOSED /* IP_VS_SCTP_EVE_COOKIE_ECHO_SER */ },
	 /*
	  * COOKIE ACK from client, this shoud not happen, let's close the
	  * connection
	  */
	 {IP_VS_SCTP_S_CLOSED /* IP_VS_SCTP_EVE_COOKIE_ACK_CLI */ },
	 /*
	  * COOKIE ACK from server, this is what we are awaiting,lets move to
	  * ESTABLISHED.
	  */
	 {IP_VS_SCTP_S_ESTABLISHED /* IP_VS_SCTP_EVE_COOKIE_ACK_SER */ },
	 {IP_VS_SCTP_S_CLOSED /* IP_VS_SCTP_EVE_ABORT_CLI */ },
	 {IP_VS_SCTP_S_CLOSED /* IP_VS_SCTP_EVE_ABORT_SER */ },
	 {IP_VS_SCTP_S_CLOSED /* IP_VS_SCTP_EVE_SHUT_CLI */ },
	 {IP_VS_SCTP_S_CLOSED /* IP_VS_SCTP_EVE_SHUT_SER */ },
	 {IP_VS_SCTP_S_CLOSED /* IP_VS_SCTP_EVE_SHUT_ACK_CLI */ },
	 {IP_VS_SCTP_S_CLOSED /* IP_VS_SCTP_EVE_SHUT_ACK_SER */ },
	 {IP_VS_SCTP_S_CLOSED /* IP_VS_SCTP_EVE_SHUT_COM_CLI */ },
	 {IP_VS_SCTP_S_CLOSED /* IP_VS_SCTP_EVE_SHUT_COM_SER */ }
	 },
	/*
	 * State : IP_VS_SCTP_S_ECHO_SER
	 * Server sent ECHO and waiting COOKEI ACK from the client
	 */
	{{IP_VS_SCTP_S_CLOSED /* IP_VS_SCTP_EVE_DATA_CLI */ },
	 {IP_VS_SCTP_S_CLOSED /* IP_VS_SCTP_EVE_DATA_SER */ },
	 /*
	  * We have got an INIT from client. From the spec.“Upon receipt of
	  * an INIT in the COOKIE-WAIT state, an endpoint MUST respond with
	  * an INIT ACK using the same parameters it sent in its  original
	  * INIT chunk (including its Initiate Tag, unchanged”).
	  */
	 {IP_VS_SCTP_S_INIT_CLI /* IP_VS_SCTP_EVE_INIT_CLI */ },
	 {IP_VS_SCTP_S_INIT_SER /* IP_VS_SCTP_EVE_INIT_SER */ },
	 /*
	  * INIT_ACK sent by the server, Unexpected INIT ACK, spec says,
	  * “If an INIT ACK is received by an endpoint in any state other
	  * than the COOKIE-WAIT state, the endpoint should discard the
	  * INIT ACK chunk”. Stay in the same state
	  */
	 {IP_VS_SCTP_S_ECHO_SER /* IP_VS_SCTP_EVE_INIT_ACK_CLI */ },
	 /*
	  * INIT_ACK has been by the server, let us close the connection
	  */
	 {IP_VS_SCTP_S_CLOSED /* IP_VS_SCTP_EVE_INIT_ACK_SER */ },
	 /*
	  * Client sent the ECHO, not sure what to do, let's close the
	  * connection.
	  */
	 {IP_VS_SCTP_S_CLOSED /* IP_VS_SCTP_EVE_COOKIE_ECHO_CLI */ },
	 /*
	  * ECHO resent by the server, stay in the same state
	  */
	 {IP_VS_SCTP_S_ECHO_SER /* IP_VS_SCTP_EVE_COOKIE_ECHO_SER */ },
	 /*
	  * COOKIE ACK from client, this is what we are expecting, let's move
	  * to ESTABLISHED.
	  */
	 {IP_VS_SCTP_S_ESTABLISHED /* IP_VS_SCTP_EVE_COOKIE_ACK_CLI */ },
	 /*
	  * COOKIE ACK from server, this should not happen, lets close the
	  * connection.
	  */
	 {IP_VS_SCTP_S_CLOSED /* IP_VS_SCTP_EVE_COOKIE_ACK_SER */ },
	 {IP_VS_SCTP_S_CLOSED /* IP_VS_SCTP_EVE_ABORT_CLI */ },
	 {IP_VS_SCTP_S_CLOSED /* IP_VS_SCTP_EVE_ABORT_SER */ },
	 {IP_VS_SCTP_S_CLOSED /* IP_VS_SCTP_EVE_SHUT_CLI */ },
	 {IP_VS_SCTP_S_CLOSED /* IP_VS_SCTP_EVE_SHUT_SER */ },
	 {IP_VS_SCTP_S_CLOSED /* IP_VS_SCTP_EVE_SHUT_ACK_CLI */ },
	 {IP_VS_SCTP_S_CLOSED /* IP_VS_SCTP_EVE_SHUT_ACK_SER */ },
	 {IP_VS_SCTP_S_CLOSED /* IP_VS_SCTP_EVE_SHUT_COM_CLI */ },
	 {IP_VS_SCTP_S_CLOSED /* IP_VS_SCTP_EVE_SHUT_COM_SER */ }
	 },
	/*
	 * State : IP_VS_SCTP_S_ESTABLISHED
	 * Association established
	 */
	{{IP_VS_SCTP_S_ESTABLISHED /* IP_VS_SCTP_EVE_DATA_CLI */ },
	 {IP_VS_SCTP_S_ESTABLISHED /* IP_VS_SCTP_EVE_DATA_SER */ },
	 /*
	  * We have got an INIT from client. From the spec.“Upon receipt of
	  * an INIT in the COOKIE-WAIT state, an endpoint MUST respond with
	  * an INIT ACK using the same parameters it sent in its  original
	  * INIT chunk (including its Initiate Tag, unchanged”).
	  */
	 {IP_VS_SCTP_S_INIT_CLI /* IP_VS_SCTP_EVE_INIT_CLI */ },
	 {IP_VS_SCTP_S_INIT_SER /* IP_VS_SCTP_EVE_INIT_SER */ },
	 /*
	  * INIT_ACK sent by the server, Unexpected INIT ACK, spec says,
	  * “If an INIT ACK is received by an endpoint in any state other
	  * than the COOKIE-WAIT state, the endpoint should discard the
	  * INIT ACK chunk”. Stay in the same state
	  */
	 {IP_VS_SCTP_S_ESTABLISHED /* IP_VS_SCTP_EVE_INIT_ACK_CLI */ },
	 {IP_VS_SCTP_S_ESTABLISHED /* IP_VS_SCTP_EVE_INIT_ACK_SER */ },
	 /*
	  * Client sent ECHO, Spec(sec 5.2.4) says it may be handled by the
	  * peer and peer shall move to the ESTABISHED. if it doesn't handle
	  * it will send ERROR chunk. So, stay in the same state
	  */
	 {IP_VS_SCTP_S_ESTABLISHED /* IP_VS_SCTP_EVE_COOKIE_ECHO_CLI */ },
	 {IP_VS_SCTP_S_ESTABLISHED /* IP_VS_SCTP_EVE_COOKIE_ECHO_SER */ },
	 /*
	  * COOKIE ACK from client, not sure what to do stay in the same state
	  */
	 {IP_VS_SCTP_S_ESTABLISHED /* IP_VS_SCTP_EVE_COOKIE_ACK_CLI */ },
	 {IP_VS_SCTP_S_ESTABLISHED /* IP_VS_SCTP_EVE_COOKIE_ACK_SER */ },
	 {IP_VS_SCTP_S_CLOSED /* IP_VS_SCTP_EVE_ABORT_CLI */ },
	 {IP_VS_SCTP_S_CLOSED /* IP_VS_SCTP_EVE_ABORT_SER */ },
	 /*
	  * SHUTDOWN from the client, move to SHUDDOWN_CLI
	  */
	 {IP_VS_SCTP_S_SHUT_CLI /* IP_VS_SCTP_EVE_SHUT_CLI */ },
	 /*
	  * SHUTDOWN from the server, move to SHUTDOWN_SER
	  */
	 {IP_VS_SCTP_S_SHUT_SER /* IP_VS_SCTP_EVE_SHUT_SER */ },
	 /*
	  * client sent SHUDTDOWN_ACK, this should not happen, let's close
	  * the connection
	  */
	 {IP_VS_SCTP_S_CLOSED /* IP_VS_SCTP_EVE_SHUT_ACK_CLI */ },
	 {IP_VS_SCTP_S_CLOSED /* IP_VS_SCTP_EVE_SHUT_ACK_SER */ },
	 {IP_VS_SCTP_S_CLOSED /* IP_VS_SCTP_EVE_SHUT_COM_CLI */ },
	 {IP_VS_SCTP_S_CLOSED /* IP_VS_SCTP_EVE_SHUT_COM_SER */ }
	 },
	/*
	 * State : IP_VS_SCTP_S_SHUT_CLI
	 * SHUTDOWN sent from the client, waitinf for SHUT ACK from the server
	 */
	/*
	 * We received the data chuck, keep the state unchanged. I assume
	 * that still data chuncks  can be received by both the peers in
	 * SHUDOWN state
	 */

	{{IP_VS_SCTP_S_SHUT_CLI /* IP_VS_SCTP_EVE_DATA_CLI */ },
	 {IP_VS_SCTP_S_SHUT_CLI /* IP_VS_SCTP_EVE_DATA_SER */ },
	 /*
	  * We have got an INIT from client. From the spec.“Upon receipt of
	  * an INIT in the COOKIE-WAIT state, an endpoint MUST respond with
	  * an INIT ACK using the same parameters it sent in its  original
	  * INIT chunk (including its Initiate Tag, unchanged”).
	  */
	 {IP_VS_SCTP_S_INIT_CLI /* IP_VS_SCTP_EVE_INIT_CLI */ },
	 {IP_VS_SCTP_S_INIT_SER /* IP_VS_SCTP_EVE_INIT_SER */ },
	 /*
	  * INIT_ACK sent by the server, Unexpected INIT ACK, spec says,
	  * “If an INIT ACK is received by an endpoint in any state other
	  * than the COOKIE-WAIT state, the endpoint should discard the
	  * INIT ACK chunk”. Stay in the same state
	  */
	 {IP_VS_SCTP_S_SHUT_CLI /* IP_VS_SCTP_EVE_INIT_ACK_CLI */ },
	 {IP_VS_SCTP_S_SHUT_CLI /* IP_VS_SCTP_EVE_INIT_ACK_SER */ },
	 /*
	  * Client sent ECHO, Spec(sec 5.2.4) says it may be handled by the
	  * peer and peer shall move to the ESTABISHED. if it doesn't handle
	  * it will send ERROR chunk. So, stay in the same state
	  */
	 {IP_VS_SCTP_S_ESTABLISHED /* IP_VS_SCTP_EVE_COOKIE_ECHO_CLI */ },
	 {IP_VS_SCTP_S_ESTABLISHED /* IP_VS_SCTP_EVE_COOKIE_ECHO_SER */ },
	 /*
	  * COOKIE ACK from client, not sure what to do stay in the same state
	  */
	 {IP_VS_SCTP_S_SHUT_CLI /* IP_VS_SCTP_EVE_COOKIE_ACK_CLI */ },
	 {IP_VS_SCTP_S_SHUT_CLI /* IP_VS_SCTP_EVE_COOKIE_ACK_SER */ },
	 {IP_VS_SCTP_S_CLOSED /* IP_VS_SCTP_EVE_ABORT_CLI */ },
	 {IP_VS_SCTP_S_CLOSED /* IP_VS_SCTP_EVE_ABORT_SER */ },
	 /*
	  * SHUTDOWN resent from the client, move to SHUDDOWN_CLI
	  */
	 {IP_VS_SCTP_S_SHUT_CLI /* IP_VS_SCTP_EVE_SHUT_CLI */ },
	 /*
	  * SHUTDOWN from the server, move to SHUTDOWN_SER
	  */
	 {IP_VS_SCTP_S_SHUT_SER /* IP_VS_SCTP_EVE_SHUT_SER */ },
	 /*
	  * client sent SHUDTDOWN_ACK, this should not happen, let's close
	  * the connection
	  */
	 {IP_VS_SCTP_S_CLOSED /* IP_VS_SCTP_EVE_SHUT_ACK_CLI */ },
	 /*
	  * Server sent SHUTDOWN ACK, this is what we are expecting, let's move
	  * to SHUDOWN_ACK_SER
	  */
	 {IP_VS_SCTP_S_SHUT_ACK_SER /* IP_VS_SCTP_EVE_SHUT_ACK_SER */ },
	 /*
	  * SHUTDOWN COM from client, this should not happen, let's close the
	  * connection
	  */
	 {IP_VS_SCTP_S_CLOSED /* IP_VS_SCTP_EVE_SHUT_COM_CLI */ },
	 {IP_VS_SCTP_S_CLOSED /* IP_VS_SCTP_EVE_SHUT_COM_SER */ }
	 },
	/*
	 * State : IP_VS_SCTP_S_SHUT_SER
	 * SHUTDOWN sent from the server, waitinf for SHUTDOWN ACK from client
	 */
	/*
	 * We received the data chuck, keep the state unchanged. I assume
	 * that still data chuncks  can be received by both the peers in
	 * SHUDOWN state
	 */

	{{IP_VS_SCTP_S_SHUT_SER /* IP_VS_SCTP_EVE_DATA_CLI */ },
	 {IP_VS_SCTP_S_SHUT_SER /* IP_VS_SCTP_EVE_DATA_SER */ },
	 /*
	  * We have got an INIT from client. From the spec.“Upon receipt of
	  * an INIT in the COOKIE-WAIT state, an endpoint MUST respond with
	  * an INIT ACK using the same parameters it sent in its  original
	  * INIT chunk (including its Initiate Tag, unchanged”).
	  */
	 {IP_VS_SCTP_S_INIT_CLI /* IP_VS_SCTP_EVE_INIT_CLI */ },
	 {IP_VS_SCTP_S_INIT_SER /* IP_VS_SCTP_EVE_INIT_SER */ },
	 /*
	  * INIT_ACK sent by the server, Unexpected INIT ACK, spec says,
	  * “If an INIT ACK is received by an endpoint in any state other
	  * than the COOKIE-WAIT state, the endpoint should discard the
	  * INIT ACK chunk”. Stay in the same state
	  */
	 {IP_VS_SCTP_S_SHUT_SER /* IP_VS_SCTP_EVE_INIT_ACK_CLI */ },
	 {IP_VS_SCTP_S_SHUT_SER /* IP_VS_SCTP_EVE_INIT_ACK_SER */ },
	 /*
	  * Client sent ECHO, Spec(sec 5.2.4) says it may be handled by the
	  * peer and peer shall move to the ESTABISHED. if it doesn't handle
	  * it will send ERROR chunk. So, stay in the same state
	  */
	 {IP_VS_SCTP_S_ESTABLISHED /* IP_VS_SCTP_EVE_COOKIE_ECHO_CLI */ },
	 {IP_VS_SCTP_S_ESTABLISHED /* IP_VS_SCTP_EVE_COOKIE_ECHO_SER */ },
	 /*
	  * COOKIE ACK from client, not sure what to do stay in the same state
	  */
	 {IP_VS_SCTP_S_SHUT_SER /* IP_VS_SCTP_EVE_COOKIE_ACK_CLI */ },
	 {IP_VS_SCTP_S_SHUT_SER /* IP_VS_SCTP_EVE_COOKIE_ACK_SER */ },
	 {IP_VS_SCTP_S_CLOSED /* IP_VS_SCTP_EVE_ABORT_CLI */ },
	 {IP_VS_SCTP_S_CLOSED /* IP_VS_SCTP_EVE_ABORT_SER */ },
	 /*
	  * SHUTDOWN resent from the client, move to SHUDDOWN_CLI
	  */
	 {IP_VS_SCTP_S_SHUT_CLI /* IP_VS_SCTP_EVE_SHUT_CLI */ },
	 /*
	  * SHUTDOWN resent from the server, move to SHUTDOWN_SER
	  */
	 {IP_VS_SCTP_S_SHUT_SER /* IP_VS_SCTP_EVE_SHUT_SER */ },
	 /*
	  * client sent SHUDTDOWN_ACK, this is what we are expecting, let's
	  * move to SHUT_ACK_CLI
	  */
	 {IP_VS_SCTP_S_SHUT_ACK_CLI /* IP_VS_SCTP_EVE_SHUT_ACK_CLI */ },
	 /*
	  * Server sent SHUTDOWN ACK, this should not happen, let's close the
	  * connection
	  */
	 {IP_VS_SCTP_S_CLOSED /* IP_VS_SCTP_EVE_SHUT_ACK_SER */ },
	 /*
	  * SHUTDOWN COM from client, this should not happen, let's close the
	  * connection
	  */
	 {IP_VS_SCTP_S_CLOSED /* IP_VS_SCTP_EVE_SHUT_COM_CLI */ },
	 {IP_VS_SCTP_S_CLOSED /* IP_VS_SCTP_EVE_SHUT_COM_SER */ }
	 },

	/*
	 * State : IP_VS_SCTP_S_SHUT_ACK_CLI
	 * SHUTDOWN ACK from the client, awaiting for SHUTDOWN COM from server
	 */
	/*
	 * We received the data chuck, keep the state unchanged. I assume
	 * that still data chuncks  can be received by both the peers in
	 * SHUDOWN state
	 */

	{{IP_VS_SCTP_S_SHUT_ACK_CLI /* IP_VS_SCTP_EVE_DATA_CLI */ },
	 {IP_VS_SCTP_S_SHUT_ACK_CLI /* IP_VS_SCTP_EVE_DATA_SER */ },
	 /*
	  * We have got an INIT from client. From the spec.“Upon receipt of
	  * an INIT in the COOKIE-WAIT state, an endpoint MUST respond with
	  * an INIT ACK using the same parameters it sent in its  original
	  * INIT chunk (including its Initiate Tag, unchanged”).
	  */
	 {IP_VS_SCTP_S_INIT_CLI /* IP_VS_SCTP_EVE_INIT_CLI */ },
	 {IP_VS_SCTP_S_INIT_SER /* IP_VS_SCTP_EVE_INIT_SER */ },
	 /*
	  * INIT_ACK sent by the server, Unexpected INIT ACK, spec says,
	  * “If an INIT ACK is received by an endpoint in any state other
	  * than the COOKIE-WAIT state, the endpoint should discard the
	  * INIT ACK chunk”. Stay in the same state
	  */
	 {IP_VS_SCTP_S_SHUT_ACK_CLI /* IP_VS_SCTP_EVE_INIT_ACK_CLI */ },
	 {IP_VS_SCTP_S_SHUT_ACK_CLI /* IP_VS_SCTP_EVE_INIT_ACK_SER */ },
	 /*
	  * Client sent ECHO, Spec(sec 5.2.4) says it may be handled by the
	  * peer and peer shall move to the ESTABISHED. if it doesn't handle
	  * it will send ERROR chunk. So, stay in the same state
	  */
	 {IP_VS_SCTP_S_ESTABLISHED /* IP_VS_SCTP_EVE_COOKIE_ECHO_CLI */ },
	 {IP_VS_SCTP_S_ESTABLISHED /* IP_VS_SCTP_EVE_COOKIE_ECHO_SER */ },
	 /*
	  * COOKIE ACK from client, not sure what to do stay in the same state
	  */
	 {IP_VS_SCTP_S_SHUT_ACK_CLI /* IP_VS_SCTP_EVE_COOKIE_ACK_CLI */ },
	 {IP_VS_SCTP_S_SHUT_ACK_CLI /* IP_VS_SCTP_EVE_COOKIE_ACK_SER */ },
	 {IP_VS_SCTP_S_CLOSED /* IP_VS_SCTP_EVE_ABORT_CLI */ },
	 {IP_VS_SCTP_S_CLOSED /* IP_VS_SCTP_EVE_ABORT_SER */ },
	 /*
	  * SHUTDOWN sent from the client, move to SHUDDOWN_CLI
	  */
	 {IP_VS_SCTP_S_SHUT_CLI /* IP_VS_SCTP_EVE_SHUT_CLI */ },
	 /*
	  * SHUTDOWN sent from the server, move to SHUTDOWN_SER
	  */
	 {IP_VS_SCTP_S_SHUT_SER /* IP_VS_SCTP_EVE_SHUT_SER */ },
	 /*
	  * client resent SHUDTDOWN_ACK, let's stay in the same state
	  */
	 {IP_VS_SCTP_S_SHUT_ACK_CLI /* IP_VS_SCTP_EVE_SHUT_ACK_CLI */ },
	 /*
	  * Server sent SHUTDOWN ACK, this should not happen, let's close the
	  * connection
	  */
	 {IP_VS_SCTP_S_CLOSED /* IP_VS_SCTP_EVE_SHUT_ACK_SER */ },
	 /*
	  * SHUTDOWN COM from client, this should not happen, let's close the
	  * connection
	  */
	 {IP_VS_SCTP_S_CLOSED /* IP_VS_SCTP_EVE_SHUT_COM_CLI */ },
	 /*
	  * SHUTDOWN COMPLETE from server this is what we are expecting.
	  */
	 {IP_VS_SCTP_S_CLOSED /* IP_VS_SCTP_EVE_SHUT_COM_SER */ }
	 },

	/*
	 * State : IP_VS_SCTP_S_SHUT_ACK_SER
	 * SHUTDOWN ACK from the server, awaiting for SHUTDOWN COM from client
	 */
	/*
	 * We received the data chuck, keep the state unchanged. I assume
	 * that still data chuncks  can be received by both the peers in
	 * SHUDOWN state
	 */

	{{IP_VS_SCTP_S_SHUT_ACK_SER /* IP_VS_SCTP_EVE_DATA_CLI */ },
	 {IP_VS_SCTP_S_SHUT_ACK_SER /* IP_VS_SCTP_EVE_DATA_SER */ },
	 /*
	  * We have got an INIT from client. From the spec.“Upon receipt of
	  * an INIT in the COOKIE-WAIT state, an endpoint MUST respond with
	  * an INIT ACK using the same parameters it sent in its  original
	  * INIT chunk (including its Initiate Tag, unchanged”).
	  */
	 {IP_VS_SCTP_S_INIT_CLI /* IP_VS_SCTP_EVE_INIT_CLI */ },
	 {IP_VS_SCTP_S_INIT_SER /* IP_VS_SCTP_EVE_INIT_SER */ },
	 /*
	  * INIT_ACK sent by the server, Unexpected INIT ACK, spec says,
	  * “If an INIT ACK is received by an endpoint in any state other
	  * than the COOKIE-WAIT state, the endpoint should discard the
	  * INIT ACK chunk”. Stay in the same state
	  */
	 {IP_VS_SCTP_S_SHUT_ACK_SER /* IP_VS_SCTP_EVE_INIT_ACK_CLI */ },
	 {IP_VS_SCTP_S_SHUT_ACK_SER /* IP_VS_SCTP_EVE_INIT_ACK_SER */ },
	 /*
	  * Client sent ECHO, Spec(sec 5.2.4) says it may be handled by the
	  * peer and peer shall move to the ESTABISHED. if it doesn't handle
	  * it will send ERROR chunk. So, stay in the same state
	  */
	 {IP_VS_SCTP_S_ESTABLISHED /* IP_VS_SCTP_EVE_COOKIE_ECHO_CLI */ },
	 {IP_VS_SCTP_S_ESTABLISHED /* IP_VS_SCTP_EVE_COOKIE_ECHO_SER */ },
	 /*
	  * COOKIE ACK from client, not sure what to do stay in the same state
	  */
	 {IP_VS_SCTP_S_SHUT_ACK_SER /* IP_VS_SCTP_EVE_COOKIE_ACK_CLI */ },
	 {IP_VS_SCTP_S_SHUT_ACK_SER /* IP_VS_SCTP_EVE_COOKIE_ACK_SER */ },
	 {IP_VS_SCTP_S_CLOSED /* IP_VS_SCTP_EVE_ABORT_CLI */ },
	 {IP_VS_SCTP_S_CLOSED /* IP_VS_SCTP_EVE_ABORT_SER */ },
	 /*
	  * SHUTDOWN sent from the client, move to SHUDDOWN_CLI
	  */
	 {IP_VS_SCTP_S_SHUT_CLI /* IP_VS_SCTP_EVE_SHUT_CLI */ },
	 /*
	  * SHUTDOWN sent from the server, move to SHUTDOWN_SER
	  */
	 {IP_VS_SCTP_S_SHUT_SER /* IP_VS_SCTP_EVE_SHUT_SER */ },
	 /*
	  * client sent SHUDTDOWN_ACK, this should not happen let's close
	  * the connection.
	  */
	 {IP_VS_SCTP_S_CLOSED /* IP_VS_SCTP_EVE_SHUT_ACK_CLI */ },
	 /*
	  * Server resent SHUTDOWN ACK, stay in the same state
	  */
	 {IP_VS_SCTP_S_SHUT_ACK_SER /* IP_VS_SCTP_EVE_SHUT_ACK_SER */ },
	 /*
	  * SHUTDOWN COM from client, this what we are expecting, let's close
	  * the connection
	  */
	 {IP_VS_SCTP_S_CLOSED /* IP_VS_SCTP_EVE_SHUT_COM_CLI */ },
	 /*
	  * SHUTDOWN COMPLETE from server this should not happen.
	  */
	 {IP_VS_SCTP_S_CLOSED /* IP_VS_SCTP_EVE_SHUT_COM_SER */ }
	 },
	/*
	 * State : IP_VS_SCTP_S_CLOSED
	 */
	{{IP_VS_SCTP_S_CLOSED /* IP_VS_SCTP_EVE_DATA_CLI */ },
	 {IP_VS_SCTP_S_CLOSED /* IP_VS_SCTP_EVE_DATA_SER */ },
	 {IP_VS_SCTP_S_INIT_CLI /* IP_VS_SCTP_EVE_INIT_CLI */ },
	 {IP_VS_SCTP_S_INIT_SER /* IP_VS_SCTP_EVE_INIT_SER */ },
	 {IP_VS_SCTP_S_CLOSED /* IP_VS_SCTP_EVE_INIT_ACK_CLI */ },
	 {IP_VS_SCTP_S_CLOSED /* IP_VS_SCTP_EVE_INIT_ACK_SER */ },
	 {IP_VS_SCTP_S_CLOSED /* IP_VS_SCTP_EVE_COOKIE_ECHO_CLI */ },
	 {IP_VS_SCTP_S_CLOSED /* IP_VS_SCTP_EVE_COOKIE_ECHO_SER */ },
	 {IP_VS_SCTP_S_CLOSED /* IP_VS_SCTP_EVE_COOKIE_ACK_CLI */ },
	 {IP_VS_SCTP_S_CLOSED /* IP_VS_SCTP_EVE_COOKIE_ACK_SER */ },
	 {IP_VS_SCTP_S_CLOSED /* IP_VS_SCTP_EVE_ABORT_CLI */ },
	 {IP_VS_SCTP_S_CLOSED /* IP_VS_SCTP_EVE_ABORT_SER */ },
	 {IP_VS_SCTP_S_CLOSED /* IP_VS_SCTP_EVE_SHUT_CLI */ },
	 {IP_VS_SCTP_S_CLOSED /* IP_VS_SCTP_EVE_SHUT_SER */ },
	 {IP_VS_SCTP_S_CLOSED /* IP_VS_SCTP_EVE_SHUT_ACK_CLI */ },
	 {IP_VS_SCTP_S_CLOSED /* IP_VS_SCTP_EVE_SHUT_ACK_SER */ },
	 {IP_VS_SCTP_S_CLOSED /* IP_VS_SCTP_EVE_SHUT_COM_CLI */ },
	 {IP_VS_SCTP_S_CLOSED /* IP_VS_SCTP_EVE_SHUT_COM_SER */ }
	 }
};

/*
 *      Timeout table[state]
 */
static const int sctp_timeouts[IP_VS_SCTP_S_LAST + 1] = {
	[IP_VS_SCTP_S_NONE]         =     2 * HZ,
	[IP_VS_SCTP_S_INIT_CLI]     =     1 * 60 * HZ,
	[IP_VS_SCTP_S_INIT_SER]     =     1 * 60 * HZ,
	[IP_VS_SCTP_S_INIT_ACK_CLI] =     1 * 60 * HZ,
	[IP_VS_SCTP_S_INIT_ACK_SER] =     1 * 60 * HZ,
	[IP_VS_SCTP_S_ECHO_CLI]     =     1 * 60 * HZ,
	[IP_VS_SCTP_S_ECHO_SER]     =     1 * 60 * HZ,
	[IP_VS_SCTP_S_ESTABLISHED]  =    15 * 60 * HZ,
	[IP_VS_SCTP_S_SHUT_CLI]     =     1 * 60 * HZ,
	[IP_VS_SCTP_S_SHUT_SER]     =     1 * 60 * HZ,
	[IP_VS_SCTP_S_SHUT_ACK_CLI] =     1 * 60 * HZ,
	[IP_VS_SCTP_S_SHUT_ACK_SER] =     1 * 60 * HZ,
	[IP_VS_SCTP_S_CLOSED]       =    10 * HZ,
	[IP_VS_SCTP_S_LAST]         =     2 * HZ,
};

static const char *sctp_state_name_table[IP_VS_SCTP_S_LAST + 1] = {
	[IP_VS_SCTP_S_NONE]         =    "NONE",
	[IP_VS_SCTP_S_INIT_CLI]     =    "INIT_CLI",
	[IP_VS_SCTP_S_INIT_SER]     =    "INIT_SER",
	[IP_VS_SCTP_S_INIT_ACK_CLI] =    "INIT_ACK_CLI",
	[IP_VS_SCTP_S_INIT_ACK_SER] =    "INIT_ACK_SER",
	[IP_VS_SCTP_S_ECHO_CLI]     =    "COOKIE_ECHO_CLI",
	[IP_VS_SCTP_S_ECHO_SER]     =    "COOKIE_ECHO_SER",
	[IP_VS_SCTP_S_ESTABLISHED]  =    "ESTABISHED",
	[IP_VS_SCTP_S_SHUT_CLI]     =    "SHUTDOWN_CLI",
	[IP_VS_SCTP_S_SHUT_SER]     =    "SHUTDOWN_SER",
	[IP_VS_SCTP_S_SHUT_ACK_CLI] =    "SHUTDOWN_ACK_CLI",
	[IP_VS_SCTP_S_SHUT_ACK_SER] =    "SHUTDOWN_ACK_SER",
	[IP_VS_SCTP_S_CLOSED]       =    "CLOSED",
	[IP_VS_SCTP_S_LAST]         =    "BUG!"
};


static const char *sctp_state_name(int state)
{
	if (state >= IP_VS_SCTP_S_LAST)
		return "ERR!";
	if (sctp_state_name_table[state])
		return sctp_state_name_table[state];
	return "?";
}

static inline void
set_sctp_state(struct ip_vs_proto_data *pd, struct ip_vs_conn *cp,
		int direction, const struct sk_buff *skb)
{
	sctp_chunkhdr_t _sctpch, *sch;
	unsigned char chunk_type;
	int event, next_state;
	int ihl;

#ifdef CONFIG_IP_VS_IPV6
	ihl = cp->af == AF_INET ? ip_hdrlen(skb) : sizeof(struct ipv6hdr);
#else
	ihl = ip_hdrlen(skb);
#endif

	sch = skb_header_pointer(skb, ihl + sizeof(sctp_sctphdr_t),
				sizeof(_sctpch), &_sctpch);
	if (sch == NULL)
		return;

	chunk_type = sch->type;
	/*
	 * Section 3: Multiple chunks can be bundled into one SCTP packet
	 * up to the MTU size, except for the INIT, INIT ACK, and
	 * SHUTDOWN COMPLETE chunks. These chunks MUST NOT be bundled with
	 * any other chunk in a packet.
	 *
	 * Section 3.3.7: DATA chunks MUST NOT be bundled with ABORT. Control
	 * chunks (except for INIT, INIT ACK, and SHUTDOWN COMPLETE) MAY be
	 * bundled with an ABORT, but they MUST be placed before the ABORT
	 * in the SCTP packet or they will be ignored by the receiver.
	 */
	if ((sch->type == SCTP_CID_COOKIE_ECHO) ||
	    (sch->type == SCTP_CID_COOKIE_ACK)) {
		sch = skb_header_pointer(skb, (ihl + sizeof(sctp_sctphdr_t) +
				sch->length), sizeof(_sctpch), &_sctpch);
		if (sch) {
			if (sch->type == SCTP_CID_ABORT)
				chunk_type = sch->type;
		}
	}

	event = sctp_events[chunk_type];

	/*
	 *  If the direction is IP_VS_DIR_OUTPUT, this event is from server
	 */
	if (direction == IP_VS_DIR_OUTPUT)
		event++;
	/*
	 * get next state
	 */
	next_state = sctp_states_table[cp->state][event].next_state;

	if (next_state != cp->state) {
		struct ip_vs_dest *dest = cp->dest;

		IP_VS_DBG_BUF(8, "%s %s  %s:%d->"
				"%s:%d state: %s->%s conn->refcnt:%d\n",
				pd->pp->name,
				((direction == IP_VS_DIR_OUTPUT) ?
				 "output " : "input "),
				IP_VS_DBG_ADDR(cp->af, &cp->daddr),
				ntohs(cp->dport),
				IP_VS_DBG_ADDR(cp->af, &cp->caddr),
				ntohs(cp->cport),
				sctp_state_name(cp->state),
				sctp_state_name(next_state),
				atomic_read(&cp->refcnt));
		if (dest) {
			if (!(cp->flags & IP_VS_CONN_F_INACTIVE) &&
				(next_state != IP_VS_SCTP_S_ESTABLISHED)) {
				atomic_dec(&dest->activeconns);
				atomic_inc(&dest->inactconns);
				cp->flags |= IP_VS_CONN_F_INACTIVE;
			} else if ((cp->flags & IP_VS_CONN_F_INACTIVE) &&
				   (next_state == IP_VS_SCTP_S_ESTABLISHED)) {
				atomic_inc(&dest->activeconns);
				atomic_dec(&dest->inactconns);
				cp->flags &= ~IP_VS_CONN_F_INACTIVE;
			}
		}
	}
	if (likely(pd))
		cp->timeout = pd->timeout_table[cp->state = next_state];
	else	/* What to do ? */
		cp->timeout = sctp_timeouts[cp->state = next_state];
}

static void
sctp_state_transition(struct ip_vs_conn *cp, int direction,
		const struct sk_buff *skb, struct ip_vs_proto_data *pd)
{
	spin_lock(&cp->lock);
	set_sctp_state(pd, cp, direction, skb);
	spin_unlock(&cp->lock);
}

static inline __u16 sctp_app_hashkey(__be16 port)
{
	return (((__force u16)port >> SCTP_APP_TAB_BITS) ^ (__force u16)port)
		& SCTP_APP_TAB_MASK;
}

static int sctp_register_app(struct net *net, struct ip_vs_app *inc)
{
	struct ip_vs_app *i;
	__u16 hash;
	__be16 port = inc->port;
	int ret = 0;
	struct netns_ipvs *ipvs = net_ipvs(net);
	struct ip_vs_proto_data *pd = ip_vs_proto_data_get(net, IPPROTO_SCTP);

	hash = sctp_app_hashkey(port);

	spin_lock_bh(&ipvs->sctp_app_lock);
	list_for_each_entry(i, &ipvs->sctp_apps[hash], p_list) {
		if (i->port == port) {
			ret = -EEXIST;
			goto out;
		}
	}
	list_add(&inc->p_list, &ipvs->sctp_apps[hash]);
	atomic_inc(&pd->appcnt);
out:
	spin_unlock_bh(&ipvs->sctp_app_lock);

	return ret;
}

static void sctp_unregister_app(struct net *net, struct ip_vs_app *inc)
{
	struct netns_ipvs *ipvs = net_ipvs(net);
	struct ip_vs_proto_data *pd = ip_vs_proto_data_get(net, IPPROTO_SCTP);

	spin_lock_bh(&ipvs->sctp_app_lock);
	atomic_dec(&pd->appcnt);
	list_del(&inc->p_list);
	spin_unlock_bh(&ipvs->sctp_app_lock);
}

static int sctp_app_conn_bind(struct ip_vs_conn *cp)
{
	struct netns_ipvs *ipvs = net_ipvs(ip_vs_conn_net(cp));
	int hash;
	struct ip_vs_app *inc;
	int result = 0;

	/* Default binding: bind app only for NAT */
	if (IP_VS_FWD_METHOD(cp) != IP_VS_CONN_F_MASQ)
		return 0;
	/* Lookup application incarnations and bind the right one */
	hash = sctp_app_hashkey(cp->vport);

	spin_lock(&ipvs->sctp_app_lock);
	list_for_each_entry(inc, &ipvs->sctp_apps[hash], p_list) {
		if (inc->port == cp->vport) {
			if (unlikely(!ip_vs_app_inc_get(inc)))
				break;
			spin_unlock(&ipvs->sctp_app_lock);

			IP_VS_DBG_BUF(9, "%s: Binding conn %s:%u->"
					"%s:%u to app %s on port %u\n",
					__func__,
					IP_VS_DBG_ADDR(cp->af, &cp->caddr),
					ntohs(cp->cport),
					IP_VS_DBG_ADDR(cp->af, &cp->vaddr),
					ntohs(cp->vport),
					inc->name, ntohs(inc->port));
			cp->app = inc;
			if (inc->init_conn)
				result = inc->init_conn(inc, cp);
			goto out;
		}
	}
	spin_unlock(&ipvs->sctp_app_lock);
out:
	return result;
}

/* ---------------------------------------------
 *   timeouts is netns related now.
 * ---------------------------------------------
 */
static int __ip_vs_sctp_init(struct net *net, struct ip_vs_proto_data *pd)
{
	struct netns_ipvs *ipvs = net_ipvs(net);

	ip_vs_init_hash_table(ipvs->sctp_apps, SCTP_APP_TAB_SIZE);
	spin_lock_init(&ipvs->sctp_app_lock);
	pd->timeout_table = ip_vs_create_timeout_table((int *)sctp_timeouts,
							sizeof(sctp_timeouts));
	if (!pd->timeout_table)
		return -ENOMEM;
	return 0;
}

static void __ip_vs_sctp_exit(struct net *net, struct ip_vs_proto_data *pd)
{
	kfree(pd->timeout_table);
}

struct ip_vs_protocol ip_vs_protocol_sctp = {
	.name		= "SCTP",
	.protocol	= IPPROTO_SCTP,
	.num_states	= IP_VS_SCTP_S_LAST,
	.dont_defrag	= 0,
	.init		= NULL,
	.exit		= NULL,
	.init_netns	= __ip_vs_sctp_init,
	.exit_netns	= __ip_vs_sctp_exit,
	.register_app	= sctp_register_app,
	.unregister_app = sctp_unregister_app,
	.conn_schedule	= sctp_conn_schedule,
	.conn_in_get	= ip_vs_conn_in_get_proto,
	.conn_out_get	= ip_vs_conn_out_get_proto,
	.snat_handler	= sctp_snat_handler,
	.dnat_handler	= sctp_dnat_handler,
	.csum_check	= sctp_csum_check,
	.state_name	= sctp_state_name,
	.state_transition = sctp_state_transition,
	.app_conn_bind	= sctp_app_conn_bind,
	.debug_packet	= ip_vs_tcpudp_debug_packet,
	.timeout_change	= NULL,
};<|MERGE_RESOLUTION|>--- conflicted
+++ resolved
@@ -82,11 +82,6 @@
 {
 	sctp_sctphdr_t *sctph;
 	unsigned int sctphoff = iph->len;
-<<<<<<< HEAD
-	struct sk_buff *iter;
-	__be32 crc32;
-=======
->>>>>>> 19f949f5
 
 #ifdef CONFIG_IP_VS_IPV6
 	if (cp->af == AF_INET6 && iph->fragoffs)
@@ -121,11 +116,6 @@
 {
 	sctp_sctphdr_t *sctph;
 	unsigned int sctphoff = iph->len;
-<<<<<<< HEAD
-	struct sk_buff *iter;
-	__be32 crc32;
-=======
->>>>>>> 19f949f5
 
 #ifdef CONFIG_IP_VS_IPV6
 	if (cp->af == AF_INET6 && iph->fragoffs)
