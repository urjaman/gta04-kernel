/*
 * Copyright (c) 2008-2014 Patrick McHardy <kaber@trash.net>
 *
 * This program is free software; you can redistribute it and/or modify
 * it under the terms of the GNU General Public License version 2 as
 * published by the Free Software Foundation.
 *
 * Development of this code funded by Astaro AG (http://www.astaro.com/)
 */

#include <linux/kernel.h>
#include <linux/init.h>
#include <linux/module.h>
#include <linux/list.h>
#include <linux/log2.h>
#include <linux/jhash.h>
#include <linux/netlink.h>
#include <linux/rhashtable.h>
#include <linux/netfilter.h>
#include <linux/netfilter/nf_tables.h>
#include <net/netfilter/nf_tables.h>

/* We target a hash table size of 4, element hint is 75% of final size */
#define NFT_HASH_ELEMENT_HINT 3

struct nft_hash_elem {
	struct rhash_head		node;
	struct nft_data			key;
	struct nft_data			data[];
};

static bool nft_hash_lookup(const struct nft_set *set,
			    const struct nft_data *key,
			    struct nft_data *data)
{
	struct rhashtable *priv = nft_set_priv(set);
	const struct nft_hash_elem *he;

	he = rhashtable_lookup(priv, key);
	if (he && set->flags & NFT_SET_MAP)
		nft_data_copy(data, he->data);

	return !!he;
}

static int nft_hash_insert(const struct nft_set *set,
			   const struct nft_set_elem *elem)
{
	struct rhashtable *priv = nft_set_priv(set);
	struct nft_hash_elem *he;
	unsigned int size;

	if (elem->flags != 0)
		return -EINVAL;

	size = sizeof(*he);
	if (set->flags & NFT_SET_MAP)
		size += sizeof(he->data[0]);

	he = kzalloc(size, GFP_KERNEL);
	if (he == NULL)
		return -ENOMEM;

	nft_data_copy(&he->key, &elem->key);
	if (set->flags & NFT_SET_MAP)
		nft_data_copy(he->data, &elem->data);

	rhashtable_insert(priv, &he->node);

	return 0;
}

static void nft_hash_elem_destroy(const struct nft_set *set,
				  struct nft_hash_elem *he)
{
	nft_data_uninit(&he->key, NFT_DATA_VALUE);
	if (set->flags & NFT_SET_MAP)
		nft_data_uninit(he->data, set->dtype);
	kfree(he);
}

static void nft_hash_remove(const struct nft_set *set,
			    const struct nft_set_elem *elem)
{
	struct rhashtable *priv = nft_set_priv(set);

	rhashtable_remove(priv, elem->cookie);
	synchronize_rcu();
	kfree(elem->cookie);
}

struct nft_compare_arg {
	const struct nft_set *set;
	struct nft_set_elem *elem;
};

static bool nft_hash_compare(void *ptr, void *arg)
{
	struct nft_hash_elem *he = ptr;
	struct nft_compare_arg *x = arg;

	if (!nft_data_cmp(&he->key, &x->elem->key, x->set->klen)) {
		x->elem->cookie = he;
		x->elem->flags = 0;
		if (x->set->flags & NFT_SET_MAP)
			nft_data_copy(&x->elem->data, he->data);

		return true;
	}

	return false;
}

static int nft_hash_get(const struct nft_set *set, struct nft_set_elem *elem)
{
	struct rhashtable *priv = nft_set_priv(set);
	struct nft_compare_arg arg = {
		.set = set,
		.elem = elem,
	};

	if (rhashtable_lookup_compare(priv, &elem->key,
				      &nft_hash_compare, &arg))
		return 0;

	return -ENOENT;
}

static void nft_hash_walk(const struct nft_ctx *ctx, const struct nft_set *set,
			  struct nft_set_iter *iter)
{
	struct rhashtable *priv = nft_set_priv(set);
	const struct nft_hash_elem *he;
	struct rhashtable_iter hti;
	struct nft_set_elem elem;
	int err;

	err = rhashtable_walk_init(priv, &hti);
	iter->err = err;
	if (err)
		return;

	err = rhashtable_walk_start(&hti);
	if (err && err != -EAGAIN) {
		iter->err = err;
		goto out;
	}

	while ((he = rhashtable_walk_next(&hti))) {
		if (IS_ERR(he)) {
			err = PTR_ERR(he);
			if (err != -EAGAIN) {
				iter->err = err;
				goto out;
			}
<<<<<<< HEAD
=======

			continue;
>>>>>>> 007760cf
		}

		if (iter->count < iter->skip)
			goto cont;

		memcpy(&elem.key, &he->key, sizeof(elem.key));
		if (set->flags & NFT_SET_MAP)
			memcpy(&elem.data, he->data, sizeof(elem.data));
		elem.flags = 0;

		iter->err = iter->fn(ctx, set, iter, &elem);
		if (iter->err < 0)
			goto out;

cont:
		iter->count++;
	}

out:
	rhashtable_walk_stop(&hti);
	rhashtable_walk_exit(&hti);
}

static unsigned int nft_hash_privsize(const struct nlattr * const nla[])
{
	return sizeof(struct rhashtable);
}

static int nft_hash_init(const struct nft_set *set,
			 const struct nft_set_desc *desc,
			 const struct nlattr * const tb[])
{
	struct rhashtable *priv = nft_set_priv(set);
	struct rhashtable_params params = {
		.nelem_hint = desc->size ? : NFT_HASH_ELEMENT_HINT,
		.head_offset = offsetof(struct nft_hash_elem, node),
		.key_offset = offsetof(struct nft_hash_elem, key),
		.key_len = set->klen,
		.hashfn = jhash,
<<<<<<< HEAD
		.grow_decision = rht_grow_above_75,
		.shrink_decision = rht_shrink_below_30,
=======
>>>>>>> 007760cf
	};

	return rhashtable_init(priv, &params);
}

static void nft_hash_destroy(const struct nft_set *set)
{
	struct rhashtable *priv = nft_set_priv(set);
	const struct bucket_table *tbl;
	struct nft_hash_elem *he;
	struct rhash_head *pos, *next;
	unsigned int i;

	/* Stop an eventual async resizing */
	priv->being_destroyed = true;
	mutex_lock(&priv->mutex);

	tbl = rht_dereference(priv->tbl, priv);
	for (i = 0; i < tbl->size; i++) {
		rht_for_each_entry_safe(he, pos, next, tbl, i, node)
			nft_hash_elem_destroy(set, he);
	}
	mutex_unlock(&priv->mutex);

	rhashtable_destroy(priv);
}

static bool nft_hash_estimate(const struct nft_set_desc *desc, u32 features,
			      struct nft_set_estimate *est)
{
	unsigned int esize;

	esize = sizeof(struct nft_hash_elem);
	if (features & NFT_SET_MAP)
		esize += FIELD_SIZEOF(struct nft_hash_elem, data[0]);

	if (desc->size) {
		est->size = sizeof(struct rhashtable) +
			    roundup_pow_of_two(desc->size * 4 / 3) *
			    sizeof(struct nft_hash_elem *) +
			    desc->size * esize;
	} else {
		/* Resizing happens when the load drops below 30% or goes
		 * above 75%. The average of 52.5% load (approximated by 50%)
		 * is used for the size estimation of the hash buckets,
		 * meaning we calculate two buckets per element.
		 */
		est->size = esize + 2 * sizeof(struct nft_hash_elem *);
	}

	est->class = NFT_SET_CLASS_O_1;

	return true;
}

static struct nft_set_ops nft_hash_ops __read_mostly = {
	.privsize       = nft_hash_privsize,
	.estimate	= nft_hash_estimate,
	.init		= nft_hash_init,
	.destroy	= nft_hash_destroy,
	.get		= nft_hash_get,
	.insert		= nft_hash_insert,
	.remove		= nft_hash_remove,
	.lookup		= nft_hash_lookup,
	.walk		= nft_hash_walk,
	.features	= NFT_SET_MAP,
	.owner		= THIS_MODULE,
};

static int __init nft_hash_module_init(void)
{
	return nft_register_set(&nft_hash_ops);
}

static void __exit nft_hash_module_exit(void)
{
	nft_unregister_set(&nft_hash_ops);
}

module_init(nft_hash_module_init);
module_exit(nft_hash_module_exit);

MODULE_LICENSE("GPL");
MODULE_AUTHOR("Patrick McHardy <kaber@trash.net>");
MODULE_ALIAS_NFT_SET();<|MERGE_RESOLUTION|>--- conflicted
+++ resolved
@@ -153,11 +153,8 @@
 				iter->err = err;
 				goto out;
 			}
-<<<<<<< HEAD
-=======
 
 			continue;
->>>>>>> 007760cf
 		}
 
 		if (iter->count < iter->skip)
@@ -197,11 +194,6 @@
 		.key_offset = offsetof(struct nft_hash_elem, key),
 		.key_len = set->klen,
 		.hashfn = jhash,
-<<<<<<< HEAD
-		.grow_decision = rht_grow_above_75,
-		.shrink_decision = rht_shrink_below_30,
-=======
->>>>>>> 007760cf
 	};
 
 	return rhashtable_init(priv, &params);
