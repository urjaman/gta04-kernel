/*
 * This is the new netlink-based wireless configuration interface.
 *
 * Copyright 2006-2010	Johannes Berg <johannes@sipsolutions.net>
 */

#include <linux/if.h>
#include <linux/module.h>
#include <linux/err.h>
#include <linux/slab.h>
#include <linux/list.h>
#include <linux/if_ether.h>
#include <linux/ieee80211.h>
#include <linux/nl80211.h>
#include <linux/rtnetlink.h>
#include <linux/netlink.h>
#include <linux/etherdevice.h>
#include <net/net_namespace.h>
#include <net/genetlink.h>
#include <net/cfg80211.h>
#include <net/sock.h>
#include "core.h"
#include "nl80211.h"
#include "reg.h"

static int nl80211_pre_doit(struct genl_ops *ops, struct sk_buff *skb,
			    struct genl_info *info);
static void nl80211_post_doit(struct genl_ops *ops, struct sk_buff *skb,
			      struct genl_info *info);

/* the netlink family */
static struct genl_family nl80211_fam = {
	.id = GENL_ID_GENERATE,	/* don't bother with a hardcoded ID */
	.name = "nl80211",	/* have users key off the name instead */
	.hdrsize = 0,		/* no private header */
	.version = 1,		/* no particular meaning now */
	.maxattr = NL80211_ATTR_MAX,
	.netnsok = true,
	.pre_doit = nl80211_pre_doit,
	.post_doit = nl80211_post_doit,
};

/* internal helper: get rdev and dev */
static int get_rdev_dev_by_info_ifindex(struct genl_info *info,
				       struct cfg80211_registered_device **rdev,
				       struct net_device **dev)
{
	struct nlattr **attrs = info->attrs;
	int ifindex;

	if (!attrs[NL80211_ATTR_IFINDEX])
		return -EINVAL;

	ifindex = nla_get_u32(attrs[NL80211_ATTR_IFINDEX]);
	*dev = dev_get_by_index(genl_info_net(info), ifindex);
	if (!*dev)
		return -ENODEV;

	*rdev = cfg80211_get_dev_from_ifindex(genl_info_net(info), ifindex);
	if (IS_ERR(*rdev)) {
		dev_put(*dev);
		return PTR_ERR(*rdev);
	}

	return 0;
}

/* policy for the attributes */
static const struct nla_policy nl80211_policy[NL80211_ATTR_MAX+1] = {
	[NL80211_ATTR_WIPHY] = { .type = NLA_U32 },
	[NL80211_ATTR_WIPHY_NAME] = { .type = NLA_NUL_STRING,
				      .len = 20-1 },
	[NL80211_ATTR_WIPHY_TXQ_PARAMS] = { .type = NLA_NESTED },
	[NL80211_ATTR_WIPHY_FREQ] = { .type = NLA_U32 },
	[NL80211_ATTR_WIPHY_CHANNEL_TYPE] = { .type = NLA_U32 },
	[NL80211_ATTR_WIPHY_RETRY_SHORT] = { .type = NLA_U8 },
	[NL80211_ATTR_WIPHY_RETRY_LONG] = { .type = NLA_U8 },
	[NL80211_ATTR_WIPHY_FRAG_THRESHOLD] = { .type = NLA_U32 },
	[NL80211_ATTR_WIPHY_RTS_THRESHOLD] = { .type = NLA_U32 },
	[NL80211_ATTR_WIPHY_COVERAGE_CLASS] = { .type = NLA_U8 },

	[NL80211_ATTR_IFTYPE] = { .type = NLA_U32 },
	[NL80211_ATTR_IFINDEX] = { .type = NLA_U32 },
	[NL80211_ATTR_IFNAME] = { .type = NLA_NUL_STRING, .len = IFNAMSIZ-1 },

	[NL80211_ATTR_MAC] = { .type = NLA_BINARY, .len = ETH_ALEN },
	[NL80211_ATTR_PREV_BSSID] = { .type = NLA_BINARY, .len = ETH_ALEN },

	[NL80211_ATTR_KEY] = { .type = NLA_NESTED, },
	[NL80211_ATTR_KEY_DATA] = { .type = NLA_BINARY,
				    .len = WLAN_MAX_KEY_LEN },
	[NL80211_ATTR_KEY_IDX] = { .type = NLA_U8 },
	[NL80211_ATTR_KEY_CIPHER] = { .type = NLA_U32 },
	[NL80211_ATTR_KEY_DEFAULT] = { .type = NLA_FLAG },
	[NL80211_ATTR_KEY_SEQ] = { .type = NLA_BINARY, .len = 8 },
	[NL80211_ATTR_KEY_TYPE] = { .type = NLA_U32 },

	[NL80211_ATTR_BEACON_INTERVAL] = { .type = NLA_U32 },
	[NL80211_ATTR_DTIM_PERIOD] = { .type = NLA_U32 },
	[NL80211_ATTR_BEACON_HEAD] = { .type = NLA_BINARY,
				       .len = IEEE80211_MAX_DATA_LEN },
	[NL80211_ATTR_BEACON_TAIL] = { .type = NLA_BINARY,
				       .len = IEEE80211_MAX_DATA_LEN },
	[NL80211_ATTR_STA_AID] = { .type = NLA_U16 },
	[NL80211_ATTR_STA_FLAGS] = { .type = NLA_NESTED },
	[NL80211_ATTR_STA_LISTEN_INTERVAL] = { .type = NLA_U16 },
	[NL80211_ATTR_STA_SUPPORTED_RATES] = { .type = NLA_BINARY,
					       .len = NL80211_MAX_SUPP_RATES },
	[NL80211_ATTR_STA_PLINK_ACTION] = { .type = NLA_U8 },
	[NL80211_ATTR_STA_VLAN] = { .type = NLA_U32 },
	[NL80211_ATTR_MNTR_FLAGS] = { /* NLA_NESTED can't be empty */ },
	[NL80211_ATTR_MESH_ID] = { .type = NLA_BINARY,
				.len = IEEE80211_MAX_MESH_ID_LEN },
	[NL80211_ATTR_MPATH_NEXT_HOP] = { .type = NLA_U32 },

	[NL80211_ATTR_REG_ALPHA2] = { .type = NLA_STRING, .len = 2 },
	[NL80211_ATTR_REG_RULES] = { .type = NLA_NESTED },

	[NL80211_ATTR_BSS_CTS_PROT] = { .type = NLA_U8 },
	[NL80211_ATTR_BSS_SHORT_PREAMBLE] = { .type = NLA_U8 },
	[NL80211_ATTR_BSS_SHORT_SLOT_TIME] = { .type = NLA_U8 },
	[NL80211_ATTR_BSS_BASIC_RATES] = { .type = NLA_BINARY,
					   .len = NL80211_MAX_SUPP_RATES },
	[NL80211_ATTR_BSS_HT_OPMODE] = { .type = NLA_U16 },

	[NL80211_ATTR_MESH_CONFIG] = { .type = NLA_NESTED },

	[NL80211_ATTR_HT_CAPABILITY] = { .type = NLA_BINARY,
					 .len = NL80211_HT_CAPABILITY_LEN },

	[NL80211_ATTR_MGMT_SUBTYPE] = { .type = NLA_U8 },
	[NL80211_ATTR_IE] = { .type = NLA_BINARY,
			      .len = IEEE80211_MAX_DATA_LEN },
	[NL80211_ATTR_SCAN_FREQUENCIES] = { .type = NLA_NESTED },
	[NL80211_ATTR_SCAN_SSIDS] = { .type = NLA_NESTED },

	[NL80211_ATTR_SSID] = { .type = NLA_BINARY,
				.len = IEEE80211_MAX_SSID_LEN },
	[NL80211_ATTR_AUTH_TYPE] = { .type = NLA_U32 },
	[NL80211_ATTR_REASON_CODE] = { .type = NLA_U16 },
	[NL80211_ATTR_FREQ_FIXED] = { .type = NLA_FLAG },
	[NL80211_ATTR_TIMED_OUT] = { .type = NLA_FLAG },
	[NL80211_ATTR_USE_MFP] = { .type = NLA_U32 },
	[NL80211_ATTR_STA_FLAGS2] = {
		.len = sizeof(struct nl80211_sta_flag_update),
	},
	[NL80211_ATTR_CONTROL_PORT] = { .type = NLA_FLAG },
	[NL80211_ATTR_CONTROL_PORT_ETHERTYPE] = { .type = NLA_U16 },
	[NL80211_ATTR_CONTROL_PORT_NO_ENCRYPT] = { .type = NLA_FLAG },
	[NL80211_ATTR_PRIVACY] = { .type = NLA_FLAG },
	[NL80211_ATTR_CIPHER_SUITE_GROUP] = { .type = NLA_U32 },
	[NL80211_ATTR_WPA_VERSIONS] = { .type = NLA_U32 },
	[NL80211_ATTR_PID] = { .type = NLA_U32 },
	[NL80211_ATTR_4ADDR] = { .type = NLA_U8 },
	[NL80211_ATTR_PMKID] = { .type = NLA_BINARY,
				 .len = WLAN_PMKID_LEN },
	[NL80211_ATTR_DURATION] = { .type = NLA_U32 },
	[NL80211_ATTR_COOKIE] = { .type = NLA_U64 },
	[NL80211_ATTR_TX_RATES] = { .type = NLA_NESTED },
	[NL80211_ATTR_FRAME] = { .type = NLA_BINARY,
				 .len = IEEE80211_MAX_DATA_LEN },
	[NL80211_ATTR_FRAME_MATCH] = { .type = NLA_BINARY, },
	[NL80211_ATTR_PS_STATE] = { .type = NLA_U32 },
	[NL80211_ATTR_CQM] = { .type = NLA_NESTED, },
	[NL80211_ATTR_LOCAL_STATE_CHANGE] = { .type = NLA_FLAG },
	[NL80211_ATTR_AP_ISOLATE] = { .type = NLA_U8 },
	[NL80211_ATTR_WIPHY_TX_POWER_SETTING] = { .type = NLA_U32 },
	[NL80211_ATTR_WIPHY_TX_POWER_LEVEL] = { .type = NLA_U32 },
	[NL80211_ATTR_FRAME_TYPE] = { .type = NLA_U16 },
	[NL80211_ATTR_WIPHY_ANTENNA_TX] = { .type = NLA_U32 },
	[NL80211_ATTR_WIPHY_ANTENNA_RX] = { .type = NLA_U32 },
	[NL80211_ATTR_MCAST_RATE] = { .type = NLA_U32 },
	[NL80211_ATTR_OFFCHANNEL_TX_OK] = { .type = NLA_FLAG },
	[NL80211_ATTR_KEY_DEFAULT_TYPES] = { .type = NLA_NESTED },
};

/* policy for the key attributes */
static const struct nla_policy nl80211_key_policy[NL80211_KEY_MAX + 1] = {
	[NL80211_KEY_DATA] = { .type = NLA_BINARY, .len = WLAN_MAX_KEY_LEN },
	[NL80211_KEY_IDX] = { .type = NLA_U8 },
	[NL80211_KEY_CIPHER] = { .type = NLA_U32 },
	[NL80211_KEY_SEQ] = { .type = NLA_BINARY, .len = 8 },
	[NL80211_KEY_DEFAULT] = { .type = NLA_FLAG },
	[NL80211_KEY_DEFAULT_MGMT] = { .type = NLA_FLAG },
	[NL80211_KEY_TYPE] = { .type = NLA_U32 },
	[NL80211_KEY_DEFAULT_TYPES] = { .type = NLA_NESTED },
};

/* policy for the key default flags */
static const struct nla_policy
nl80211_key_default_policy[NUM_NL80211_KEY_DEFAULT_TYPES] = {
	[NL80211_KEY_DEFAULT_TYPE_UNICAST] = { .type = NLA_FLAG },
	[NL80211_KEY_DEFAULT_TYPE_MULTICAST] = { .type = NLA_FLAG },
};

/* ifidx get helper */
static int nl80211_get_ifidx(struct netlink_callback *cb)
{
	int res;

	res = nlmsg_parse(cb->nlh, GENL_HDRLEN + nl80211_fam.hdrsize,
			  nl80211_fam.attrbuf, nl80211_fam.maxattr,
			  nl80211_policy);
	if (res)
		return res;

	if (!nl80211_fam.attrbuf[NL80211_ATTR_IFINDEX])
		return -EINVAL;

	res = nla_get_u32(nl80211_fam.attrbuf[NL80211_ATTR_IFINDEX]);
	if (!res)
		return -EINVAL;
	return res;
}

static int nl80211_prepare_netdev_dump(struct sk_buff *skb,
				       struct netlink_callback *cb,
				       struct cfg80211_registered_device **rdev,
				       struct net_device **dev)
{
	int ifidx = cb->args[0];
	int err;

	if (!ifidx)
		ifidx = nl80211_get_ifidx(cb);
	if (ifidx < 0)
		return ifidx;

	cb->args[0] = ifidx;

	rtnl_lock();

	*dev = __dev_get_by_index(sock_net(skb->sk), ifidx);
	if (!*dev) {
		err = -ENODEV;
		goto out_rtnl;
	}

	*rdev = cfg80211_get_dev_from_ifindex(sock_net(skb->sk), ifidx);
	if (IS_ERR(*rdev)) {
		err = PTR_ERR(*rdev);
		goto out_rtnl;
	}

	return 0;
 out_rtnl:
	rtnl_unlock();
	return err;
}

static void nl80211_finish_netdev_dump(struct cfg80211_registered_device *rdev)
{
	cfg80211_unlock_rdev(rdev);
	rtnl_unlock();
}

/* IE validation */
static bool is_valid_ie_attr(const struct nlattr *attr)
{
	const u8 *pos;
	int len;

	if (!attr)
		return true;

	pos = nla_data(attr);
	len = nla_len(attr);

	while (len) {
		u8 elemlen;

		if (len < 2)
			return false;
		len -= 2;

		elemlen = pos[1];
		if (elemlen > len)
			return false;

		len -= elemlen;
		pos += 2 + elemlen;
	}

	return true;
}

/* message building helper */
static inline void *nl80211hdr_put(struct sk_buff *skb, u32 pid, u32 seq,
				   int flags, u8 cmd)
{
	/* since there is no private header just add the generic one */
	return genlmsg_put(skb, pid, seq, &nl80211_fam, flags, cmd);
}

static int nl80211_msg_put_channel(struct sk_buff *msg,
				   struct ieee80211_channel *chan)
{
	NLA_PUT_U32(msg, NL80211_FREQUENCY_ATTR_FREQ,
		    chan->center_freq);

	if (chan->flags & IEEE80211_CHAN_DISABLED)
		NLA_PUT_FLAG(msg, NL80211_FREQUENCY_ATTR_DISABLED);
	if (chan->flags & IEEE80211_CHAN_PASSIVE_SCAN)
		NLA_PUT_FLAG(msg, NL80211_FREQUENCY_ATTR_PASSIVE_SCAN);
	if (chan->flags & IEEE80211_CHAN_NO_IBSS)
		NLA_PUT_FLAG(msg, NL80211_FREQUENCY_ATTR_NO_IBSS);
	if (chan->flags & IEEE80211_CHAN_RADAR)
		NLA_PUT_FLAG(msg, NL80211_FREQUENCY_ATTR_RADAR);

	NLA_PUT_U32(msg, NL80211_FREQUENCY_ATTR_MAX_TX_POWER,
		    DBM_TO_MBM(chan->max_power));

	return 0;

 nla_put_failure:
	return -ENOBUFS;
}

/* netlink command implementations */

struct key_parse {
	struct key_params p;
	int idx;
	int type;
	bool def, defmgmt;
	bool def_uni, def_multi;
};

static int nl80211_parse_key_new(struct nlattr *key, struct key_parse *k)
{
	struct nlattr *tb[NL80211_KEY_MAX + 1];
	int err = nla_parse_nested(tb, NL80211_KEY_MAX, key,
				   nl80211_key_policy);
	if (err)
		return err;

	k->def = !!tb[NL80211_KEY_DEFAULT];
	k->defmgmt = !!tb[NL80211_KEY_DEFAULT_MGMT];

	if (k->def) {
		k->def_uni = true;
		k->def_multi = true;
	}
	if (k->defmgmt)
		k->def_multi = true;

	if (tb[NL80211_KEY_IDX])
		k->idx = nla_get_u8(tb[NL80211_KEY_IDX]);

	if (tb[NL80211_KEY_DATA]) {
		k->p.key = nla_data(tb[NL80211_KEY_DATA]);
		k->p.key_len = nla_len(tb[NL80211_KEY_DATA]);
	}

	if (tb[NL80211_KEY_SEQ]) {
		k->p.seq = nla_data(tb[NL80211_KEY_SEQ]);
		k->p.seq_len = nla_len(tb[NL80211_KEY_SEQ]);
	}

	if (tb[NL80211_KEY_CIPHER])
		k->p.cipher = nla_get_u32(tb[NL80211_KEY_CIPHER]);

	if (tb[NL80211_KEY_TYPE]) {
		k->type = nla_get_u32(tb[NL80211_KEY_TYPE]);
		if (k->type < 0 || k->type >= NUM_NL80211_KEYTYPES)
			return -EINVAL;
	}

	if (tb[NL80211_KEY_DEFAULT_TYPES]) {
		struct nlattr *kdt[NUM_NL80211_KEY_DEFAULT_TYPES];
		int err = nla_parse_nested(kdt,
					   NUM_NL80211_KEY_DEFAULT_TYPES - 1,
					   tb[NL80211_KEY_DEFAULT_TYPES],
					   nl80211_key_default_policy);
		if (err)
			return err;

		k->def_uni = kdt[NL80211_KEY_DEFAULT_TYPE_UNICAST];
		k->def_multi = kdt[NL80211_KEY_DEFAULT_TYPE_MULTICAST];
	}

	return 0;
}

static int nl80211_parse_key_old(struct genl_info *info, struct key_parse *k)
{
	if (info->attrs[NL80211_ATTR_KEY_DATA]) {
		k->p.key = nla_data(info->attrs[NL80211_ATTR_KEY_DATA]);
		k->p.key_len = nla_len(info->attrs[NL80211_ATTR_KEY_DATA]);
	}

	if (info->attrs[NL80211_ATTR_KEY_SEQ]) {
		k->p.seq = nla_data(info->attrs[NL80211_ATTR_KEY_SEQ]);
		k->p.seq_len = nla_len(info->attrs[NL80211_ATTR_KEY_SEQ]);
	}

	if (info->attrs[NL80211_ATTR_KEY_IDX])
		k->idx = nla_get_u8(info->attrs[NL80211_ATTR_KEY_IDX]);

	if (info->attrs[NL80211_ATTR_KEY_CIPHER])
		k->p.cipher = nla_get_u32(info->attrs[NL80211_ATTR_KEY_CIPHER]);

	k->def = !!info->attrs[NL80211_ATTR_KEY_DEFAULT];
	k->defmgmt = !!info->attrs[NL80211_ATTR_KEY_DEFAULT_MGMT];

	if (k->def) {
		k->def_uni = true;
		k->def_multi = true;
	}
	if (k->defmgmt)
		k->def_multi = true;

	if (info->attrs[NL80211_ATTR_KEY_TYPE]) {
		k->type = nla_get_u32(info->attrs[NL80211_ATTR_KEY_TYPE]);
		if (k->type < 0 || k->type >= NUM_NL80211_KEYTYPES)
			return -EINVAL;
	}

	if (info->attrs[NL80211_ATTR_KEY_DEFAULT_TYPES]) {
		struct nlattr *kdt[NUM_NL80211_KEY_DEFAULT_TYPES];
		int err = nla_parse_nested(
				kdt, NUM_NL80211_KEY_DEFAULT_TYPES - 1,
				info->attrs[NL80211_ATTR_KEY_DEFAULT_TYPES],
				nl80211_key_default_policy);
		if (err)
			return err;

		k->def_uni = kdt[NL80211_KEY_DEFAULT_TYPE_UNICAST];
		k->def_multi = kdt[NL80211_KEY_DEFAULT_TYPE_MULTICAST];
	}

	return 0;
}

static int nl80211_parse_key(struct genl_info *info, struct key_parse *k)
{
	int err;

	memset(k, 0, sizeof(*k));
	k->idx = -1;
	k->type = -1;

	if (info->attrs[NL80211_ATTR_KEY])
		err = nl80211_parse_key_new(info->attrs[NL80211_ATTR_KEY], k);
	else
		err = nl80211_parse_key_old(info, k);

	if (err)
		return err;

	if (k->def && k->defmgmt)
		return -EINVAL;

	if (k->defmgmt) {
		if (k->def_uni || !k->def_multi)
			return -EINVAL;
	}

	if (k->idx != -1) {
		if (k->defmgmt) {
			if (k->idx < 4 || k->idx > 5)
				return -EINVAL;
		} else if (k->def) {
			if (k->idx < 0 || k->idx > 3)
				return -EINVAL;
		} else {
			if (k->idx < 0 || k->idx > 5)
				return -EINVAL;
		}
	}

	return 0;
}

static struct cfg80211_cached_keys *
nl80211_parse_connkeys(struct cfg80211_registered_device *rdev,
		       struct nlattr *keys)
{
	struct key_parse parse;
	struct nlattr *key;
	struct cfg80211_cached_keys *result;
	int rem, err, def = 0;

	result = kzalloc(sizeof(*result), GFP_KERNEL);
	if (!result)
		return ERR_PTR(-ENOMEM);

	result->def = -1;
	result->defmgmt = -1;

	nla_for_each_nested(key, keys, rem) {
		memset(&parse, 0, sizeof(parse));
		parse.idx = -1;

		err = nl80211_parse_key_new(key, &parse);
		if (err)
			goto error;
		err = -EINVAL;
		if (!parse.p.key)
			goto error;
		if (parse.idx < 0 || parse.idx > 4)
			goto error;
		if (parse.def) {
			if (def)
				goto error;
			def = 1;
			result->def = parse.idx;
			if (!parse.def_uni || !parse.def_multi)
				goto error;
		} else if (parse.defmgmt)
			goto error;
		err = cfg80211_validate_key_settings(rdev, &parse.p,
						     parse.idx, false, NULL);
		if (err)
			goto error;
		result->params[parse.idx].cipher = parse.p.cipher;
		result->params[parse.idx].key_len = parse.p.key_len;
		result->params[parse.idx].key = result->data[parse.idx];
		memcpy(result->data[parse.idx], parse.p.key, parse.p.key_len);
	}

	return result;
 error:
	kfree(result);
	return ERR_PTR(err);
}

static int nl80211_key_allowed(struct wireless_dev *wdev)
{
	ASSERT_WDEV_LOCK(wdev);

	switch (wdev->iftype) {
	case NL80211_IFTYPE_AP:
	case NL80211_IFTYPE_AP_VLAN:
	case NL80211_IFTYPE_P2P_GO:
		break;
	case NL80211_IFTYPE_ADHOC:
		if (!wdev->current_bss)
			return -ENOLINK;
		break;
	case NL80211_IFTYPE_STATION:
	case NL80211_IFTYPE_P2P_CLIENT:
		if (wdev->sme_state != CFG80211_SME_CONNECTED)
			return -ENOLINK;
		break;
	default:
		return -EINVAL;
	}

	return 0;
}

static int nl80211_send_wiphy(struct sk_buff *msg, u32 pid, u32 seq, int flags,
			      struct cfg80211_registered_device *dev)
{
	void *hdr;
	struct nlattr *nl_bands, *nl_band;
	struct nlattr *nl_freqs, *nl_freq;
	struct nlattr *nl_rates, *nl_rate;
	struct nlattr *nl_modes;
	struct nlattr *nl_cmds;
	enum ieee80211_band band;
	struct ieee80211_channel *chan;
	struct ieee80211_rate *rate;
	int i;
	u16 ifmodes = dev->wiphy.interface_modes;
	const struct ieee80211_txrx_stypes *mgmt_stypes =
				dev->wiphy.mgmt_stypes;

	hdr = nl80211hdr_put(msg, pid, seq, flags, NL80211_CMD_NEW_WIPHY);
	if (!hdr)
		return -1;

	NLA_PUT_U32(msg, NL80211_ATTR_WIPHY, dev->wiphy_idx);
	NLA_PUT_STRING(msg, NL80211_ATTR_WIPHY_NAME, wiphy_name(&dev->wiphy));

	NLA_PUT_U32(msg, NL80211_ATTR_GENERATION,
		    cfg80211_rdev_list_generation);

	NLA_PUT_U8(msg, NL80211_ATTR_WIPHY_RETRY_SHORT,
		   dev->wiphy.retry_short);
	NLA_PUT_U8(msg, NL80211_ATTR_WIPHY_RETRY_LONG,
		   dev->wiphy.retry_long);
	NLA_PUT_U32(msg, NL80211_ATTR_WIPHY_FRAG_THRESHOLD,
		    dev->wiphy.frag_threshold);
	NLA_PUT_U32(msg, NL80211_ATTR_WIPHY_RTS_THRESHOLD,
		    dev->wiphy.rts_threshold);
	NLA_PUT_U8(msg, NL80211_ATTR_WIPHY_COVERAGE_CLASS,
		    dev->wiphy.coverage_class);
	NLA_PUT_U8(msg, NL80211_ATTR_MAX_NUM_SCAN_SSIDS,
		   dev->wiphy.max_scan_ssids);
	NLA_PUT_U16(msg, NL80211_ATTR_MAX_SCAN_IE_LEN,
		    dev->wiphy.max_scan_ie_len);

	if (dev->wiphy.flags & WIPHY_FLAG_IBSS_RSN)
		NLA_PUT_FLAG(msg, NL80211_ATTR_SUPPORT_IBSS_RSN);

	NLA_PUT(msg, NL80211_ATTR_CIPHER_SUITES,
		sizeof(u32) * dev->wiphy.n_cipher_suites,
		dev->wiphy.cipher_suites);

	NLA_PUT_U8(msg, NL80211_ATTR_MAX_NUM_PMKIDS,
		   dev->wiphy.max_num_pmkids);

	if (dev->wiphy.flags & WIPHY_FLAG_CONTROL_PORT_PROTOCOL)
		NLA_PUT_FLAG(msg, NL80211_ATTR_CONTROL_PORT_ETHERTYPE);

	NLA_PUT_U32(msg, NL80211_ATTR_WIPHY_ANTENNA_AVAIL_TX,
		    dev->wiphy.available_antennas_tx);
	NLA_PUT_U32(msg, NL80211_ATTR_WIPHY_ANTENNA_AVAIL_RX,
		    dev->wiphy.available_antennas_rx);

	if ((dev->wiphy.available_antennas_tx ||
	     dev->wiphy.available_antennas_rx) && dev->ops->get_antenna) {
		u32 tx_ant = 0, rx_ant = 0;
		int res;
		res = dev->ops->get_antenna(&dev->wiphy, &tx_ant, &rx_ant);
		if (!res) {
			NLA_PUT_U32(msg, NL80211_ATTR_WIPHY_ANTENNA_TX, tx_ant);
			NLA_PUT_U32(msg, NL80211_ATTR_WIPHY_ANTENNA_RX, rx_ant);
		}
	}

	nl_modes = nla_nest_start(msg, NL80211_ATTR_SUPPORTED_IFTYPES);
	if (!nl_modes)
		goto nla_put_failure;

	i = 0;
	while (ifmodes) {
		if (ifmodes & 1)
			NLA_PUT_FLAG(msg, i);
		ifmodes >>= 1;
		i++;
	}

	nla_nest_end(msg, nl_modes);

	nl_bands = nla_nest_start(msg, NL80211_ATTR_WIPHY_BANDS);
	if (!nl_bands)
		goto nla_put_failure;

	for (band = 0; band < IEEE80211_NUM_BANDS; band++) {
		if (!dev->wiphy.bands[band])
			continue;

		nl_band = nla_nest_start(msg, band);
		if (!nl_band)
			goto nla_put_failure;

		/* add HT info */
		if (dev->wiphy.bands[band]->ht_cap.ht_supported) {
			NLA_PUT(msg, NL80211_BAND_ATTR_HT_MCS_SET,
				sizeof(dev->wiphy.bands[band]->ht_cap.mcs),
				&dev->wiphy.bands[band]->ht_cap.mcs);
			NLA_PUT_U16(msg, NL80211_BAND_ATTR_HT_CAPA,
				dev->wiphy.bands[band]->ht_cap.cap);
			NLA_PUT_U8(msg, NL80211_BAND_ATTR_HT_AMPDU_FACTOR,
				dev->wiphy.bands[band]->ht_cap.ampdu_factor);
			NLA_PUT_U8(msg, NL80211_BAND_ATTR_HT_AMPDU_DENSITY,
				dev->wiphy.bands[band]->ht_cap.ampdu_density);
		}

		/* add frequencies */
		nl_freqs = nla_nest_start(msg, NL80211_BAND_ATTR_FREQS);
		if (!nl_freqs)
			goto nla_put_failure;

		for (i = 0; i < dev->wiphy.bands[band]->n_channels; i++) {
			nl_freq = nla_nest_start(msg, i);
			if (!nl_freq)
				goto nla_put_failure;

			chan = &dev->wiphy.bands[band]->channels[i];

			if (nl80211_msg_put_channel(msg, chan))
				goto nla_put_failure;

			nla_nest_end(msg, nl_freq);
		}

		nla_nest_end(msg, nl_freqs);

		/* add bitrates */
		nl_rates = nla_nest_start(msg, NL80211_BAND_ATTR_RATES);
		if (!nl_rates)
			goto nla_put_failure;

		for (i = 0; i < dev->wiphy.bands[band]->n_bitrates; i++) {
			nl_rate = nla_nest_start(msg, i);
			if (!nl_rate)
				goto nla_put_failure;

			rate = &dev->wiphy.bands[band]->bitrates[i];
			NLA_PUT_U32(msg, NL80211_BITRATE_ATTR_RATE,
				    rate->bitrate);
			if (rate->flags & IEEE80211_RATE_SHORT_PREAMBLE)
				NLA_PUT_FLAG(msg,
					NL80211_BITRATE_ATTR_2GHZ_SHORTPREAMBLE);

			nla_nest_end(msg, nl_rate);
		}

		nla_nest_end(msg, nl_rates);

		nla_nest_end(msg, nl_band);
	}
	nla_nest_end(msg, nl_bands);

	nl_cmds = nla_nest_start(msg, NL80211_ATTR_SUPPORTED_COMMANDS);
	if (!nl_cmds)
		goto nla_put_failure;

	i = 0;
#define CMD(op, n)						\
	 do {							\
		if (dev->ops->op) {				\
			i++;					\
			NLA_PUT_U32(msg, i, NL80211_CMD_ ## n);	\
		}						\
	} while (0)

	CMD(add_virtual_intf, NEW_INTERFACE);
	CMD(change_virtual_intf, SET_INTERFACE);
	CMD(add_key, NEW_KEY);
	CMD(add_beacon, NEW_BEACON);
	CMD(add_station, NEW_STATION);
	CMD(add_mpath, NEW_MPATH);
	CMD(update_mesh_config, SET_MESH_CONFIG);
	CMD(change_bss, SET_BSS);
	CMD(auth, AUTHENTICATE);
	CMD(assoc, ASSOCIATE);
	CMD(deauth, DEAUTHENTICATE);
	CMD(disassoc, DISASSOCIATE);
	CMD(join_ibss, JOIN_IBSS);
	CMD(join_mesh, JOIN_MESH);
	CMD(set_pmksa, SET_PMKSA);
	CMD(del_pmksa, DEL_PMKSA);
	CMD(flush_pmksa, FLUSH_PMKSA);
	CMD(remain_on_channel, REMAIN_ON_CHANNEL);
	CMD(set_bitrate_mask, SET_TX_BITRATE_MASK);
	CMD(mgmt_tx, FRAME);
	CMD(mgmt_tx_cancel_wait, FRAME_WAIT_CANCEL);
	if (dev->wiphy.flags & WIPHY_FLAG_NETNS_OK) {
		i++;
		NLA_PUT_U32(msg, i, NL80211_CMD_SET_WIPHY_NETNS);
	}
	CMD(set_channel, SET_CHANNEL);
	CMD(set_wds_peer, SET_WDS_PEER);

#undef CMD

	if (dev->ops->connect || dev->ops->auth) {
		i++;
		NLA_PUT_U32(msg, i, NL80211_CMD_CONNECT);
	}

	if (dev->ops->disconnect || dev->ops->deauth) {
		i++;
		NLA_PUT_U32(msg, i, NL80211_CMD_DISCONNECT);
	}

	nla_nest_end(msg, nl_cmds);

	if (dev->ops->remain_on_channel)
		NLA_PUT_U32(msg, NL80211_ATTR_MAX_REMAIN_ON_CHANNEL_DURATION,
			    dev->wiphy.max_remain_on_channel_duration);

	/* for now at least assume all drivers have it */
	if (dev->ops->mgmt_tx)
		NLA_PUT_FLAG(msg, NL80211_ATTR_OFFCHANNEL_TX_OK);

	if (mgmt_stypes) {
		u16 stypes;
		struct nlattr *nl_ftypes, *nl_ifs;
		enum nl80211_iftype ift;

		nl_ifs = nla_nest_start(msg, NL80211_ATTR_TX_FRAME_TYPES);
		if (!nl_ifs)
			goto nla_put_failure;

		for (ift = 0; ift < NUM_NL80211_IFTYPES; ift++) {
			nl_ftypes = nla_nest_start(msg, ift);
			if (!nl_ftypes)
				goto nla_put_failure;
			i = 0;
			stypes = mgmt_stypes[ift].tx;
			while (stypes) {
				if (stypes & 1)
					NLA_PUT_U16(msg, NL80211_ATTR_FRAME_TYPE,
						    (i << 4) | IEEE80211_FTYPE_MGMT);
				stypes >>= 1;
				i++;
			}
			nla_nest_end(msg, nl_ftypes);
		}

		nla_nest_end(msg, nl_ifs);

		nl_ifs = nla_nest_start(msg, NL80211_ATTR_RX_FRAME_TYPES);
		if (!nl_ifs)
			goto nla_put_failure;

		for (ift = 0; ift < NUM_NL80211_IFTYPES; ift++) {
			nl_ftypes = nla_nest_start(msg, ift);
			if (!nl_ftypes)
				goto nla_put_failure;
			i = 0;
			stypes = mgmt_stypes[ift].rx;
			while (stypes) {
				if (stypes & 1)
					NLA_PUT_U16(msg, NL80211_ATTR_FRAME_TYPE,
						    (i << 4) | IEEE80211_FTYPE_MGMT);
				stypes >>= 1;
				i++;
			}
			nla_nest_end(msg, nl_ftypes);
		}
		nla_nest_end(msg, nl_ifs);
	}

	return genlmsg_end(msg, hdr);

 nla_put_failure:
	genlmsg_cancel(msg, hdr);
	return -EMSGSIZE;
}

static int nl80211_dump_wiphy(struct sk_buff *skb, struct netlink_callback *cb)
{
	int idx = 0;
	int start = cb->args[0];
	struct cfg80211_registered_device *dev;

	mutex_lock(&cfg80211_mutex);
	list_for_each_entry(dev, &cfg80211_rdev_list, list) {
		if (!net_eq(wiphy_net(&dev->wiphy), sock_net(skb->sk)))
			continue;
		if (++idx <= start)
			continue;
		if (nl80211_send_wiphy(skb, NETLINK_CB(cb->skb).pid,
				       cb->nlh->nlmsg_seq, NLM_F_MULTI,
				       dev) < 0) {
			idx--;
			break;
		}
	}
	mutex_unlock(&cfg80211_mutex);

	cb->args[0] = idx;

	return skb->len;
}

static int nl80211_get_wiphy(struct sk_buff *skb, struct genl_info *info)
{
	struct sk_buff *msg;
	struct cfg80211_registered_device *dev = info->user_ptr[0];

	msg = nlmsg_new(NLMSG_DEFAULT_SIZE, GFP_KERNEL);
	if (!msg)
		return -ENOMEM;

	if (nl80211_send_wiphy(msg, info->snd_pid, info->snd_seq, 0, dev) < 0) {
		nlmsg_free(msg);
		return -ENOBUFS;
	}

	return genlmsg_reply(msg, info);
}

static const struct nla_policy txq_params_policy[NL80211_TXQ_ATTR_MAX + 1] = {
	[NL80211_TXQ_ATTR_QUEUE]		= { .type = NLA_U8 },
	[NL80211_TXQ_ATTR_TXOP]			= { .type = NLA_U16 },
	[NL80211_TXQ_ATTR_CWMIN]		= { .type = NLA_U16 },
	[NL80211_TXQ_ATTR_CWMAX]		= { .type = NLA_U16 },
	[NL80211_TXQ_ATTR_AIFS]			= { .type = NLA_U8 },
};

static int parse_txq_params(struct nlattr *tb[],
			    struct ieee80211_txq_params *txq_params)
{
	if (!tb[NL80211_TXQ_ATTR_QUEUE] || !tb[NL80211_TXQ_ATTR_TXOP] ||
	    !tb[NL80211_TXQ_ATTR_CWMIN] || !tb[NL80211_TXQ_ATTR_CWMAX] ||
	    !tb[NL80211_TXQ_ATTR_AIFS])
		return -EINVAL;

	txq_params->queue = nla_get_u8(tb[NL80211_TXQ_ATTR_QUEUE]);
	txq_params->txop = nla_get_u16(tb[NL80211_TXQ_ATTR_TXOP]);
	txq_params->cwmin = nla_get_u16(tb[NL80211_TXQ_ATTR_CWMIN]);
	txq_params->cwmax = nla_get_u16(tb[NL80211_TXQ_ATTR_CWMAX]);
	txq_params->aifs = nla_get_u8(tb[NL80211_TXQ_ATTR_AIFS]);

	return 0;
}

static bool nl80211_can_set_dev_channel(struct wireless_dev *wdev)
{
	/*
	 * You can only set the channel explicitly for AP, mesh
	 * and WDS type interfaces; all others have their channel
	 * managed via their respective "establish a connection"
	 * command (connect, join, ...)
	 *
	 * Monitors are special as they are normally slaved to
	 * whatever else is going on, so they behave as though
	 * you tried setting the wiphy channel itself.
	 */
	return !wdev ||
		wdev->iftype == NL80211_IFTYPE_AP ||
		wdev->iftype == NL80211_IFTYPE_WDS ||
		wdev->iftype == NL80211_IFTYPE_MESH_POINT ||
		wdev->iftype == NL80211_IFTYPE_MONITOR ||
		wdev->iftype == NL80211_IFTYPE_P2P_GO;
}

static int __nl80211_set_channel(struct cfg80211_registered_device *rdev,
				 struct wireless_dev *wdev,
				 struct genl_info *info)
{
	enum nl80211_channel_type channel_type = NL80211_CHAN_NO_HT;
	u32 freq;
	int result;

	if (!info->attrs[NL80211_ATTR_WIPHY_FREQ])
		return -EINVAL;

	if (!nl80211_can_set_dev_channel(wdev))
		return -EOPNOTSUPP;

	if (info->attrs[NL80211_ATTR_WIPHY_CHANNEL_TYPE]) {
		channel_type = nla_get_u32(info->attrs[
				   NL80211_ATTR_WIPHY_CHANNEL_TYPE]);
		if (channel_type != NL80211_CHAN_NO_HT &&
		    channel_type != NL80211_CHAN_HT20 &&
		    channel_type != NL80211_CHAN_HT40PLUS &&
		    channel_type != NL80211_CHAN_HT40MINUS)
			return -EINVAL;
	}

	freq = nla_get_u32(info->attrs[NL80211_ATTR_WIPHY_FREQ]);

	mutex_lock(&rdev->devlist_mtx);
	if (wdev) {
		wdev_lock(wdev);
		result = cfg80211_set_freq(rdev, wdev, freq, channel_type);
		wdev_unlock(wdev);
	} else {
		result = cfg80211_set_freq(rdev, NULL, freq, channel_type);
	}
	mutex_unlock(&rdev->devlist_mtx);

	return result;
}

static int nl80211_set_channel(struct sk_buff *skb, struct genl_info *info)
{
	struct cfg80211_registered_device *rdev = info->user_ptr[0];
	struct net_device *netdev = info->user_ptr[1];

	return __nl80211_set_channel(rdev, netdev->ieee80211_ptr, info);
}

static int nl80211_set_wds_peer(struct sk_buff *skb, struct genl_info *info)
{
	struct cfg80211_registered_device *rdev = info->user_ptr[0];
	struct net_device *dev = info->user_ptr[1];
	struct wireless_dev *wdev = dev->ieee80211_ptr;
	const u8 *bssid;

	if (!info->attrs[NL80211_ATTR_MAC])
		return -EINVAL;

	if (netif_running(dev))
		return -EBUSY;

	if (!rdev->ops->set_wds_peer)
		return -EOPNOTSUPP;

	if (wdev->iftype != NL80211_IFTYPE_WDS)
		return -EOPNOTSUPP;

	bssid = nla_data(info->attrs[NL80211_ATTR_MAC]);
	return rdev->ops->set_wds_peer(wdev->wiphy, dev, bssid);
}


static int nl80211_set_wiphy(struct sk_buff *skb, struct genl_info *info)
{
	struct cfg80211_registered_device *rdev;
	struct net_device *netdev = NULL;
	struct wireless_dev *wdev;
	int result = 0, rem_txq_params = 0;
	struct nlattr *nl_txq_params;
	u32 changed;
	u8 retry_short = 0, retry_long = 0;
	u32 frag_threshold = 0, rts_threshold = 0;
	u8 coverage_class = 0;

	/*
	 * Try to find the wiphy and netdev. Normally this
	 * function shouldn't need the netdev, but this is
	 * done for backward compatibility -- previously
	 * setting the channel was done per wiphy, but now
	 * it is per netdev. Previous userland like hostapd
	 * also passed a netdev to set_wiphy, so that it is
	 * possible to let that go to the right netdev!
	 */
	mutex_lock(&cfg80211_mutex);

	if (info->attrs[NL80211_ATTR_IFINDEX]) {
		int ifindex = nla_get_u32(info->attrs[NL80211_ATTR_IFINDEX]);

		netdev = dev_get_by_index(genl_info_net(info), ifindex);
		if (netdev && netdev->ieee80211_ptr) {
			rdev = wiphy_to_dev(netdev->ieee80211_ptr->wiphy);
			mutex_lock(&rdev->mtx);
		} else
			netdev = NULL;
	}

	if (!netdev) {
		rdev = __cfg80211_rdev_from_info(info);
		if (IS_ERR(rdev)) {
			mutex_unlock(&cfg80211_mutex);
			return PTR_ERR(rdev);
		}
		wdev = NULL;
		netdev = NULL;
		result = 0;

		mutex_lock(&rdev->mtx);
	} else if (netif_running(netdev) &&
		   nl80211_can_set_dev_channel(netdev->ieee80211_ptr))
		wdev = netdev->ieee80211_ptr;
	else
		wdev = NULL;

	/*
	 * end workaround code, by now the rdev is available
	 * and locked, and wdev may or may not be NULL.
	 */

	if (info->attrs[NL80211_ATTR_WIPHY_NAME])
		result = cfg80211_dev_rename(
			rdev, nla_data(info->attrs[NL80211_ATTR_WIPHY_NAME]));

	mutex_unlock(&cfg80211_mutex);

	if (result)
		goto bad_res;

	if (info->attrs[NL80211_ATTR_WIPHY_TXQ_PARAMS]) {
		struct ieee80211_txq_params txq_params;
		struct nlattr *tb[NL80211_TXQ_ATTR_MAX + 1];

		if (!rdev->ops->set_txq_params) {
			result = -EOPNOTSUPP;
			goto bad_res;
		}

		nla_for_each_nested(nl_txq_params,
				    info->attrs[NL80211_ATTR_WIPHY_TXQ_PARAMS],
				    rem_txq_params) {
			nla_parse(tb, NL80211_TXQ_ATTR_MAX,
				  nla_data(nl_txq_params),
				  nla_len(nl_txq_params),
				  txq_params_policy);
			result = parse_txq_params(tb, &txq_params);
			if (result)
				goto bad_res;

			result = rdev->ops->set_txq_params(&rdev->wiphy,
							   &txq_params);
			if (result)
				goto bad_res;
		}
	}

	if (info->attrs[NL80211_ATTR_WIPHY_FREQ]) {
		result = __nl80211_set_channel(rdev, wdev, info);
		if (result)
			goto bad_res;
	}

	if (info->attrs[NL80211_ATTR_WIPHY_TX_POWER_SETTING]) {
		enum nl80211_tx_power_setting type;
		int idx, mbm = 0;

		if (!rdev->ops->set_tx_power) {
			result = -EOPNOTSUPP;
			goto bad_res;
		}

		idx = NL80211_ATTR_WIPHY_TX_POWER_SETTING;
		type = nla_get_u32(info->attrs[idx]);

		if (!info->attrs[NL80211_ATTR_WIPHY_TX_POWER_LEVEL] &&
		    (type != NL80211_TX_POWER_AUTOMATIC)) {
			result = -EINVAL;
			goto bad_res;
		}

		if (type != NL80211_TX_POWER_AUTOMATIC) {
			idx = NL80211_ATTR_WIPHY_TX_POWER_LEVEL;
			mbm = nla_get_u32(info->attrs[idx]);
		}

		result = rdev->ops->set_tx_power(&rdev->wiphy, type, mbm);
		if (result)
			goto bad_res;
	}

	if (info->attrs[NL80211_ATTR_WIPHY_ANTENNA_TX] &&
	    info->attrs[NL80211_ATTR_WIPHY_ANTENNA_RX]) {
		u32 tx_ant, rx_ant;
		if ((!rdev->wiphy.available_antennas_tx &&
		     !rdev->wiphy.available_antennas_rx) ||
		    !rdev->ops->set_antenna) {
			result = -EOPNOTSUPP;
			goto bad_res;
		}

		tx_ant = nla_get_u32(info->attrs[NL80211_ATTR_WIPHY_ANTENNA_TX]);
		rx_ant = nla_get_u32(info->attrs[NL80211_ATTR_WIPHY_ANTENNA_RX]);

		/* reject antenna configurations which don't match the
		 * available antenna masks, except for the "all" mask */
		if ((~tx_ant && (tx_ant & ~rdev->wiphy.available_antennas_tx)) ||
		    (~rx_ant && (rx_ant & ~rdev->wiphy.available_antennas_rx))) {
			result = -EINVAL;
			goto bad_res;
		}

		tx_ant = tx_ant & rdev->wiphy.available_antennas_tx;
		rx_ant = rx_ant & rdev->wiphy.available_antennas_rx;

		result = rdev->ops->set_antenna(&rdev->wiphy, tx_ant, rx_ant);
		if (result)
			goto bad_res;
	}

	changed = 0;

	if (info->attrs[NL80211_ATTR_WIPHY_RETRY_SHORT]) {
		retry_short = nla_get_u8(
			info->attrs[NL80211_ATTR_WIPHY_RETRY_SHORT]);
		if (retry_short == 0) {
			result = -EINVAL;
			goto bad_res;
		}
		changed |= WIPHY_PARAM_RETRY_SHORT;
	}

	if (info->attrs[NL80211_ATTR_WIPHY_RETRY_LONG]) {
		retry_long = nla_get_u8(
			info->attrs[NL80211_ATTR_WIPHY_RETRY_LONG]);
		if (retry_long == 0) {
			result = -EINVAL;
			goto bad_res;
		}
		changed |= WIPHY_PARAM_RETRY_LONG;
	}

	if (info->attrs[NL80211_ATTR_WIPHY_FRAG_THRESHOLD]) {
		frag_threshold = nla_get_u32(
			info->attrs[NL80211_ATTR_WIPHY_FRAG_THRESHOLD]);
		if (frag_threshold < 256) {
			result = -EINVAL;
			goto bad_res;
		}
		if (frag_threshold != (u32) -1) {
			/*
			 * Fragments (apart from the last one) are required to
			 * have even length. Make the fragmentation code
			 * simpler by stripping LSB should someone try to use
			 * odd threshold value.
			 */
			frag_threshold &= ~0x1;
		}
		changed |= WIPHY_PARAM_FRAG_THRESHOLD;
	}

	if (info->attrs[NL80211_ATTR_WIPHY_RTS_THRESHOLD]) {
		rts_threshold = nla_get_u32(
			info->attrs[NL80211_ATTR_WIPHY_RTS_THRESHOLD]);
		changed |= WIPHY_PARAM_RTS_THRESHOLD;
	}

	if (info->attrs[NL80211_ATTR_WIPHY_COVERAGE_CLASS]) {
		coverage_class = nla_get_u8(
			info->attrs[NL80211_ATTR_WIPHY_COVERAGE_CLASS]);
		changed |= WIPHY_PARAM_COVERAGE_CLASS;
	}

	if (changed) {
		u8 old_retry_short, old_retry_long;
		u32 old_frag_threshold, old_rts_threshold;
		u8 old_coverage_class;

		if (!rdev->ops->set_wiphy_params) {
			result = -EOPNOTSUPP;
			goto bad_res;
		}

		old_retry_short = rdev->wiphy.retry_short;
		old_retry_long = rdev->wiphy.retry_long;
		old_frag_threshold = rdev->wiphy.frag_threshold;
		old_rts_threshold = rdev->wiphy.rts_threshold;
		old_coverage_class = rdev->wiphy.coverage_class;

		if (changed & WIPHY_PARAM_RETRY_SHORT)
			rdev->wiphy.retry_short = retry_short;
		if (changed & WIPHY_PARAM_RETRY_LONG)
			rdev->wiphy.retry_long = retry_long;
		if (changed & WIPHY_PARAM_FRAG_THRESHOLD)
			rdev->wiphy.frag_threshold = frag_threshold;
		if (changed & WIPHY_PARAM_RTS_THRESHOLD)
			rdev->wiphy.rts_threshold = rts_threshold;
		if (changed & WIPHY_PARAM_COVERAGE_CLASS)
			rdev->wiphy.coverage_class = coverage_class;

		result = rdev->ops->set_wiphy_params(&rdev->wiphy, changed);
		if (result) {
			rdev->wiphy.retry_short = old_retry_short;
			rdev->wiphy.retry_long = old_retry_long;
			rdev->wiphy.frag_threshold = old_frag_threshold;
			rdev->wiphy.rts_threshold = old_rts_threshold;
			rdev->wiphy.coverage_class = old_coverage_class;
		}
	}

 bad_res:
	mutex_unlock(&rdev->mtx);
	if (netdev)
		dev_put(netdev);
	return result;
}


static int nl80211_send_iface(struct sk_buff *msg, u32 pid, u32 seq, int flags,
			      struct cfg80211_registered_device *rdev,
			      struct net_device *dev)
{
	void *hdr;

	hdr = nl80211hdr_put(msg, pid, seq, flags, NL80211_CMD_NEW_INTERFACE);
	if (!hdr)
		return -1;

	NLA_PUT_U32(msg, NL80211_ATTR_IFINDEX, dev->ifindex);
	NLA_PUT_U32(msg, NL80211_ATTR_WIPHY, rdev->wiphy_idx);
	NLA_PUT_STRING(msg, NL80211_ATTR_IFNAME, dev->name);
	NLA_PUT_U32(msg, NL80211_ATTR_IFTYPE, dev->ieee80211_ptr->iftype);

	NLA_PUT_U32(msg, NL80211_ATTR_GENERATION,
		    rdev->devlist_generation ^
			(cfg80211_rdev_list_generation << 2));

	return genlmsg_end(msg, hdr);

 nla_put_failure:
	genlmsg_cancel(msg, hdr);
	return -EMSGSIZE;
}

static int nl80211_dump_interface(struct sk_buff *skb, struct netlink_callback *cb)
{
	int wp_idx = 0;
	int if_idx = 0;
	int wp_start = cb->args[0];
	int if_start = cb->args[1];
	struct cfg80211_registered_device *rdev;
	struct wireless_dev *wdev;

	mutex_lock(&cfg80211_mutex);
	list_for_each_entry(rdev, &cfg80211_rdev_list, list) {
		if (!net_eq(wiphy_net(&rdev->wiphy), sock_net(skb->sk)))
			continue;
		if (wp_idx < wp_start) {
			wp_idx++;
			continue;
		}
		if_idx = 0;

		mutex_lock(&rdev->devlist_mtx);
		list_for_each_entry(wdev, &rdev->netdev_list, list) {
			if (if_idx < if_start) {
				if_idx++;
				continue;
			}
			if (nl80211_send_iface(skb, NETLINK_CB(cb->skb).pid,
					       cb->nlh->nlmsg_seq, NLM_F_MULTI,
					       rdev, wdev->netdev) < 0) {
				mutex_unlock(&rdev->devlist_mtx);
				goto out;
			}
			if_idx++;
		}
		mutex_unlock(&rdev->devlist_mtx);

		wp_idx++;
	}
 out:
	mutex_unlock(&cfg80211_mutex);

	cb->args[0] = wp_idx;
	cb->args[1] = if_idx;

	return skb->len;
}

static int nl80211_get_interface(struct sk_buff *skb, struct genl_info *info)
{
	struct sk_buff *msg;
	struct cfg80211_registered_device *dev = info->user_ptr[0];
	struct net_device *netdev = info->user_ptr[1];

	msg = nlmsg_new(NLMSG_DEFAULT_SIZE, GFP_KERNEL);
	if (!msg)
		return -ENOMEM;

	if (nl80211_send_iface(msg, info->snd_pid, info->snd_seq, 0,
			       dev, netdev) < 0) {
		nlmsg_free(msg);
		return -ENOBUFS;
	}

	return genlmsg_reply(msg, info);
}

static const struct nla_policy mntr_flags_policy[NL80211_MNTR_FLAG_MAX + 1] = {
	[NL80211_MNTR_FLAG_FCSFAIL] = { .type = NLA_FLAG },
	[NL80211_MNTR_FLAG_PLCPFAIL] = { .type = NLA_FLAG },
	[NL80211_MNTR_FLAG_CONTROL] = { .type = NLA_FLAG },
	[NL80211_MNTR_FLAG_OTHER_BSS] = { .type = NLA_FLAG },
	[NL80211_MNTR_FLAG_COOK_FRAMES] = { .type = NLA_FLAG },
};

static int parse_monitor_flags(struct nlattr *nla, u32 *mntrflags)
{
	struct nlattr *flags[NL80211_MNTR_FLAG_MAX + 1];
	int flag;

	*mntrflags = 0;

	if (!nla)
		return -EINVAL;

	if (nla_parse_nested(flags, NL80211_MNTR_FLAG_MAX,
			     nla, mntr_flags_policy))
		return -EINVAL;

	for (flag = 1; flag <= NL80211_MNTR_FLAG_MAX; flag++)
		if (flags[flag])
			*mntrflags |= (1<<flag);

	return 0;
}

static int nl80211_valid_4addr(struct cfg80211_registered_device *rdev,
			       struct net_device *netdev, u8 use_4addr,
			       enum nl80211_iftype iftype)
{
	if (!use_4addr) {
		if (netdev && (netdev->priv_flags & IFF_BRIDGE_PORT))
			return -EBUSY;
		return 0;
	}

	switch (iftype) {
	case NL80211_IFTYPE_AP_VLAN:
		if (rdev->wiphy.flags & WIPHY_FLAG_4ADDR_AP)
			return 0;
		break;
	case NL80211_IFTYPE_STATION:
		if (rdev->wiphy.flags & WIPHY_FLAG_4ADDR_STATION)
			return 0;
		break;
	default:
		break;
	}

	return -EOPNOTSUPP;
}

static int nl80211_set_interface(struct sk_buff *skb, struct genl_info *info)
{
	struct cfg80211_registered_device *rdev = info->user_ptr[0];
	struct vif_params params;
	int err;
	enum nl80211_iftype otype, ntype;
	struct net_device *dev = info->user_ptr[1];
	u32 _flags, *flags = NULL;
	bool change = false;

	memset(&params, 0, sizeof(params));

	otype = ntype = dev->ieee80211_ptr->iftype;

	if (info->attrs[NL80211_ATTR_IFTYPE]) {
		ntype = nla_get_u32(info->attrs[NL80211_ATTR_IFTYPE]);
		if (otype != ntype)
			change = true;
		if (ntype > NL80211_IFTYPE_MAX)
			return -EINVAL;
	}

	if (info->attrs[NL80211_ATTR_MESH_ID]) {
		struct wireless_dev *wdev = dev->ieee80211_ptr;

		if (ntype != NL80211_IFTYPE_MESH_POINT)
			return -EINVAL;
		if (netif_running(dev))
			return -EBUSY;

		wdev_lock(wdev);
		BUILD_BUG_ON(IEEE80211_MAX_SSID_LEN !=
			     IEEE80211_MAX_MESH_ID_LEN);
		wdev->mesh_id_up_len =
			nla_len(info->attrs[NL80211_ATTR_MESH_ID]);
		memcpy(wdev->ssid, nla_data(info->attrs[NL80211_ATTR_MESH_ID]),
		       wdev->mesh_id_up_len);
		wdev_unlock(wdev);
	}

	if (info->attrs[NL80211_ATTR_4ADDR]) {
		params.use_4addr = !!nla_get_u8(info->attrs[NL80211_ATTR_4ADDR]);
		change = true;
		err = nl80211_valid_4addr(rdev, dev, params.use_4addr, ntype);
		if (err)
			return err;
	} else {
		params.use_4addr = -1;
	}

	if (info->attrs[NL80211_ATTR_MNTR_FLAGS]) {
		if (ntype != NL80211_IFTYPE_MONITOR)
			return -EINVAL;
		err = parse_monitor_flags(info->attrs[NL80211_ATTR_MNTR_FLAGS],
					  &_flags);
		if (err)
			return err;

		flags = &_flags;
		change = true;
	}

	if (change)
		err = cfg80211_change_iface(rdev, dev, ntype, flags, &params);
	else
		err = 0;

	if (!err && params.use_4addr != -1)
		dev->ieee80211_ptr->use_4addr = params.use_4addr;

	return err;
}

static int nl80211_new_interface(struct sk_buff *skb, struct genl_info *info)
{
	struct cfg80211_registered_device *rdev = info->user_ptr[0];
	struct vif_params params;
	struct net_device *dev;
	int err;
	enum nl80211_iftype type = NL80211_IFTYPE_UNSPECIFIED;
	u32 flags;

	memset(&params, 0, sizeof(params));

	if (!info->attrs[NL80211_ATTR_IFNAME])
		return -EINVAL;

	if (info->attrs[NL80211_ATTR_IFTYPE]) {
		type = nla_get_u32(info->attrs[NL80211_ATTR_IFTYPE]);
		if (type > NL80211_IFTYPE_MAX)
			return -EINVAL;
	}

	if (!rdev->ops->add_virtual_intf ||
	    !(rdev->wiphy.interface_modes & (1 << type)))
		return -EOPNOTSUPP;

	if (info->attrs[NL80211_ATTR_4ADDR]) {
		params.use_4addr = !!nla_get_u8(info->attrs[NL80211_ATTR_4ADDR]);
		err = nl80211_valid_4addr(rdev, NULL, params.use_4addr, type);
		if (err)
			return err;
	}

	err = parse_monitor_flags(type == NL80211_IFTYPE_MONITOR ?
				  info->attrs[NL80211_ATTR_MNTR_FLAGS] : NULL,
				  &flags);
	dev = rdev->ops->add_virtual_intf(&rdev->wiphy,
		nla_data(info->attrs[NL80211_ATTR_IFNAME]),
		type, err ? NULL : &flags, &params);
	if (IS_ERR(dev))
		return PTR_ERR(dev);

	if (type == NL80211_IFTYPE_MESH_POINT &&
	    info->attrs[NL80211_ATTR_MESH_ID]) {
		struct wireless_dev *wdev = dev->ieee80211_ptr;

		wdev_lock(wdev);
		BUILD_BUG_ON(IEEE80211_MAX_SSID_LEN !=
			     IEEE80211_MAX_MESH_ID_LEN);
		wdev->mesh_id_up_len =
			nla_len(info->attrs[NL80211_ATTR_MESH_ID]);
		memcpy(wdev->ssid, nla_data(info->attrs[NL80211_ATTR_MESH_ID]),
		       wdev->mesh_id_up_len);
		wdev_unlock(wdev);
	}

	return 0;
}

static int nl80211_del_interface(struct sk_buff *skb, struct genl_info *info)
{
	struct cfg80211_registered_device *rdev = info->user_ptr[0];
	struct net_device *dev = info->user_ptr[1];

	if (!rdev->ops->del_virtual_intf)
		return -EOPNOTSUPP;

	return rdev->ops->del_virtual_intf(&rdev->wiphy, dev);
}

struct get_key_cookie {
	struct sk_buff *msg;
	int error;
	int idx;
};

static void get_key_callback(void *c, struct key_params *params)
{
	struct nlattr *key;
	struct get_key_cookie *cookie = c;

	if (params->key)
		NLA_PUT(cookie->msg, NL80211_ATTR_KEY_DATA,
			params->key_len, params->key);

	if (params->seq)
		NLA_PUT(cookie->msg, NL80211_ATTR_KEY_SEQ,
			params->seq_len, params->seq);

	if (params->cipher)
		NLA_PUT_U32(cookie->msg, NL80211_ATTR_KEY_CIPHER,
			    params->cipher);

	key = nla_nest_start(cookie->msg, NL80211_ATTR_KEY);
	if (!key)
		goto nla_put_failure;

	if (params->key)
		NLA_PUT(cookie->msg, NL80211_KEY_DATA,
			params->key_len, params->key);

	if (params->seq)
		NLA_PUT(cookie->msg, NL80211_KEY_SEQ,
			params->seq_len, params->seq);

	if (params->cipher)
		NLA_PUT_U32(cookie->msg, NL80211_KEY_CIPHER,
			    params->cipher);

	NLA_PUT_U8(cookie->msg, NL80211_ATTR_KEY_IDX, cookie->idx);

	nla_nest_end(cookie->msg, key);

	return;
 nla_put_failure:
	cookie->error = 1;
}

static int nl80211_get_key(struct sk_buff *skb, struct genl_info *info)
{
	struct cfg80211_registered_device *rdev = info->user_ptr[0];
	int err;
	struct net_device *dev = info->user_ptr[1];
	u8 key_idx = 0;
	const u8 *mac_addr = NULL;
	bool pairwise;
	struct get_key_cookie cookie = {
		.error = 0,
	};
	void *hdr;
	struct sk_buff *msg;

	if (info->attrs[NL80211_ATTR_KEY_IDX])
		key_idx = nla_get_u8(info->attrs[NL80211_ATTR_KEY_IDX]);

	if (key_idx > 5)
		return -EINVAL;

	if (info->attrs[NL80211_ATTR_MAC])
		mac_addr = nla_data(info->attrs[NL80211_ATTR_MAC]);

	pairwise = !!mac_addr;
	if (info->attrs[NL80211_ATTR_KEY_TYPE]) {
		u32 kt = nla_get_u32(info->attrs[NL80211_ATTR_KEY_TYPE]);
		if (kt >= NUM_NL80211_KEYTYPES)
			return -EINVAL;
		if (kt != NL80211_KEYTYPE_GROUP &&
		    kt != NL80211_KEYTYPE_PAIRWISE)
			return -EINVAL;
		pairwise = kt == NL80211_KEYTYPE_PAIRWISE;
	}

	if (!rdev->ops->get_key)
		return -EOPNOTSUPP;

	msg = nlmsg_new(NLMSG_DEFAULT_SIZE, GFP_KERNEL);
	if (!msg)
		return -ENOMEM;

	hdr = nl80211hdr_put(msg, info->snd_pid, info->snd_seq, 0,
			     NL80211_CMD_NEW_KEY);
	if (IS_ERR(hdr))
		return PTR_ERR(hdr);

	cookie.msg = msg;
	cookie.idx = key_idx;

	NLA_PUT_U32(msg, NL80211_ATTR_IFINDEX, dev->ifindex);
	NLA_PUT_U8(msg, NL80211_ATTR_KEY_IDX, key_idx);
	if (mac_addr)
		NLA_PUT(msg, NL80211_ATTR_MAC, ETH_ALEN, mac_addr);

	if (pairwise && mac_addr &&
	    !(rdev->wiphy.flags & WIPHY_FLAG_IBSS_RSN))
		return -ENOENT;

	err = rdev->ops->get_key(&rdev->wiphy, dev, key_idx, pairwise,
				 mac_addr, &cookie, get_key_callback);

	if (err)
		goto free_msg;

	if (cookie.error)
		goto nla_put_failure;

	genlmsg_end(msg, hdr);
	return genlmsg_reply(msg, info);

 nla_put_failure:
	err = -ENOBUFS;
 free_msg:
	nlmsg_free(msg);
	return err;
}

static int nl80211_set_key(struct sk_buff *skb, struct genl_info *info)
{
	struct cfg80211_registered_device *rdev = info->user_ptr[0];
	struct key_parse key;
	int err;
	struct net_device *dev = info->user_ptr[1];

	err = nl80211_parse_key(info, &key);
	if (err)
		return err;

	if (key.idx < 0)
		return -EINVAL;

	/* only support setting default key */
	if (!key.def && !key.defmgmt)
		return -EINVAL;

	wdev_lock(dev->ieee80211_ptr);

	if (key.def) {
		if (!rdev->ops->set_default_key) {
			err = -EOPNOTSUPP;
			goto out;
		}

		err = nl80211_key_allowed(dev->ieee80211_ptr);
		if (err)
			goto out;

		if (!(rdev->wiphy.flags &
				WIPHY_FLAG_SUPPORTS_SEPARATE_DEFAULT_KEYS)) {
			if (!key.def_uni || !key.def_multi) {
				err = -EOPNOTSUPP;
				goto out;
			}
		}

		err = rdev->ops->set_default_key(&rdev->wiphy, dev, key.idx,
						 key.def_uni, key.def_multi);

		if (err)
			goto out;

#ifdef CONFIG_CFG80211_WEXT
		dev->ieee80211_ptr->wext.default_key = key.idx;
#endif
	} else {
		if (key.def_uni || !key.def_multi) {
			err = -EINVAL;
			goto out;
		}

		if (!rdev->ops->set_default_mgmt_key) {
			err = -EOPNOTSUPP;
			goto out;
		}

		err = nl80211_key_allowed(dev->ieee80211_ptr);
		if (err)
			goto out;

		err = rdev->ops->set_default_mgmt_key(&rdev->wiphy,
						      dev, key.idx);
		if (err)
			goto out;

#ifdef CONFIG_CFG80211_WEXT
		dev->ieee80211_ptr->wext.default_mgmt_key = key.idx;
#endif
	}

 out:
	wdev_unlock(dev->ieee80211_ptr);

	return err;
}

static int nl80211_new_key(struct sk_buff *skb, struct genl_info *info)
{
	struct cfg80211_registered_device *rdev = info->user_ptr[0];
	int err;
	struct net_device *dev = info->user_ptr[1];
	struct key_parse key;
	const u8 *mac_addr = NULL;

	err = nl80211_parse_key(info, &key);
	if (err)
		return err;

	if (!key.p.key)
		return -EINVAL;

	if (info->attrs[NL80211_ATTR_MAC])
		mac_addr = nla_data(info->attrs[NL80211_ATTR_MAC]);

	if (key.type == -1) {
		if (mac_addr)
			key.type = NL80211_KEYTYPE_PAIRWISE;
		else
			key.type = NL80211_KEYTYPE_GROUP;
	}

	/* for now */
	if (key.type != NL80211_KEYTYPE_PAIRWISE &&
	    key.type != NL80211_KEYTYPE_GROUP)
		return -EINVAL;

	if (!rdev->ops->add_key)
		return -EOPNOTSUPP;

	if (cfg80211_validate_key_settings(rdev, &key.p, key.idx,
					   key.type == NL80211_KEYTYPE_PAIRWISE,
					   mac_addr))
		return -EINVAL;

	wdev_lock(dev->ieee80211_ptr);
	err = nl80211_key_allowed(dev->ieee80211_ptr);
	if (!err)
		err = rdev->ops->add_key(&rdev->wiphy, dev, key.idx,
					 key.type == NL80211_KEYTYPE_PAIRWISE,
					 mac_addr, &key.p);
	wdev_unlock(dev->ieee80211_ptr);

	return err;
}

static int nl80211_del_key(struct sk_buff *skb, struct genl_info *info)
{
	struct cfg80211_registered_device *rdev = info->user_ptr[0];
	int err;
	struct net_device *dev = info->user_ptr[1];
	u8 *mac_addr = NULL;
	struct key_parse key;

	err = nl80211_parse_key(info, &key);
	if (err)
		return err;

	if (info->attrs[NL80211_ATTR_MAC])
		mac_addr = nla_data(info->attrs[NL80211_ATTR_MAC]);

	if (key.type == -1) {
		if (mac_addr)
			key.type = NL80211_KEYTYPE_PAIRWISE;
		else
			key.type = NL80211_KEYTYPE_GROUP;
	}

	/* for now */
	if (key.type != NL80211_KEYTYPE_PAIRWISE &&
	    key.type != NL80211_KEYTYPE_GROUP)
		return -EINVAL;

	if (!rdev->ops->del_key)
		return -EOPNOTSUPP;

	wdev_lock(dev->ieee80211_ptr);
	err = nl80211_key_allowed(dev->ieee80211_ptr);

	if (key.type == NL80211_KEYTYPE_PAIRWISE && mac_addr &&
	    !(rdev->wiphy.flags & WIPHY_FLAG_IBSS_RSN))
		err = -ENOENT;

	if (!err)
		err = rdev->ops->del_key(&rdev->wiphy, dev, key.idx,
					 key.type == NL80211_KEYTYPE_PAIRWISE,
					 mac_addr);

#ifdef CONFIG_CFG80211_WEXT
	if (!err) {
		if (key.idx == dev->ieee80211_ptr->wext.default_key)
			dev->ieee80211_ptr->wext.default_key = -1;
		else if (key.idx == dev->ieee80211_ptr->wext.default_mgmt_key)
			dev->ieee80211_ptr->wext.default_mgmt_key = -1;
	}
#endif
	wdev_unlock(dev->ieee80211_ptr);

	return err;
}

static int nl80211_addset_beacon(struct sk_buff *skb, struct genl_info *info)
{
        int (*call)(struct wiphy *wiphy, struct net_device *dev,
		    struct beacon_parameters *info);
	struct cfg80211_registered_device *rdev = info->user_ptr[0];
	struct net_device *dev = info->user_ptr[1];
	struct beacon_parameters params;
	int haveinfo = 0;

	if (!is_valid_ie_attr(info->attrs[NL80211_ATTR_BEACON_TAIL]))
		return -EINVAL;

	if (dev->ieee80211_ptr->iftype != NL80211_IFTYPE_AP &&
	    dev->ieee80211_ptr->iftype != NL80211_IFTYPE_P2P_GO)
		return -EOPNOTSUPP;

	switch (info->genlhdr->cmd) {
	case NL80211_CMD_NEW_BEACON:
		/* these are required for NEW_BEACON */
		if (!info->attrs[NL80211_ATTR_BEACON_INTERVAL] ||
		    !info->attrs[NL80211_ATTR_DTIM_PERIOD] ||
		    !info->attrs[NL80211_ATTR_BEACON_HEAD])
			return -EINVAL;

		call = rdev->ops->add_beacon;
		break;
	case NL80211_CMD_SET_BEACON:
		call = rdev->ops->set_beacon;
		break;
	default:
		WARN_ON(1);
		return -EOPNOTSUPP;
	}

	if (!call)
		return -EOPNOTSUPP;

	memset(&params, 0, sizeof(params));

	if (info->attrs[NL80211_ATTR_BEACON_INTERVAL]) {
		params.interval =
		    nla_get_u32(info->attrs[NL80211_ATTR_BEACON_INTERVAL]);
		haveinfo = 1;
	}

	if (info->attrs[NL80211_ATTR_DTIM_PERIOD]) {
		params.dtim_period =
		    nla_get_u32(info->attrs[NL80211_ATTR_DTIM_PERIOD]);
		haveinfo = 1;
	}

	if (info->attrs[NL80211_ATTR_BEACON_HEAD]) {
		params.head = nla_data(info->attrs[NL80211_ATTR_BEACON_HEAD]);
		params.head_len =
		    nla_len(info->attrs[NL80211_ATTR_BEACON_HEAD]);
		haveinfo = 1;
	}

	if (info->attrs[NL80211_ATTR_BEACON_TAIL]) {
		params.tail = nla_data(info->attrs[NL80211_ATTR_BEACON_TAIL]);
		params.tail_len =
		    nla_len(info->attrs[NL80211_ATTR_BEACON_TAIL]);
		haveinfo = 1;
	}

	if (!haveinfo)
		return -EINVAL;

	return call(&rdev->wiphy, dev, &params);
}

static int nl80211_del_beacon(struct sk_buff *skb, struct genl_info *info)
{
	struct cfg80211_registered_device *rdev = info->user_ptr[0];
	struct net_device *dev = info->user_ptr[1];

	if (!rdev->ops->del_beacon)
		return -EOPNOTSUPP;

	if (dev->ieee80211_ptr->iftype != NL80211_IFTYPE_AP &&
	    dev->ieee80211_ptr->iftype != NL80211_IFTYPE_P2P_GO)
		return -EOPNOTSUPP;

	return rdev->ops->del_beacon(&rdev->wiphy, dev);
}

static const struct nla_policy sta_flags_policy[NL80211_STA_FLAG_MAX + 1] = {
	[NL80211_STA_FLAG_AUTHORIZED] = { .type = NLA_FLAG },
	[NL80211_STA_FLAG_SHORT_PREAMBLE] = { .type = NLA_FLAG },
	[NL80211_STA_FLAG_WME] = { .type = NLA_FLAG },
	[NL80211_STA_FLAG_MFP] = { .type = NLA_FLAG },
};

static int parse_station_flags(struct genl_info *info,
			       struct station_parameters *params)
{
	struct nlattr *flags[NL80211_STA_FLAG_MAX + 1];
	struct nlattr *nla;
	int flag;

	/*
	 * Try parsing the new attribute first so userspace
	 * can specify both for older kernels.
	 */
	nla = info->attrs[NL80211_ATTR_STA_FLAGS2];
	if (nla) {
		struct nl80211_sta_flag_update *sta_flags;

		sta_flags = nla_data(nla);
		params->sta_flags_mask = sta_flags->mask;
		params->sta_flags_set = sta_flags->set;
		if ((params->sta_flags_mask |
		     params->sta_flags_set) & BIT(__NL80211_STA_FLAG_INVALID))
			return -EINVAL;
		return 0;
	}

	/* if present, parse the old attribute */

	nla = info->attrs[NL80211_ATTR_STA_FLAGS];
	if (!nla)
		return 0;

	if (nla_parse_nested(flags, NL80211_STA_FLAG_MAX,
			     nla, sta_flags_policy))
		return -EINVAL;

	params->sta_flags_mask = (1 << __NL80211_STA_FLAG_AFTER_LAST) - 1;
	params->sta_flags_mask &= ~1;

	for (flag = 1; flag <= NL80211_STA_FLAG_MAX; flag++)
		if (flags[flag])
			params->sta_flags_set |= (1<<flag);

	return 0;
}

static bool nl80211_put_sta_rate(struct sk_buff *msg, struct rate_info *info,
				 int attr)
{
	struct nlattr *rate;
	u16 bitrate;

	rate = nla_nest_start(msg, attr);
	if (!rate)
		goto nla_put_failure;

	/* cfg80211_calculate_bitrate will return 0 for mcs >= 32 */
	bitrate = cfg80211_calculate_bitrate(info);
	if (bitrate > 0)
		NLA_PUT_U16(msg, NL80211_RATE_INFO_BITRATE, bitrate);

	if (info->flags & RATE_INFO_FLAGS_MCS)
		NLA_PUT_U8(msg, NL80211_RATE_INFO_MCS, info->mcs);
	if (info->flags & RATE_INFO_FLAGS_40_MHZ_WIDTH)
		NLA_PUT_FLAG(msg, NL80211_RATE_INFO_40_MHZ_WIDTH);
	if (info->flags & RATE_INFO_FLAGS_SHORT_GI)
		NLA_PUT_FLAG(msg, NL80211_RATE_INFO_SHORT_GI);

	nla_nest_end(msg, rate);
	return true;

nla_put_failure:
	return false;
}

static int nl80211_send_station(struct sk_buff *msg, u32 pid, u32 seq,
				int flags, struct net_device *dev,
				const u8 *mac_addr, struct station_info *sinfo)
{
	void *hdr;
	struct nlattr *sinfoattr;

	hdr = nl80211hdr_put(msg, pid, seq, flags, NL80211_CMD_NEW_STATION);
	if (!hdr)
		return -1;

	NLA_PUT_U32(msg, NL80211_ATTR_IFINDEX, dev->ifindex);
	NLA_PUT(msg, NL80211_ATTR_MAC, ETH_ALEN, mac_addr);

	NLA_PUT_U32(msg, NL80211_ATTR_GENERATION, sinfo->generation);

	sinfoattr = nla_nest_start(msg, NL80211_ATTR_STA_INFO);
	if (!sinfoattr)
		goto nla_put_failure;
	if (sinfo->filled & STATION_INFO_INACTIVE_TIME)
		NLA_PUT_U32(msg, NL80211_STA_INFO_INACTIVE_TIME,
			    sinfo->inactive_time);
	if (sinfo->filled & STATION_INFO_RX_BYTES)
		NLA_PUT_U32(msg, NL80211_STA_INFO_RX_BYTES,
			    sinfo->rx_bytes);
	if (sinfo->filled & STATION_INFO_TX_BYTES)
		NLA_PUT_U32(msg, NL80211_STA_INFO_TX_BYTES,
			    sinfo->tx_bytes);
	if (sinfo->filled & STATION_INFO_LLID)
		NLA_PUT_U16(msg, NL80211_STA_INFO_LLID,
			    sinfo->llid);
	if (sinfo->filled & STATION_INFO_PLID)
		NLA_PUT_U16(msg, NL80211_STA_INFO_PLID,
			    sinfo->plid);
	if (sinfo->filled & STATION_INFO_PLINK_STATE)
		NLA_PUT_U8(msg, NL80211_STA_INFO_PLINK_STATE,
			    sinfo->plink_state);
	if (sinfo->filled & STATION_INFO_SIGNAL)
		NLA_PUT_U8(msg, NL80211_STA_INFO_SIGNAL,
			   sinfo->signal);
	if (sinfo->filled & STATION_INFO_SIGNAL_AVG)
		NLA_PUT_U8(msg, NL80211_STA_INFO_SIGNAL_AVG,
			   sinfo->signal_avg);
	if (sinfo->filled & STATION_INFO_TX_BITRATE) {
		if (!nl80211_put_sta_rate(msg, &sinfo->txrate,
					  NL80211_STA_INFO_TX_BITRATE))
			goto nla_put_failure;
	}
	if (sinfo->filled & STATION_INFO_RX_BITRATE) {
		if (!nl80211_put_sta_rate(msg, &sinfo->rxrate,
					  NL80211_STA_INFO_RX_BITRATE))
			goto nla_put_failure;
	}
	if (sinfo->filled & STATION_INFO_RX_PACKETS)
		NLA_PUT_U32(msg, NL80211_STA_INFO_RX_PACKETS,
			    sinfo->rx_packets);
	if (sinfo->filled & STATION_INFO_TX_PACKETS)
		NLA_PUT_U32(msg, NL80211_STA_INFO_TX_PACKETS,
			    sinfo->tx_packets);
	if (sinfo->filled & STATION_INFO_TX_RETRIES)
		NLA_PUT_U32(msg, NL80211_STA_INFO_TX_RETRIES,
			    sinfo->tx_retries);
	if (sinfo->filled & STATION_INFO_TX_FAILED)
		NLA_PUT_U32(msg, NL80211_STA_INFO_TX_FAILED,
			    sinfo->tx_failed);
	nla_nest_end(msg, sinfoattr);

	return genlmsg_end(msg, hdr);

 nla_put_failure:
	genlmsg_cancel(msg, hdr);
	return -EMSGSIZE;
}

static int nl80211_dump_station(struct sk_buff *skb,
				struct netlink_callback *cb)
{
	struct station_info sinfo;
	struct cfg80211_registered_device *dev;
	struct net_device *netdev;
	u8 mac_addr[ETH_ALEN];
	int sta_idx = cb->args[1];
	int err;

	err = nl80211_prepare_netdev_dump(skb, cb, &dev, &netdev);
	if (err)
		return err;

	if (!dev->ops->dump_station) {
		err = -EOPNOTSUPP;
		goto out_err;
	}

	while (1) {
		err = dev->ops->dump_station(&dev->wiphy, netdev, sta_idx,
					     mac_addr, &sinfo);
		if (err == -ENOENT)
			break;
		if (err)
			goto out_err;

		if (nl80211_send_station(skb,
				NETLINK_CB(cb->skb).pid,
				cb->nlh->nlmsg_seq, NLM_F_MULTI,
				netdev, mac_addr,
				&sinfo) < 0)
			goto out;

		sta_idx++;
	}


 out:
	cb->args[1] = sta_idx;
	err = skb->len;
 out_err:
	nl80211_finish_netdev_dump(dev);

	return err;
}

static int nl80211_get_station(struct sk_buff *skb, struct genl_info *info)
{
	struct cfg80211_registered_device *rdev = info->user_ptr[0];
	struct net_device *dev = info->user_ptr[1];
	struct station_info sinfo;
	struct sk_buff *msg;
	u8 *mac_addr = NULL;
	int err;

	memset(&sinfo, 0, sizeof(sinfo));

	if (!info->attrs[NL80211_ATTR_MAC])
		return -EINVAL;

	mac_addr = nla_data(info->attrs[NL80211_ATTR_MAC]);

	if (!rdev->ops->get_station)
		return -EOPNOTSUPP;

	err = rdev->ops->get_station(&rdev->wiphy, dev, mac_addr, &sinfo);
	if (err)
		return err;

	msg = nlmsg_new(NLMSG_DEFAULT_SIZE, GFP_KERNEL);
	if (!msg)
		return -ENOMEM;

	if (nl80211_send_station(msg, info->snd_pid, info->snd_seq, 0,
				 dev, mac_addr, &sinfo) < 0) {
		nlmsg_free(msg);
		return -ENOBUFS;
	}

	return genlmsg_reply(msg, info);
}

/*
 * Get vlan interface making sure it is running and on the right wiphy.
 */
static int get_vlan(struct genl_info *info,
		    struct cfg80211_registered_device *rdev,
		    struct net_device **vlan)
{
	struct nlattr *vlanattr = info->attrs[NL80211_ATTR_STA_VLAN];
	*vlan = NULL;

	if (vlanattr) {
		*vlan = dev_get_by_index(genl_info_net(info),
					 nla_get_u32(vlanattr));
		if (!*vlan)
			return -ENODEV;
		if (!(*vlan)->ieee80211_ptr)
			return -EINVAL;
		if ((*vlan)->ieee80211_ptr->wiphy != &rdev->wiphy)
			return -EINVAL;
		if (!netif_running(*vlan))
			return -ENETDOWN;
	}
	return 0;
}

static int nl80211_set_station(struct sk_buff *skb, struct genl_info *info)
{
	struct cfg80211_registered_device *rdev = info->user_ptr[0];
	int err;
	struct net_device *dev = info->user_ptr[1];
	struct station_parameters params;
	u8 *mac_addr = NULL;

	memset(&params, 0, sizeof(params));

	params.listen_interval = -1;

	if (info->attrs[NL80211_ATTR_STA_AID])
		return -EINVAL;

	if (!info->attrs[NL80211_ATTR_MAC])
		return -EINVAL;

	mac_addr = nla_data(info->attrs[NL80211_ATTR_MAC]);

	if (info->attrs[NL80211_ATTR_STA_SUPPORTED_RATES]) {
		params.supported_rates =
			nla_data(info->attrs[NL80211_ATTR_STA_SUPPORTED_RATES]);
		params.supported_rates_len =
			nla_len(info->attrs[NL80211_ATTR_STA_SUPPORTED_RATES]);
	}

	if (info->attrs[NL80211_ATTR_STA_LISTEN_INTERVAL])
		params.listen_interval =
		    nla_get_u16(info->attrs[NL80211_ATTR_STA_LISTEN_INTERVAL]);

	if (info->attrs[NL80211_ATTR_HT_CAPABILITY])
		params.ht_capa =
			nla_data(info->attrs[NL80211_ATTR_HT_CAPABILITY]);

	if (parse_station_flags(info, &params))
		return -EINVAL;

	if (info->attrs[NL80211_ATTR_STA_PLINK_ACTION])
		params.plink_action =
		    nla_get_u8(info->attrs[NL80211_ATTR_STA_PLINK_ACTION]);

	err = get_vlan(info, rdev, &params.vlan);
	if (err)
		goto out;

	/* validate settings */
	err = 0;

	switch (dev->ieee80211_ptr->iftype) {
	case NL80211_IFTYPE_AP:
	case NL80211_IFTYPE_AP_VLAN:
	case NL80211_IFTYPE_P2P_GO:
		/* disallow mesh-specific things */
		if (params.plink_action)
			err = -EINVAL;
		break;
	case NL80211_IFTYPE_P2P_CLIENT:
	case NL80211_IFTYPE_STATION:
		/* disallow everything but AUTHORIZED flag */
		if (params.plink_action)
			err = -EINVAL;
		if (params.vlan)
			err = -EINVAL;
		if (params.supported_rates)
			err = -EINVAL;
		if (params.ht_capa)
			err = -EINVAL;
		if (params.listen_interval >= 0)
			err = -EINVAL;
		if (params.sta_flags_mask & ~BIT(NL80211_STA_FLAG_AUTHORIZED))
			err = -EINVAL;
		break;
	case NL80211_IFTYPE_MESH_POINT:
		/* disallow things mesh doesn't support */
		if (params.vlan)
			err = -EINVAL;
		if (params.ht_capa)
			err = -EINVAL;
		if (params.listen_interval >= 0)
			err = -EINVAL;
		if (params.supported_rates)
			err = -EINVAL;
		if (params.sta_flags_mask)
			err = -EINVAL;
		break;
	default:
		err = -EINVAL;
	}

	if (err)
		goto out;

	if (!rdev->ops->change_station) {
		err = -EOPNOTSUPP;
		goto out;
	}

	err = rdev->ops->change_station(&rdev->wiphy, dev, mac_addr, &params);

 out:
	if (params.vlan)
		dev_put(params.vlan);

	return err;
}

static int nl80211_new_station(struct sk_buff *skb, struct genl_info *info)
{
	struct cfg80211_registered_device *rdev = info->user_ptr[0];
	int err;
	struct net_device *dev = info->user_ptr[1];
	struct station_parameters params;
	u8 *mac_addr = NULL;

	memset(&params, 0, sizeof(params));

	if (!info->attrs[NL80211_ATTR_MAC])
		return -EINVAL;

	if (!info->attrs[NL80211_ATTR_STA_LISTEN_INTERVAL])
		return -EINVAL;

	if (!info->attrs[NL80211_ATTR_STA_SUPPORTED_RATES])
		return -EINVAL;

	if (!info->attrs[NL80211_ATTR_STA_AID])
		return -EINVAL;

	mac_addr = nla_data(info->attrs[NL80211_ATTR_MAC]);
	params.supported_rates =
		nla_data(info->attrs[NL80211_ATTR_STA_SUPPORTED_RATES]);
	params.supported_rates_len =
		nla_len(info->attrs[NL80211_ATTR_STA_SUPPORTED_RATES]);
	params.listen_interval =
		nla_get_u16(info->attrs[NL80211_ATTR_STA_LISTEN_INTERVAL]);

	params.aid = nla_get_u16(info->attrs[NL80211_ATTR_STA_AID]);
	if (!params.aid || params.aid > IEEE80211_MAX_AID)
		return -EINVAL;

	if (info->attrs[NL80211_ATTR_HT_CAPABILITY])
		params.ht_capa =
			nla_data(info->attrs[NL80211_ATTR_HT_CAPABILITY]);

	if (parse_station_flags(info, &params))
		return -EINVAL;

	if (dev->ieee80211_ptr->iftype != NL80211_IFTYPE_AP &&
	    dev->ieee80211_ptr->iftype != NL80211_IFTYPE_AP_VLAN &&
	    dev->ieee80211_ptr->iftype != NL80211_IFTYPE_P2P_GO)
		return -EINVAL;

	err = get_vlan(info, rdev, &params.vlan);
	if (err)
		goto out;

	/* validate settings */
	err = 0;

	if (!rdev->ops->add_station) {
		err = -EOPNOTSUPP;
		goto out;
	}

	err = rdev->ops->add_station(&rdev->wiphy, dev, mac_addr, &params);

 out:
	if (params.vlan)
		dev_put(params.vlan);
	return err;
}

static int nl80211_del_station(struct sk_buff *skb, struct genl_info *info)
{
	struct cfg80211_registered_device *rdev = info->user_ptr[0];
	struct net_device *dev = info->user_ptr[1];
	u8 *mac_addr = NULL;

	if (info->attrs[NL80211_ATTR_MAC])
		mac_addr = nla_data(info->attrs[NL80211_ATTR_MAC]);

	if (dev->ieee80211_ptr->iftype != NL80211_IFTYPE_AP &&
	    dev->ieee80211_ptr->iftype != NL80211_IFTYPE_AP_VLAN &&
	    dev->ieee80211_ptr->iftype != NL80211_IFTYPE_MESH_POINT &&
	    dev->ieee80211_ptr->iftype != NL80211_IFTYPE_P2P_GO)
		return -EINVAL;

	if (!rdev->ops->del_station)
		return -EOPNOTSUPP;

	return rdev->ops->del_station(&rdev->wiphy, dev, mac_addr);
}

static int nl80211_send_mpath(struct sk_buff *msg, u32 pid, u32 seq,
				int flags, struct net_device *dev,
				u8 *dst, u8 *next_hop,
				struct mpath_info *pinfo)
{
	void *hdr;
	struct nlattr *pinfoattr;

	hdr = nl80211hdr_put(msg, pid, seq, flags, NL80211_CMD_NEW_STATION);
	if (!hdr)
		return -1;

	NLA_PUT_U32(msg, NL80211_ATTR_IFINDEX, dev->ifindex);
	NLA_PUT(msg, NL80211_ATTR_MAC, ETH_ALEN, dst);
	NLA_PUT(msg, NL80211_ATTR_MPATH_NEXT_HOP, ETH_ALEN, next_hop);

	NLA_PUT_U32(msg, NL80211_ATTR_GENERATION, pinfo->generation);

	pinfoattr = nla_nest_start(msg, NL80211_ATTR_MPATH_INFO);
	if (!pinfoattr)
		goto nla_put_failure;
	if (pinfo->filled & MPATH_INFO_FRAME_QLEN)
		NLA_PUT_U32(msg, NL80211_MPATH_INFO_FRAME_QLEN,
			    pinfo->frame_qlen);
	if (pinfo->filled & MPATH_INFO_SN)
		NLA_PUT_U32(msg, NL80211_MPATH_INFO_SN,
			    pinfo->sn);
	if (pinfo->filled & MPATH_INFO_METRIC)
		NLA_PUT_U32(msg, NL80211_MPATH_INFO_METRIC,
			    pinfo->metric);
	if (pinfo->filled & MPATH_INFO_EXPTIME)
		NLA_PUT_U32(msg, NL80211_MPATH_INFO_EXPTIME,
			    pinfo->exptime);
	if (pinfo->filled & MPATH_INFO_FLAGS)
		NLA_PUT_U8(msg, NL80211_MPATH_INFO_FLAGS,
			    pinfo->flags);
	if (pinfo->filled & MPATH_INFO_DISCOVERY_TIMEOUT)
		NLA_PUT_U32(msg, NL80211_MPATH_INFO_DISCOVERY_TIMEOUT,
			    pinfo->discovery_timeout);
	if (pinfo->filled & MPATH_INFO_DISCOVERY_RETRIES)
		NLA_PUT_U8(msg, NL80211_MPATH_INFO_DISCOVERY_RETRIES,
			    pinfo->discovery_retries);

	nla_nest_end(msg, pinfoattr);

	return genlmsg_end(msg, hdr);

 nla_put_failure:
	genlmsg_cancel(msg, hdr);
	return -EMSGSIZE;
}

static int nl80211_dump_mpath(struct sk_buff *skb,
			      struct netlink_callback *cb)
{
	struct mpath_info pinfo;
	struct cfg80211_registered_device *dev;
	struct net_device *netdev;
	u8 dst[ETH_ALEN];
	u8 next_hop[ETH_ALEN];
	int path_idx = cb->args[1];
	int err;

	err = nl80211_prepare_netdev_dump(skb, cb, &dev, &netdev);
	if (err)
		return err;

	if (!dev->ops->dump_mpath) {
		err = -EOPNOTSUPP;
		goto out_err;
	}

	if (netdev->ieee80211_ptr->iftype != NL80211_IFTYPE_MESH_POINT) {
		err = -EOPNOTSUPP;
		goto out_err;
	}

	while (1) {
		err = dev->ops->dump_mpath(&dev->wiphy, netdev, path_idx,
					   dst, next_hop, &pinfo);
		if (err == -ENOENT)
			break;
		if (err)
			goto out_err;

		if (nl80211_send_mpath(skb, NETLINK_CB(cb->skb).pid,
				       cb->nlh->nlmsg_seq, NLM_F_MULTI,
				       netdev, dst, next_hop,
				       &pinfo) < 0)
			goto out;

		path_idx++;
	}


 out:
	cb->args[1] = path_idx;
	err = skb->len;
 out_err:
	nl80211_finish_netdev_dump(dev);
	return err;
}

static int nl80211_get_mpath(struct sk_buff *skb, struct genl_info *info)
{
	struct cfg80211_registered_device *rdev = info->user_ptr[0];
	int err;
	struct net_device *dev = info->user_ptr[1];
	struct mpath_info pinfo;
	struct sk_buff *msg;
	u8 *dst = NULL;
	u8 next_hop[ETH_ALEN];

	memset(&pinfo, 0, sizeof(pinfo));

	if (!info->attrs[NL80211_ATTR_MAC])
		return -EINVAL;

	dst = nla_data(info->attrs[NL80211_ATTR_MAC]);

	if (!rdev->ops->get_mpath)
		return -EOPNOTSUPP;

	if (dev->ieee80211_ptr->iftype != NL80211_IFTYPE_MESH_POINT)
		return -EOPNOTSUPP;

	err = rdev->ops->get_mpath(&rdev->wiphy, dev, dst, next_hop, &pinfo);
	if (err)
		return err;

	msg = nlmsg_new(NLMSG_DEFAULT_SIZE, GFP_KERNEL);
	if (!msg)
		return -ENOMEM;

	if (nl80211_send_mpath(msg, info->snd_pid, info->snd_seq, 0,
				 dev, dst, next_hop, &pinfo) < 0) {
		nlmsg_free(msg);
		return -ENOBUFS;
	}

	return genlmsg_reply(msg, info);
}

static int nl80211_set_mpath(struct sk_buff *skb, struct genl_info *info)
{
	struct cfg80211_registered_device *rdev = info->user_ptr[0];
	struct net_device *dev = info->user_ptr[1];
	u8 *dst = NULL;
	u8 *next_hop = NULL;

	if (!info->attrs[NL80211_ATTR_MAC])
		return -EINVAL;

	if (!info->attrs[NL80211_ATTR_MPATH_NEXT_HOP])
		return -EINVAL;

	dst = nla_data(info->attrs[NL80211_ATTR_MAC]);
	next_hop = nla_data(info->attrs[NL80211_ATTR_MPATH_NEXT_HOP]);

	if (!rdev->ops->change_mpath)
		return -EOPNOTSUPP;

	if (dev->ieee80211_ptr->iftype != NL80211_IFTYPE_MESH_POINT)
		return -EOPNOTSUPP;

	return rdev->ops->change_mpath(&rdev->wiphy, dev, dst, next_hop);
}

static int nl80211_new_mpath(struct sk_buff *skb, struct genl_info *info)
{
	struct cfg80211_registered_device *rdev = info->user_ptr[0];
	struct net_device *dev = info->user_ptr[1];
	u8 *dst = NULL;
	u8 *next_hop = NULL;

	if (!info->attrs[NL80211_ATTR_MAC])
		return -EINVAL;

	if (!info->attrs[NL80211_ATTR_MPATH_NEXT_HOP])
		return -EINVAL;

	dst = nla_data(info->attrs[NL80211_ATTR_MAC]);
	next_hop = nla_data(info->attrs[NL80211_ATTR_MPATH_NEXT_HOP]);

	if (!rdev->ops->add_mpath)
		return -EOPNOTSUPP;

	if (dev->ieee80211_ptr->iftype != NL80211_IFTYPE_MESH_POINT)
		return -EOPNOTSUPP;

	return rdev->ops->add_mpath(&rdev->wiphy, dev, dst, next_hop);
}

static int nl80211_del_mpath(struct sk_buff *skb, struct genl_info *info)
{
	struct cfg80211_registered_device *rdev = info->user_ptr[0];
	struct net_device *dev = info->user_ptr[1];
	u8 *dst = NULL;

	if (info->attrs[NL80211_ATTR_MAC])
		dst = nla_data(info->attrs[NL80211_ATTR_MAC]);

	if (!rdev->ops->del_mpath)
		return -EOPNOTSUPP;

	return rdev->ops->del_mpath(&rdev->wiphy, dev, dst);
}

static int nl80211_set_bss(struct sk_buff *skb, struct genl_info *info)
{
	struct cfg80211_registered_device *rdev = info->user_ptr[0];
	struct net_device *dev = info->user_ptr[1];
	struct bss_parameters params;

	memset(&params, 0, sizeof(params));
	/* default to not changing parameters */
	params.use_cts_prot = -1;
	params.use_short_preamble = -1;
	params.use_short_slot_time = -1;
	params.ap_isolate = -1;
	params.ht_opmode = -1;

	if (info->attrs[NL80211_ATTR_BSS_CTS_PROT])
		params.use_cts_prot =
		    nla_get_u8(info->attrs[NL80211_ATTR_BSS_CTS_PROT]);
	if (info->attrs[NL80211_ATTR_BSS_SHORT_PREAMBLE])
		params.use_short_preamble =
		    nla_get_u8(info->attrs[NL80211_ATTR_BSS_SHORT_PREAMBLE]);
	if (info->attrs[NL80211_ATTR_BSS_SHORT_SLOT_TIME])
		params.use_short_slot_time =
		    nla_get_u8(info->attrs[NL80211_ATTR_BSS_SHORT_SLOT_TIME]);
	if (info->attrs[NL80211_ATTR_BSS_BASIC_RATES]) {
		params.basic_rates =
			nla_data(info->attrs[NL80211_ATTR_BSS_BASIC_RATES]);
		params.basic_rates_len =
			nla_len(info->attrs[NL80211_ATTR_BSS_BASIC_RATES]);
	}
	if (info->attrs[NL80211_ATTR_AP_ISOLATE])
		params.ap_isolate = !!nla_get_u8(info->attrs[NL80211_ATTR_AP_ISOLATE]);
	if (info->attrs[NL80211_ATTR_BSS_HT_OPMODE])
		params.ht_opmode =
			nla_get_u16(info->attrs[NL80211_ATTR_BSS_HT_OPMODE]);

	if (!rdev->ops->change_bss)
		return -EOPNOTSUPP;

	if (dev->ieee80211_ptr->iftype != NL80211_IFTYPE_AP &&
	    dev->ieee80211_ptr->iftype != NL80211_IFTYPE_P2P_GO)
		return -EOPNOTSUPP;

	return rdev->ops->change_bss(&rdev->wiphy, dev, &params);
}

static const struct nla_policy reg_rule_policy[NL80211_REG_RULE_ATTR_MAX + 1] = {
	[NL80211_ATTR_REG_RULE_FLAGS]		= { .type = NLA_U32 },
	[NL80211_ATTR_FREQ_RANGE_START]		= { .type = NLA_U32 },
	[NL80211_ATTR_FREQ_RANGE_END]		= { .type = NLA_U32 },
	[NL80211_ATTR_FREQ_RANGE_MAX_BW]	= { .type = NLA_U32 },
	[NL80211_ATTR_POWER_RULE_MAX_ANT_GAIN]	= { .type = NLA_U32 },
	[NL80211_ATTR_POWER_RULE_MAX_EIRP]	= { .type = NLA_U32 },
};

static int parse_reg_rule(struct nlattr *tb[],
	struct ieee80211_reg_rule *reg_rule)
{
	struct ieee80211_freq_range *freq_range = &reg_rule->freq_range;
	struct ieee80211_power_rule *power_rule = &reg_rule->power_rule;

	if (!tb[NL80211_ATTR_REG_RULE_FLAGS])
		return -EINVAL;
	if (!tb[NL80211_ATTR_FREQ_RANGE_START])
		return -EINVAL;
	if (!tb[NL80211_ATTR_FREQ_RANGE_END])
		return -EINVAL;
	if (!tb[NL80211_ATTR_FREQ_RANGE_MAX_BW])
		return -EINVAL;
	if (!tb[NL80211_ATTR_POWER_RULE_MAX_EIRP])
		return -EINVAL;

	reg_rule->flags = nla_get_u32(tb[NL80211_ATTR_REG_RULE_FLAGS]);

	freq_range->start_freq_khz =
		nla_get_u32(tb[NL80211_ATTR_FREQ_RANGE_START]);
	freq_range->end_freq_khz =
		nla_get_u32(tb[NL80211_ATTR_FREQ_RANGE_END]);
	freq_range->max_bandwidth_khz =
		nla_get_u32(tb[NL80211_ATTR_FREQ_RANGE_MAX_BW]);

	power_rule->max_eirp =
		nla_get_u32(tb[NL80211_ATTR_POWER_RULE_MAX_EIRP]);

	if (tb[NL80211_ATTR_POWER_RULE_MAX_ANT_GAIN])
		power_rule->max_antenna_gain =
			nla_get_u32(tb[NL80211_ATTR_POWER_RULE_MAX_ANT_GAIN]);

	return 0;
}

static int nl80211_req_set_reg(struct sk_buff *skb, struct genl_info *info)
{
	int r;
	char *data = NULL;

	/*
	 * You should only get this when cfg80211 hasn't yet initialized
	 * completely when built-in to the kernel right between the time
	 * window between nl80211_init() and regulatory_init(), if that is
	 * even possible.
	 */
	mutex_lock(&cfg80211_mutex);
	if (unlikely(!cfg80211_regdomain)) {
		mutex_unlock(&cfg80211_mutex);
		return -EINPROGRESS;
	}
	mutex_unlock(&cfg80211_mutex);

	if (!info->attrs[NL80211_ATTR_REG_ALPHA2])
		return -EINVAL;

	data = nla_data(info->attrs[NL80211_ATTR_REG_ALPHA2]);

	r = regulatory_hint_user(data);

	return r;
}

static int nl80211_get_mesh_config(struct sk_buff *skb,
				   struct genl_info *info)
{
	struct cfg80211_registered_device *rdev = info->user_ptr[0];
	struct net_device *dev = info->user_ptr[1];
	struct wireless_dev *wdev = dev->ieee80211_ptr;
	struct mesh_config cur_params;
	int err = 0;
	void *hdr;
	struct nlattr *pinfoattr;
	struct sk_buff *msg;

	if (wdev->iftype != NL80211_IFTYPE_MESH_POINT)
<<<<<<< HEAD
		return -EOPNOTSUPP;

	if (!rdev->ops->get_mesh_config)
		return -EOPNOTSUPP;

=======
		return -EOPNOTSUPP;

	if (!rdev->ops->get_mesh_config)
		return -EOPNOTSUPP;

>>>>>>> 105e53f8
	wdev_lock(wdev);
	/* If not connected, get default parameters */
	if (!wdev->mesh_id_len)
		memcpy(&cur_params, &default_mesh_config, sizeof(cur_params));
	else
		err = rdev->ops->get_mesh_config(&rdev->wiphy, dev,
						 &cur_params);
	wdev_unlock(wdev);

	if (err)
		return err;

	/* Draw up a netlink message to send back */
	msg = nlmsg_new(NLMSG_DEFAULT_SIZE, GFP_KERNEL);
	if (!msg)
		return -ENOMEM;
	hdr = nl80211hdr_put(msg, info->snd_pid, info->snd_seq, 0,
			     NL80211_CMD_GET_MESH_CONFIG);
	if (!hdr)
<<<<<<< HEAD
		goto nla_put_failure;
=======
		goto out;
>>>>>>> 105e53f8
	pinfoattr = nla_nest_start(msg, NL80211_ATTR_MESH_CONFIG);
	if (!pinfoattr)
		goto nla_put_failure;
	NLA_PUT_U32(msg, NL80211_ATTR_IFINDEX, dev->ifindex);
	NLA_PUT_U16(msg, NL80211_MESHCONF_RETRY_TIMEOUT,
			cur_params.dot11MeshRetryTimeout);
	NLA_PUT_U16(msg, NL80211_MESHCONF_CONFIRM_TIMEOUT,
			cur_params.dot11MeshConfirmTimeout);
	NLA_PUT_U16(msg, NL80211_MESHCONF_HOLDING_TIMEOUT,
			cur_params.dot11MeshHoldingTimeout);
	NLA_PUT_U16(msg, NL80211_MESHCONF_MAX_PEER_LINKS,
			cur_params.dot11MeshMaxPeerLinks);
	NLA_PUT_U8(msg, NL80211_MESHCONF_MAX_RETRIES,
			cur_params.dot11MeshMaxRetries);
	NLA_PUT_U8(msg, NL80211_MESHCONF_TTL,
			cur_params.dot11MeshTTL);
	NLA_PUT_U8(msg, NL80211_MESHCONF_ELEMENT_TTL,
			cur_params.element_ttl);
	NLA_PUT_U8(msg, NL80211_MESHCONF_AUTO_OPEN_PLINKS,
			cur_params.auto_open_plinks);
	NLA_PUT_U8(msg, NL80211_MESHCONF_HWMP_MAX_PREQ_RETRIES,
			cur_params.dot11MeshHWMPmaxPREQretries);
	NLA_PUT_U32(msg, NL80211_MESHCONF_PATH_REFRESH_TIME,
			cur_params.path_refresh_time);
	NLA_PUT_U16(msg, NL80211_MESHCONF_MIN_DISCOVERY_TIMEOUT,
			cur_params.min_discovery_timeout);
	NLA_PUT_U32(msg, NL80211_MESHCONF_HWMP_ACTIVE_PATH_TIMEOUT,
			cur_params.dot11MeshHWMPactivePathTimeout);
	NLA_PUT_U16(msg, NL80211_MESHCONF_HWMP_PREQ_MIN_INTERVAL,
			cur_params.dot11MeshHWMPpreqMinInterval);
	NLA_PUT_U16(msg, NL80211_MESHCONF_HWMP_NET_DIAM_TRVS_TIME,
			cur_params.dot11MeshHWMPnetDiameterTraversalTime);
	NLA_PUT_U8(msg, NL80211_MESHCONF_HWMP_ROOTMODE,
			cur_params.dot11MeshHWMPRootMode);
	nla_nest_end(msg, pinfoattr);
	genlmsg_end(msg, hdr);
	return genlmsg_reply(msg, info);

 nla_put_failure:
	genlmsg_cancel(msg, hdr);
 out:
	nlmsg_free(msg);
	return -ENOBUFS;
}

static const struct nla_policy nl80211_meshconf_params_policy[NL80211_MESHCONF_ATTR_MAX+1] = {
	[NL80211_MESHCONF_RETRY_TIMEOUT] = { .type = NLA_U16 },
	[NL80211_MESHCONF_CONFIRM_TIMEOUT] = { .type = NLA_U16 },
	[NL80211_MESHCONF_HOLDING_TIMEOUT] = { .type = NLA_U16 },
	[NL80211_MESHCONF_MAX_PEER_LINKS] = { .type = NLA_U16 },
	[NL80211_MESHCONF_MAX_RETRIES] = { .type = NLA_U8 },
	[NL80211_MESHCONF_TTL] = { .type = NLA_U8 },
	[NL80211_MESHCONF_ELEMENT_TTL] = { .type = NLA_U8 },
	[NL80211_MESHCONF_AUTO_OPEN_PLINKS] = { .type = NLA_U8 },

	[NL80211_MESHCONF_HWMP_MAX_PREQ_RETRIES] = { .type = NLA_U8 },
	[NL80211_MESHCONF_PATH_REFRESH_TIME] = { .type = NLA_U32 },
	[NL80211_MESHCONF_MIN_DISCOVERY_TIMEOUT] = { .type = NLA_U16 },
	[NL80211_MESHCONF_HWMP_ACTIVE_PATH_TIMEOUT] = { .type = NLA_U32 },
	[NL80211_MESHCONF_HWMP_PREQ_MIN_INTERVAL] = { .type = NLA_U16 },
	[NL80211_MESHCONF_HWMP_NET_DIAM_TRVS_TIME] = { .type = NLA_U16 },
};

static const struct nla_policy
	nl80211_mesh_setup_params_policy[NL80211_MESH_SETUP_ATTR_MAX+1] = {
	[NL80211_MESH_SETUP_ENABLE_VENDOR_PATH_SEL] = { .type = NLA_U8 },
	[NL80211_MESH_SETUP_ENABLE_VENDOR_METRIC] = { .type = NLA_U8 },
	[NL80211_MESH_SETUP_VENDOR_PATH_SEL_IE] = { .type = NLA_BINARY,
		.len = IEEE80211_MAX_DATA_LEN },
};

static int nl80211_parse_mesh_config(struct genl_info *info,
				     struct mesh_config *cfg,
				     u32 *mask_out)
{
	struct nlattr *tb[NL80211_MESHCONF_ATTR_MAX + 1];
	u32 mask = 0;

#define FILL_IN_MESH_PARAM_IF_SET(table, cfg, param, mask, attr_num, nla_fn) \
do {\
	if (table[attr_num]) {\
		cfg->param = nla_fn(table[attr_num]); \
		mask |= (1 << (attr_num - 1)); \
	} \
} while (0);\


	if (!info->attrs[NL80211_ATTR_MESH_CONFIG])
		return -EINVAL;
	if (nla_parse_nested(tb, NL80211_MESHCONF_ATTR_MAX,
			     info->attrs[NL80211_ATTR_MESH_CONFIG],
			     nl80211_meshconf_params_policy))
		return -EINVAL;

	/* This makes sure that there aren't more than 32 mesh config
	 * parameters (otherwise our bitfield scheme would not work.) */
	BUILD_BUG_ON(NL80211_MESHCONF_ATTR_MAX > 32);

	/* Fill in the params struct */
	FILL_IN_MESH_PARAM_IF_SET(tb, cfg, dot11MeshRetryTimeout,
			mask, NL80211_MESHCONF_RETRY_TIMEOUT, nla_get_u16);
	FILL_IN_MESH_PARAM_IF_SET(tb, cfg, dot11MeshConfirmTimeout,
			mask, NL80211_MESHCONF_CONFIRM_TIMEOUT, nla_get_u16);
	FILL_IN_MESH_PARAM_IF_SET(tb, cfg, dot11MeshHoldingTimeout,
			mask, NL80211_MESHCONF_HOLDING_TIMEOUT, nla_get_u16);
	FILL_IN_MESH_PARAM_IF_SET(tb, cfg, dot11MeshMaxPeerLinks,
			mask, NL80211_MESHCONF_MAX_PEER_LINKS, nla_get_u16);
	FILL_IN_MESH_PARAM_IF_SET(tb, cfg, dot11MeshMaxRetries,
			mask, NL80211_MESHCONF_MAX_RETRIES, nla_get_u8);
	FILL_IN_MESH_PARAM_IF_SET(tb, cfg, dot11MeshTTL,
			mask, NL80211_MESHCONF_TTL, nla_get_u8);
	FILL_IN_MESH_PARAM_IF_SET(tb, cfg, element_ttl,
			mask, NL80211_MESHCONF_ELEMENT_TTL, nla_get_u8);
	FILL_IN_MESH_PARAM_IF_SET(tb, cfg, auto_open_plinks,
			mask, NL80211_MESHCONF_AUTO_OPEN_PLINKS, nla_get_u8);
	FILL_IN_MESH_PARAM_IF_SET(tb, cfg, dot11MeshHWMPmaxPREQretries,
			mask, NL80211_MESHCONF_HWMP_MAX_PREQ_RETRIES,
			nla_get_u8);
	FILL_IN_MESH_PARAM_IF_SET(tb, cfg, path_refresh_time,
			mask, NL80211_MESHCONF_PATH_REFRESH_TIME, nla_get_u32);
	FILL_IN_MESH_PARAM_IF_SET(tb, cfg, min_discovery_timeout,
			mask, NL80211_MESHCONF_MIN_DISCOVERY_TIMEOUT,
			nla_get_u16);
	FILL_IN_MESH_PARAM_IF_SET(tb, cfg, dot11MeshHWMPactivePathTimeout,
			mask, NL80211_MESHCONF_HWMP_ACTIVE_PATH_TIMEOUT,
			nla_get_u32);
	FILL_IN_MESH_PARAM_IF_SET(tb, cfg, dot11MeshHWMPpreqMinInterval,
			mask, NL80211_MESHCONF_HWMP_PREQ_MIN_INTERVAL,
			nla_get_u16);
	FILL_IN_MESH_PARAM_IF_SET(tb, cfg,
			dot11MeshHWMPnetDiameterTraversalTime,
			mask, NL80211_MESHCONF_HWMP_NET_DIAM_TRVS_TIME,
			nla_get_u16);
	FILL_IN_MESH_PARAM_IF_SET(tb, cfg,
			dot11MeshHWMPRootMode, mask,
			NL80211_MESHCONF_HWMP_ROOTMODE,
			nla_get_u8);
	if (mask_out)
		*mask_out = mask;

	return 0;

#undef FILL_IN_MESH_PARAM_IF_SET
}

static int nl80211_parse_mesh_setup(struct genl_info *info,
				     struct mesh_setup *setup)
{
	struct nlattr *tb[NL80211_MESH_SETUP_ATTR_MAX + 1];

	if (!info->attrs[NL80211_ATTR_MESH_SETUP])
		return -EINVAL;
	if (nla_parse_nested(tb, NL80211_MESH_SETUP_ATTR_MAX,
			     info->attrs[NL80211_ATTR_MESH_SETUP],
			     nl80211_mesh_setup_params_policy))
		return -EINVAL;

	if (tb[NL80211_MESH_SETUP_ENABLE_VENDOR_PATH_SEL])
		setup->path_sel_proto =
		(nla_get_u8(tb[NL80211_MESH_SETUP_ENABLE_VENDOR_PATH_SEL])) ?
		 IEEE80211_PATH_PROTOCOL_VENDOR :
		 IEEE80211_PATH_PROTOCOL_HWMP;

	if (tb[NL80211_MESH_SETUP_ENABLE_VENDOR_METRIC])
		setup->path_metric =
		(nla_get_u8(tb[NL80211_MESH_SETUP_ENABLE_VENDOR_METRIC])) ?
		 IEEE80211_PATH_METRIC_VENDOR :
		 IEEE80211_PATH_METRIC_AIRTIME;

	if (tb[NL80211_MESH_SETUP_VENDOR_PATH_SEL_IE]) {
		struct nlattr *ieattr =
			tb[NL80211_MESH_SETUP_VENDOR_PATH_SEL_IE];
		if (!is_valid_ie_attr(ieattr))
			return -EINVAL;
		setup->vendor_ie = nla_data(ieattr);
		setup->vendor_ie_len = nla_len(ieattr);
	}

	return 0;
}

static int nl80211_update_mesh_config(struct sk_buff *skb,
				      struct genl_info *info)
{
	struct cfg80211_registered_device *rdev = info->user_ptr[0];
	struct net_device *dev = info->user_ptr[1];
	struct wireless_dev *wdev = dev->ieee80211_ptr;
	struct mesh_config cfg;
	u32 mask;
	int err;

	if (wdev->iftype != NL80211_IFTYPE_MESH_POINT)
		return -EOPNOTSUPP;

	if (!rdev->ops->update_mesh_config)
		return -EOPNOTSUPP;

	err = nl80211_parse_mesh_config(info, &cfg, &mask);
	if (err)
		return err;

	wdev_lock(wdev);
	if (!wdev->mesh_id_len)
		err = -ENOLINK;

	if (!err)
		err = rdev->ops->update_mesh_config(&rdev->wiphy, dev,
						    mask, &cfg);

	wdev_unlock(wdev);

	return err;
}

static int nl80211_get_reg(struct sk_buff *skb, struct genl_info *info)
{
	struct sk_buff *msg;
	void *hdr = NULL;
	struct nlattr *nl_reg_rules;
	unsigned int i;
	int err = -EINVAL;

	mutex_lock(&cfg80211_mutex);

	if (!cfg80211_regdomain)
		goto out;

	msg = nlmsg_new(NLMSG_DEFAULT_SIZE, GFP_KERNEL);
	if (!msg) {
		err = -ENOBUFS;
		goto out;
	}

	hdr = nl80211hdr_put(msg, info->snd_pid, info->snd_seq, 0,
			     NL80211_CMD_GET_REG);
	if (!hdr)
		goto put_failure;

	NLA_PUT_STRING(msg, NL80211_ATTR_REG_ALPHA2,
		cfg80211_regdomain->alpha2);

	nl_reg_rules = nla_nest_start(msg, NL80211_ATTR_REG_RULES);
	if (!nl_reg_rules)
		goto nla_put_failure;

	for (i = 0; i < cfg80211_regdomain->n_reg_rules; i++) {
		struct nlattr *nl_reg_rule;
		const struct ieee80211_reg_rule *reg_rule;
		const struct ieee80211_freq_range *freq_range;
		const struct ieee80211_power_rule *power_rule;

		reg_rule = &cfg80211_regdomain->reg_rules[i];
		freq_range = &reg_rule->freq_range;
		power_rule = &reg_rule->power_rule;

		nl_reg_rule = nla_nest_start(msg, i);
		if (!nl_reg_rule)
			goto nla_put_failure;

		NLA_PUT_U32(msg, NL80211_ATTR_REG_RULE_FLAGS,
			reg_rule->flags);
		NLA_PUT_U32(msg, NL80211_ATTR_FREQ_RANGE_START,
			freq_range->start_freq_khz);
		NLA_PUT_U32(msg, NL80211_ATTR_FREQ_RANGE_END,
			freq_range->end_freq_khz);
		NLA_PUT_U32(msg, NL80211_ATTR_FREQ_RANGE_MAX_BW,
			freq_range->max_bandwidth_khz);
		NLA_PUT_U32(msg, NL80211_ATTR_POWER_RULE_MAX_ANT_GAIN,
			power_rule->max_antenna_gain);
		NLA_PUT_U32(msg, NL80211_ATTR_POWER_RULE_MAX_EIRP,
			power_rule->max_eirp);

		nla_nest_end(msg, nl_reg_rule);
	}

	nla_nest_end(msg, nl_reg_rules);

	genlmsg_end(msg, hdr);
	err = genlmsg_reply(msg, info);
	goto out;

nla_put_failure:
	genlmsg_cancel(msg, hdr);
put_failure:
	nlmsg_free(msg);
	err = -EMSGSIZE;
out:
	mutex_unlock(&cfg80211_mutex);
	return err;
}

static int nl80211_set_reg(struct sk_buff *skb, struct genl_info *info)
{
	struct nlattr *tb[NL80211_REG_RULE_ATTR_MAX + 1];
	struct nlattr *nl_reg_rule;
	char *alpha2 = NULL;
	int rem_reg_rules = 0, r = 0;
	u32 num_rules = 0, rule_idx = 0, size_of_regd;
	struct ieee80211_regdomain *rd = NULL;

	if (!info->attrs[NL80211_ATTR_REG_ALPHA2])
		return -EINVAL;

	if (!info->attrs[NL80211_ATTR_REG_RULES])
		return -EINVAL;

	alpha2 = nla_data(info->attrs[NL80211_ATTR_REG_ALPHA2]);

	nla_for_each_nested(nl_reg_rule, info->attrs[NL80211_ATTR_REG_RULES],
			rem_reg_rules) {
		num_rules++;
		if (num_rules > NL80211_MAX_SUPP_REG_RULES)
			return -EINVAL;
	}

	mutex_lock(&cfg80211_mutex);

	if (!reg_is_valid_request(alpha2)) {
		r = -EINVAL;
		goto bad_reg;
	}

	size_of_regd = sizeof(struct ieee80211_regdomain) +
		(num_rules * sizeof(struct ieee80211_reg_rule));

	rd = kzalloc(size_of_regd, GFP_KERNEL);
	if (!rd) {
		r = -ENOMEM;
		goto bad_reg;
	}

	rd->n_reg_rules = num_rules;
	rd->alpha2[0] = alpha2[0];
	rd->alpha2[1] = alpha2[1];

	nla_for_each_nested(nl_reg_rule, info->attrs[NL80211_ATTR_REG_RULES],
			rem_reg_rules) {
		nla_parse(tb, NL80211_REG_RULE_ATTR_MAX,
			nla_data(nl_reg_rule), nla_len(nl_reg_rule),
			reg_rule_policy);
		r = parse_reg_rule(tb, &rd->reg_rules[rule_idx]);
		if (r)
			goto bad_reg;

		rule_idx++;

		if (rule_idx > NL80211_MAX_SUPP_REG_RULES) {
			r = -EINVAL;
			goto bad_reg;
		}
	}

	BUG_ON(rule_idx != num_rules);

	r = set_regdom(rd);

	mutex_unlock(&cfg80211_mutex);

	return r;

 bad_reg:
	mutex_unlock(&cfg80211_mutex);
	kfree(rd);
	return r;
}

static int validate_scan_freqs(struct nlattr *freqs)
{
	struct nlattr *attr1, *attr2;
	int n_channels = 0, tmp1, tmp2;

	nla_for_each_nested(attr1, freqs, tmp1) {
		n_channels++;
		/*
		 * Some hardware has a limited channel list for
		 * scanning, and it is pretty much nonsensical
		 * to scan for a channel twice, so disallow that
		 * and don't require drivers to check that the
		 * channel list they get isn't longer than what
		 * they can scan, as long as they can scan all
		 * the channels they registered at once.
		 */
		nla_for_each_nested(attr2, freqs, tmp2)
			if (attr1 != attr2 &&
			    nla_get_u32(attr1) == nla_get_u32(attr2))
				return 0;
	}

	return n_channels;
}

static int nl80211_trigger_scan(struct sk_buff *skb, struct genl_info *info)
{
	struct cfg80211_registered_device *rdev = info->user_ptr[0];
	struct net_device *dev = info->user_ptr[1];
	struct cfg80211_scan_request *request;
	struct cfg80211_ssid *ssid;
	struct ieee80211_channel *channel;
	struct nlattr *attr;
	struct wiphy *wiphy;
	int err, tmp, n_ssids = 0, n_channels, i;
	enum ieee80211_band band;
	size_t ie_len;

	if (!is_valid_ie_attr(info->attrs[NL80211_ATTR_IE]))
		return -EINVAL;

	wiphy = &rdev->wiphy;

	if (!rdev->ops->scan)
		return -EOPNOTSUPP;

	if (rdev->scan_req)
		return -EBUSY;

	if (info->attrs[NL80211_ATTR_SCAN_FREQUENCIES]) {
		n_channels = validate_scan_freqs(
				info->attrs[NL80211_ATTR_SCAN_FREQUENCIES]);
		if (!n_channels)
			return -EINVAL;
	} else {
		n_channels = 0;

		for (band = 0; band < IEEE80211_NUM_BANDS; band++)
			if (wiphy->bands[band])
				n_channels += wiphy->bands[band]->n_channels;
	}

	if (info->attrs[NL80211_ATTR_SCAN_SSIDS])
		nla_for_each_nested(attr, info->attrs[NL80211_ATTR_SCAN_SSIDS], tmp)
			n_ssids++;

	if (n_ssids > wiphy->max_scan_ssids)
		return -EINVAL;

	if (info->attrs[NL80211_ATTR_IE])
		ie_len = nla_len(info->attrs[NL80211_ATTR_IE]);
	else
		ie_len = 0;

	if (ie_len > wiphy->max_scan_ie_len)
		return -EINVAL;

	request = kzalloc(sizeof(*request)
			+ sizeof(*ssid) * n_ssids
			+ sizeof(channel) * n_channels
			+ ie_len, GFP_KERNEL);
	if (!request)
		return -ENOMEM;

	if (n_ssids)
		request->ssids = (void *)&request->channels[n_channels];
	request->n_ssids = n_ssids;
	if (ie_len) {
		if (request->ssids)
			request->ie = (void *)(request->ssids + n_ssids);
		else
			request->ie = (void *)(request->channels + n_channels);
	}

	i = 0;
	if (info->attrs[NL80211_ATTR_SCAN_FREQUENCIES]) {
		/* user specified, bail out if channel not found */
		nla_for_each_nested(attr, info->attrs[NL80211_ATTR_SCAN_FREQUENCIES], tmp) {
			struct ieee80211_channel *chan;

			chan = ieee80211_get_channel(wiphy, nla_get_u32(attr));

			if (!chan) {
				err = -EINVAL;
				goto out_free;
			}

			/* ignore disabled channels */
			if (chan->flags & IEEE80211_CHAN_DISABLED)
				continue;

			request->channels[i] = chan;
			i++;
		}
	} else {
		/* all channels */
		for (band = 0; band < IEEE80211_NUM_BANDS; band++) {
			int j;
			if (!wiphy->bands[band])
				continue;
			for (j = 0; j < wiphy->bands[band]->n_channels; j++) {
				struct ieee80211_channel *chan;

				chan = &wiphy->bands[band]->channels[j];

				if (chan->flags & IEEE80211_CHAN_DISABLED)
					continue;

				request->channels[i] = chan;
				i++;
			}
		}
	}

	if (!i) {
		err = -EINVAL;
		goto out_free;
	}

	request->n_channels = i;

	i = 0;
	if (info->attrs[NL80211_ATTR_SCAN_SSIDS]) {
		nla_for_each_nested(attr, info->attrs[NL80211_ATTR_SCAN_SSIDS], tmp) {
			if (request->ssids[i].ssid_len > IEEE80211_MAX_SSID_LEN) {
				err = -EINVAL;
				goto out_free;
			}
			memcpy(request->ssids[i].ssid, nla_data(attr), nla_len(attr));
			request->ssids[i].ssid_len = nla_len(attr);
			i++;
		}
	}

	if (info->attrs[NL80211_ATTR_IE]) {
		request->ie_len = nla_len(info->attrs[NL80211_ATTR_IE]);
		memcpy((void *)request->ie,
		       nla_data(info->attrs[NL80211_ATTR_IE]),
		       request->ie_len);
	}

	request->dev = dev;
	request->wiphy = &rdev->wiphy;

	rdev->scan_req = request;
	err = rdev->ops->scan(&rdev->wiphy, dev, request);

	if (!err) {
		nl80211_send_scan_start(rdev, dev);
		dev_hold(dev);
	} else {
 out_free:
		rdev->scan_req = NULL;
		kfree(request);
	}

	return err;
}

static int nl80211_send_bss(struct sk_buff *msg, u32 pid, u32 seq, int flags,
			    struct cfg80211_registered_device *rdev,
			    struct wireless_dev *wdev,
			    struct cfg80211_internal_bss *intbss)
{
	struct cfg80211_bss *res = &intbss->pub;
	void *hdr;
	struct nlattr *bss;
	int i;

	ASSERT_WDEV_LOCK(wdev);

	hdr = nl80211hdr_put(msg, pid, seq, flags,
			     NL80211_CMD_NEW_SCAN_RESULTS);
	if (!hdr)
		return -1;

	NLA_PUT_U32(msg, NL80211_ATTR_GENERATION, rdev->bss_generation);
	NLA_PUT_U32(msg, NL80211_ATTR_IFINDEX, wdev->netdev->ifindex);

	bss = nla_nest_start(msg, NL80211_ATTR_BSS);
	if (!bss)
		goto nla_put_failure;
	if (!is_zero_ether_addr(res->bssid))
		NLA_PUT(msg, NL80211_BSS_BSSID, ETH_ALEN, res->bssid);
	if (res->information_elements && res->len_information_elements)
		NLA_PUT(msg, NL80211_BSS_INFORMATION_ELEMENTS,
			res->len_information_elements,
			res->information_elements);
	if (res->beacon_ies && res->len_beacon_ies &&
	    res->beacon_ies != res->information_elements)
		NLA_PUT(msg, NL80211_BSS_BEACON_IES,
			res->len_beacon_ies, res->beacon_ies);
	if (res->tsf)
		NLA_PUT_U64(msg, NL80211_BSS_TSF, res->tsf);
	if (res->beacon_interval)
		NLA_PUT_U16(msg, NL80211_BSS_BEACON_INTERVAL, res->beacon_interval);
	NLA_PUT_U16(msg, NL80211_BSS_CAPABILITY, res->capability);
	NLA_PUT_U32(msg, NL80211_BSS_FREQUENCY, res->channel->center_freq);
	NLA_PUT_U32(msg, NL80211_BSS_SEEN_MS_AGO,
		jiffies_to_msecs(jiffies - intbss->ts));

	switch (rdev->wiphy.signal_type) {
	case CFG80211_SIGNAL_TYPE_MBM:
		NLA_PUT_U32(msg, NL80211_BSS_SIGNAL_MBM, res->signal);
		break;
	case CFG80211_SIGNAL_TYPE_UNSPEC:
		NLA_PUT_U8(msg, NL80211_BSS_SIGNAL_UNSPEC, res->signal);
		break;
	default:
		break;
	}

	switch (wdev->iftype) {
	case NL80211_IFTYPE_P2P_CLIENT:
	case NL80211_IFTYPE_STATION:
		if (intbss == wdev->current_bss)
			NLA_PUT_U32(msg, NL80211_BSS_STATUS,
				    NL80211_BSS_STATUS_ASSOCIATED);
		else for (i = 0; i < MAX_AUTH_BSSES; i++) {
			if (intbss != wdev->auth_bsses[i])
				continue;
			NLA_PUT_U32(msg, NL80211_BSS_STATUS,
				    NL80211_BSS_STATUS_AUTHENTICATED);
			break;
		}
		break;
	case NL80211_IFTYPE_ADHOC:
		if (intbss == wdev->current_bss)
			NLA_PUT_U32(msg, NL80211_BSS_STATUS,
				    NL80211_BSS_STATUS_IBSS_JOINED);
		break;
	default:
		break;
	}

	nla_nest_end(msg, bss);

	return genlmsg_end(msg, hdr);

 nla_put_failure:
	genlmsg_cancel(msg, hdr);
	return -EMSGSIZE;
}

static int nl80211_dump_scan(struct sk_buff *skb,
			     struct netlink_callback *cb)
{
	struct cfg80211_registered_device *rdev;
	struct net_device *dev;
	struct cfg80211_internal_bss *scan;
	struct wireless_dev *wdev;
	int start = cb->args[1], idx = 0;
	int err;

	err = nl80211_prepare_netdev_dump(skb, cb, &rdev, &dev);
	if (err)
		return err;

	wdev = dev->ieee80211_ptr;

	wdev_lock(wdev);
	spin_lock_bh(&rdev->bss_lock);
	cfg80211_bss_expire(rdev);

	list_for_each_entry(scan, &rdev->bss_list, list) {
		if (++idx <= start)
			continue;
		if (nl80211_send_bss(skb,
				NETLINK_CB(cb->skb).pid,
				cb->nlh->nlmsg_seq, NLM_F_MULTI,
				rdev, wdev, scan) < 0) {
			idx--;
			break;
		}
	}

	spin_unlock_bh(&rdev->bss_lock);
	wdev_unlock(wdev);

	cb->args[1] = idx;
	nl80211_finish_netdev_dump(rdev);

	return skb->len;
}

static int nl80211_send_survey(struct sk_buff *msg, u32 pid, u32 seq,
				int flags, struct net_device *dev,
				struct survey_info *survey)
{
	void *hdr;
	struct nlattr *infoattr;

	/* Survey without a channel doesn't make sense */
	if (!survey->channel)
		return -EINVAL;

	hdr = nl80211hdr_put(msg, pid, seq, flags,
			     NL80211_CMD_NEW_SURVEY_RESULTS);
	if (!hdr)
		return -ENOMEM;

	NLA_PUT_U32(msg, NL80211_ATTR_IFINDEX, dev->ifindex);

	infoattr = nla_nest_start(msg, NL80211_ATTR_SURVEY_INFO);
	if (!infoattr)
		goto nla_put_failure;

	NLA_PUT_U32(msg, NL80211_SURVEY_INFO_FREQUENCY,
		    survey->channel->center_freq);
	if (survey->filled & SURVEY_INFO_NOISE_DBM)
		NLA_PUT_U8(msg, NL80211_SURVEY_INFO_NOISE,
			    survey->noise);
	if (survey->filled & SURVEY_INFO_IN_USE)
		NLA_PUT_FLAG(msg, NL80211_SURVEY_INFO_IN_USE);
	if (survey->filled & SURVEY_INFO_CHANNEL_TIME)
		NLA_PUT_U64(msg, NL80211_SURVEY_INFO_CHANNEL_TIME,
			    survey->channel_time);
	if (survey->filled & SURVEY_INFO_CHANNEL_TIME_BUSY)
		NLA_PUT_U64(msg, NL80211_SURVEY_INFO_CHANNEL_TIME_BUSY,
			    survey->channel_time_busy);
	if (survey->filled & SURVEY_INFO_CHANNEL_TIME_EXT_BUSY)
		NLA_PUT_U64(msg, NL80211_SURVEY_INFO_CHANNEL_TIME_EXT_BUSY,
			    survey->channel_time_ext_busy);
	if (survey->filled & SURVEY_INFO_CHANNEL_TIME_RX)
		NLA_PUT_U64(msg, NL80211_SURVEY_INFO_CHANNEL_TIME_RX,
			    survey->channel_time_rx);
	if (survey->filled & SURVEY_INFO_CHANNEL_TIME_TX)
		NLA_PUT_U64(msg, NL80211_SURVEY_INFO_CHANNEL_TIME_TX,
			    survey->channel_time_tx);

	nla_nest_end(msg, infoattr);

	return genlmsg_end(msg, hdr);

 nla_put_failure:
	genlmsg_cancel(msg, hdr);
	return -EMSGSIZE;
}

static int nl80211_dump_survey(struct sk_buff *skb,
			struct netlink_callback *cb)
{
	struct survey_info survey;
	struct cfg80211_registered_device *dev;
	struct net_device *netdev;
	int survey_idx = cb->args[1];
	int res;

	res = nl80211_prepare_netdev_dump(skb, cb, &dev, &netdev);
	if (res)
		return res;

	if (!dev->ops->dump_survey) {
		res = -EOPNOTSUPP;
		goto out_err;
	}

	while (1) {
		res = dev->ops->dump_survey(&dev->wiphy, netdev, survey_idx,
					    &survey);
		if (res == -ENOENT)
			break;
		if (res)
			goto out_err;

		if (nl80211_send_survey(skb,
				NETLINK_CB(cb->skb).pid,
				cb->nlh->nlmsg_seq, NLM_F_MULTI,
				netdev,
				&survey) < 0)
			goto out;
		survey_idx++;
	}

 out:
	cb->args[1] = survey_idx;
	res = skb->len;
 out_err:
	nl80211_finish_netdev_dump(dev);
	return res;
}

static bool nl80211_valid_auth_type(enum nl80211_auth_type auth_type)
{
	return auth_type <= NL80211_AUTHTYPE_MAX;
}

static bool nl80211_valid_wpa_versions(u32 wpa_versions)
{
	return !(wpa_versions & ~(NL80211_WPA_VERSION_1 |
				  NL80211_WPA_VERSION_2));
}

static bool nl80211_valid_akm_suite(u32 akm)
{
	return akm == WLAN_AKM_SUITE_8021X ||
		akm == WLAN_AKM_SUITE_PSK;
}

static bool nl80211_valid_cipher_suite(u32 cipher)
{
	return cipher == WLAN_CIPHER_SUITE_WEP40 ||
		cipher == WLAN_CIPHER_SUITE_WEP104 ||
		cipher == WLAN_CIPHER_SUITE_TKIP ||
		cipher == WLAN_CIPHER_SUITE_CCMP ||
		cipher == WLAN_CIPHER_SUITE_AES_CMAC;
}


static int nl80211_authenticate(struct sk_buff *skb, struct genl_info *info)
{
	struct cfg80211_registered_device *rdev = info->user_ptr[0];
	struct net_device *dev = info->user_ptr[1];
	struct ieee80211_channel *chan;
	const u8 *bssid, *ssid, *ie = NULL;
	int err, ssid_len, ie_len = 0;
	enum nl80211_auth_type auth_type;
	struct key_parse key;
	bool local_state_change;

	if (!is_valid_ie_attr(info->attrs[NL80211_ATTR_IE]))
		return -EINVAL;

	if (!info->attrs[NL80211_ATTR_MAC])
		return -EINVAL;

	if (!info->attrs[NL80211_ATTR_AUTH_TYPE])
		return -EINVAL;

	if (!info->attrs[NL80211_ATTR_SSID])
		return -EINVAL;

	if (!info->attrs[NL80211_ATTR_WIPHY_FREQ])
		return -EINVAL;

	err = nl80211_parse_key(info, &key);
	if (err)
		return err;

	if (key.idx >= 0) {
		if (key.type != -1 && key.type != NL80211_KEYTYPE_GROUP)
			return -EINVAL;
		if (!key.p.key || !key.p.key_len)
			return -EINVAL;
		if ((key.p.cipher != WLAN_CIPHER_SUITE_WEP40 ||
		     key.p.key_len != WLAN_KEY_LEN_WEP40) &&
		    (key.p.cipher != WLAN_CIPHER_SUITE_WEP104 ||
		     key.p.key_len != WLAN_KEY_LEN_WEP104))
			return -EINVAL;
		if (key.idx > 4)
			return -EINVAL;
	} else {
		key.p.key_len = 0;
		key.p.key = NULL;
	}

	if (key.idx >= 0) {
		int i;
		bool ok = false;
		for (i = 0; i < rdev->wiphy.n_cipher_suites; i++) {
			if (key.p.cipher == rdev->wiphy.cipher_suites[i]) {
				ok = true;
				break;
			}
		}
		if (!ok)
			return -EINVAL;
	}

	if (!rdev->ops->auth)
		return -EOPNOTSUPP;

	if (dev->ieee80211_ptr->iftype != NL80211_IFTYPE_STATION &&
	    dev->ieee80211_ptr->iftype != NL80211_IFTYPE_P2P_CLIENT)
		return -EOPNOTSUPP;

	bssid = nla_data(info->attrs[NL80211_ATTR_MAC]);
	chan = ieee80211_get_channel(&rdev->wiphy,
		nla_get_u32(info->attrs[NL80211_ATTR_WIPHY_FREQ]));
	if (!chan || (chan->flags & IEEE80211_CHAN_DISABLED))
		return -EINVAL;

	ssid = nla_data(info->attrs[NL80211_ATTR_SSID]);
	ssid_len = nla_len(info->attrs[NL80211_ATTR_SSID]);

	if (info->attrs[NL80211_ATTR_IE]) {
		ie = nla_data(info->attrs[NL80211_ATTR_IE]);
		ie_len = nla_len(info->attrs[NL80211_ATTR_IE]);
	}

	auth_type = nla_get_u32(info->attrs[NL80211_ATTR_AUTH_TYPE]);
	if (!nl80211_valid_auth_type(auth_type))
		return -EINVAL;

	local_state_change = !!info->attrs[NL80211_ATTR_LOCAL_STATE_CHANGE];

	return cfg80211_mlme_auth(rdev, dev, chan, auth_type, bssid,
				  ssid, ssid_len, ie, ie_len,
				  key.p.key, key.p.key_len, key.idx,
				  local_state_change);
}

static int nl80211_crypto_settings(struct cfg80211_registered_device *rdev,
				   struct genl_info *info,
				   struct cfg80211_crypto_settings *settings,
				   int cipher_limit)
{
	memset(settings, 0, sizeof(*settings));

	settings->control_port = info->attrs[NL80211_ATTR_CONTROL_PORT];

	if (info->attrs[NL80211_ATTR_CONTROL_PORT_ETHERTYPE]) {
		u16 proto;
		proto = nla_get_u16(
			info->attrs[NL80211_ATTR_CONTROL_PORT_ETHERTYPE]);
		settings->control_port_ethertype = cpu_to_be16(proto);
		if (!(rdev->wiphy.flags & WIPHY_FLAG_CONTROL_PORT_PROTOCOL) &&
		    proto != ETH_P_PAE)
			return -EINVAL;
		if (info->attrs[NL80211_ATTR_CONTROL_PORT_NO_ENCRYPT])
			settings->control_port_no_encrypt = true;
	} else
		settings->control_port_ethertype = cpu_to_be16(ETH_P_PAE);

	if (info->attrs[NL80211_ATTR_CIPHER_SUITES_PAIRWISE]) {
		void *data;
		int len, i;

		data = nla_data(info->attrs[NL80211_ATTR_CIPHER_SUITES_PAIRWISE]);
		len = nla_len(info->attrs[NL80211_ATTR_CIPHER_SUITES_PAIRWISE]);
		settings->n_ciphers_pairwise = len / sizeof(u32);

		if (len % sizeof(u32))
			return -EINVAL;

		if (settings->n_ciphers_pairwise > cipher_limit)
			return -EINVAL;

		memcpy(settings->ciphers_pairwise, data, len);

		for (i = 0; i < settings->n_ciphers_pairwise; i++)
			if (!nl80211_valid_cipher_suite(
					settings->ciphers_pairwise[i]))
				return -EINVAL;
	}

	if (info->attrs[NL80211_ATTR_CIPHER_SUITE_GROUP]) {
		settings->cipher_group =
			nla_get_u32(info->attrs[NL80211_ATTR_CIPHER_SUITE_GROUP]);
		if (!nl80211_valid_cipher_suite(settings->cipher_group))
			return -EINVAL;
	}

	if (info->attrs[NL80211_ATTR_WPA_VERSIONS]) {
		settings->wpa_versions =
			nla_get_u32(info->attrs[NL80211_ATTR_WPA_VERSIONS]);
		if (!nl80211_valid_wpa_versions(settings->wpa_versions))
			return -EINVAL;
	}

	if (info->attrs[NL80211_ATTR_AKM_SUITES]) {
		void *data;
		int len, i;

		data = nla_data(info->attrs[NL80211_ATTR_AKM_SUITES]);
		len = nla_len(info->attrs[NL80211_ATTR_AKM_SUITES]);
		settings->n_akm_suites = len / sizeof(u32);

		if (len % sizeof(u32))
			return -EINVAL;

		memcpy(settings->akm_suites, data, len);

		for (i = 0; i < settings->n_ciphers_pairwise; i++)
			if (!nl80211_valid_akm_suite(settings->akm_suites[i]))
				return -EINVAL;
	}

	return 0;
}

static int nl80211_associate(struct sk_buff *skb, struct genl_info *info)
{
	struct cfg80211_registered_device *rdev = info->user_ptr[0];
	struct net_device *dev = info->user_ptr[1];
	struct cfg80211_crypto_settings crypto;
	struct ieee80211_channel *chan;
	const u8 *bssid, *ssid, *ie = NULL, *prev_bssid = NULL;
	int err, ssid_len, ie_len = 0;
	bool use_mfp = false;

	if (!is_valid_ie_attr(info->attrs[NL80211_ATTR_IE]))
		return -EINVAL;

	if (!info->attrs[NL80211_ATTR_MAC] ||
	    !info->attrs[NL80211_ATTR_SSID] ||
	    !info->attrs[NL80211_ATTR_WIPHY_FREQ])
		return -EINVAL;

	if (!rdev->ops->assoc)
		return -EOPNOTSUPP;

	if (dev->ieee80211_ptr->iftype != NL80211_IFTYPE_STATION &&
	    dev->ieee80211_ptr->iftype != NL80211_IFTYPE_P2P_CLIENT)
		return -EOPNOTSUPP;

	bssid = nla_data(info->attrs[NL80211_ATTR_MAC]);

	chan = ieee80211_get_channel(&rdev->wiphy,
		nla_get_u32(info->attrs[NL80211_ATTR_WIPHY_FREQ]));
	if (!chan || (chan->flags & IEEE80211_CHAN_DISABLED))
		return -EINVAL;

	ssid = nla_data(info->attrs[NL80211_ATTR_SSID]);
	ssid_len = nla_len(info->attrs[NL80211_ATTR_SSID]);

	if (info->attrs[NL80211_ATTR_IE]) {
		ie = nla_data(info->attrs[NL80211_ATTR_IE]);
		ie_len = nla_len(info->attrs[NL80211_ATTR_IE]);
	}

	if (info->attrs[NL80211_ATTR_USE_MFP]) {
		enum nl80211_mfp mfp =
			nla_get_u32(info->attrs[NL80211_ATTR_USE_MFP]);
		if (mfp == NL80211_MFP_REQUIRED)
			use_mfp = true;
		else if (mfp != NL80211_MFP_NO)
			return -EINVAL;
	}

	if (info->attrs[NL80211_ATTR_PREV_BSSID])
		prev_bssid = nla_data(info->attrs[NL80211_ATTR_PREV_BSSID]);

	err = nl80211_crypto_settings(rdev, info, &crypto, 1);
	if (!err)
		err = cfg80211_mlme_assoc(rdev, dev, chan, bssid, prev_bssid,
					  ssid, ssid_len, ie, ie_len, use_mfp,
					  &crypto);

	return err;
}

static int nl80211_deauthenticate(struct sk_buff *skb, struct genl_info *info)
{
	struct cfg80211_registered_device *rdev = info->user_ptr[0];
	struct net_device *dev = info->user_ptr[1];
	const u8 *ie = NULL, *bssid;
	int ie_len = 0;
	u16 reason_code;
	bool local_state_change;

	if (!is_valid_ie_attr(info->attrs[NL80211_ATTR_IE]))
		return -EINVAL;

	if (!info->attrs[NL80211_ATTR_MAC])
		return -EINVAL;

	if (!info->attrs[NL80211_ATTR_REASON_CODE])
		return -EINVAL;

	if (!rdev->ops->deauth)
		return -EOPNOTSUPP;

	if (dev->ieee80211_ptr->iftype != NL80211_IFTYPE_STATION &&
	    dev->ieee80211_ptr->iftype != NL80211_IFTYPE_P2P_CLIENT)
		return -EOPNOTSUPP;

	bssid = nla_data(info->attrs[NL80211_ATTR_MAC]);

	reason_code = nla_get_u16(info->attrs[NL80211_ATTR_REASON_CODE]);
	if (reason_code == 0) {
		/* Reason Code 0 is reserved */
		return -EINVAL;
	}

	if (info->attrs[NL80211_ATTR_IE]) {
		ie = nla_data(info->attrs[NL80211_ATTR_IE]);
		ie_len = nla_len(info->attrs[NL80211_ATTR_IE]);
	}

	local_state_change = !!info->attrs[NL80211_ATTR_LOCAL_STATE_CHANGE];

	return cfg80211_mlme_deauth(rdev, dev, bssid, ie, ie_len, reason_code,
				    local_state_change);
}

static int nl80211_disassociate(struct sk_buff *skb, struct genl_info *info)
{
	struct cfg80211_registered_device *rdev = info->user_ptr[0];
	struct net_device *dev = info->user_ptr[1];
	const u8 *ie = NULL, *bssid;
	int ie_len = 0;
	u16 reason_code;
	bool local_state_change;

	if (!is_valid_ie_attr(info->attrs[NL80211_ATTR_IE]))
		return -EINVAL;

	if (!info->attrs[NL80211_ATTR_MAC])
		return -EINVAL;

	if (!info->attrs[NL80211_ATTR_REASON_CODE])
		return -EINVAL;

	if (!rdev->ops->disassoc)
		return -EOPNOTSUPP;

	if (dev->ieee80211_ptr->iftype != NL80211_IFTYPE_STATION &&
	    dev->ieee80211_ptr->iftype != NL80211_IFTYPE_P2P_CLIENT)
		return -EOPNOTSUPP;

	bssid = nla_data(info->attrs[NL80211_ATTR_MAC]);

	reason_code = nla_get_u16(info->attrs[NL80211_ATTR_REASON_CODE]);
	if (reason_code == 0) {
		/* Reason Code 0 is reserved */
		return -EINVAL;
	}

	if (info->attrs[NL80211_ATTR_IE]) {
		ie = nla_data(info->attrs[NL80211_ATTR_IE]);
		ie_len = nla_len(info->attrs[NL80211_ATTR_IE]);
	}

	local_state_change = !!info->attrs[NL80211_ATTR_LOCAL_STATE_CHANGE];

	return cfg80211_mlme_disassoc(rdev, dev, bssid, ie, ie_len, reason_code,
				      local_state_change);
}

static bool
nl80211_parse_mcast_rate(struct cfg80211_registered_device *rdev,
			 int mcast_rate[IEEE80211_NUM_BANDS],
			 int rateval)
{
	struct wiphy *wiphy = &rdev->wiphy;
	bool found = false;
	int band, i;

	for (band = 0; band < IEEE80211_NUM_BANDS; band++) {
		struct ieee80211_supported_band *sband;

		sband = wiphy->bands[band];
		if (!sband)
			continue;

		for (i = 0; i < sband->n_bitrates; i++) {
			if (sband->bitrates[i].bitrate == rateval) {
				mcast_rate[band] = i + 1;
				found = true;
				break;
			}
		}
	}

	return found;
}

static int nl80211_join_ibss(struct sk_buff *skb, struct genl_info *info)
{
	struct cfg80211_registered_device *rdev = info->user_ptr[0];
	struct net_device *dev = info->user_ptr[1];
	struct cfg80211_ibss_params ibss;
	struct wiphy *wiphy;
	struct cfg80211_cached_keys *connkeys = NULL;
	int err;

	memset(&ibss, 0, sizeof(ibss));

	if (!is_valid_ie_attr(info->attrs[NL80211_ATTR_IE]))
		return -EINVAL;

	if (!info->attrs[NL80211_ATTR_WIPHY_FREQ] ||
	    !info->attrs[NL80211_ATTR_SSID] ||
	    !nla_len(info->attrs[NL80211_ATTR_SSID]))
		return -EINVAL;

	ibss.beacon_interval = 100;

	if (info->attrs[NL80211_ATTR_BEACON_INTERVAL]) {
		ibss.beacon_interval =
			nla_get_u32(info->attrs[NL80211_ATTR_BEACON_INTERVAL]);
		if (ibss.beacon_interval < 1 || ibss.beacon_interval > 10000)
			return -EINVAL;
	}

	if (!rdev->ops->join_ibss)
		return -EOPNOTSUPP;

	if (dev->ieee80211_ptr->iftype != NL80211_IFTYPE_ADHOC)
		return -EOPNOTSUPP;

	wiphy = &rdev->wiphy;

	if (info->attrs[NL80211_ATTR_MAC])
		ibss.bssid = nla_data(info->attrs[NL80211_ATTR_MAC]);
	ibss.ssid = nla_data(info->attrs[NL80211_ATTR_SSID]);
	ibss.ssid_len = nla_len(info->attrs[NL80211_ATTR_SSID]);

	if (info->attrs[NL80211_ATTR_IE]) {
		ibss.ie = nla_data(info->attrs[NL80211_ATTR_IE]);
		ibss.ie_len = nla_len(info->attrs[NL80211_ATTR_IE]);
	}

	ibss.channel = ieee80211_get_channel(wiphy,
		nla_get_u32(info->attrs[NL80211_ATTR_WIPHY_FREQ]));
	if (!ibss.channel ||
	    ibss.channel->flags & IEEE80211_CHAN_NO_IBSS ||
	    ibss.channel->flags & IEEE80211_CHAN_DISABLED)
		return -EINVAL;

	ibss.channel_fixed = !!info->attrs[NL80211_ATTR_FREQ_FIXED];
	ibss.privacy = !!info->attrs[NL80211_ATTR_PRIVACY];

	if (info->attrs[NL80211_ATTR_BSS_BASIC_RATES]) {
		u8 *rates =
			nla_data(info->attrs[NL80211_ATTR_BSS_BASIC_RATES]);
		int n_rates =
			nla_len(info->attrs[NL80211_ATTR_BSS_BASIC_RATES]);
		struct ieee80211_supported_band *sband =
			wiphy->bands[ibss.channel->band];
		int i, j;

		if (n_rates == 0)
			return -EINVAL;

		for (i = 0; i < n_rates; i++) {
			int rate = (rates[i] & 0x7f) * 5;
			bool found = false;

			for (j = 0; j < sband->n_bitrates; j++) {
				if (sband->bitrates[j].bitrate == rate) {
					found = true;
					ibss.basic_rates |= BIT(j);
					break;
				}
			}
			if (!found)
				return -EINVAL;
		}
	}

	if (info->attrs[NL80211_ATTR_MCAST_RATE] &&
	    !nl80211_parse_mcast_rate(rdev, ibss.mcast_rate,
			nla_get_u32(info->attrs[NL80211_ATTR_MCAST_RATE])))
		return -EINVAL;

	if (ibss.privacy && info->attrs[NL80211_ATTR_KEYS]) {
		connkeys = nl80211_parse_connkeys(rdev,
					info->attrs[NL80211_ATTR_KEYS]);
		if (IS_ERR(connkeys))
			return PTR_ERR(connkeys);
	}

	err = cfg80211_join_ibss(rdev, dev, &ibss, connkeys);
	if (err)
		kfree(connkeys);
	return err;
}

static int nl80211_leave_ibss(struct sk_buff *skb, struct genl_info *info)
{
	struct cfg80211_registered_device *rdev = info->user_ptr[0];
	struct net_device *dev = info->user_ptr[1];

	if (!rdev->ops->leave_ibss)
		return -EOPNOTSUPP;

	if (dev->ieee80211_ptr->iftype != NL80211_IFTYPE_ADHOC)
		return -EOPNOTSUPP;

	return cfg80211_leave_ibss(rdev, dev, false);
}

#ifdef CONFIG_NL80211_TESTMODE
static struct genl_multicast_group nl80211_testmode_mcgrp = {
	.name = "testmode",
};

static int nl80211_testmode_do(struct sk_buff *skb, struct genl_info *info)
{
	struct cfg80211_registered_device *rdev = info->user_ptr[0];
	int err;

	if (!info->attrs[NL80211_ATTR_TESTDATA])
		return -EINVAL;

	err = -EOPNOTSUPP;
	if (rdev->ops->testmode_cmd) {
		rdev->testmode_info = info;
		err = rdev->ops->testmode_cmd(&rdev->wiphy,
				nla_data(info->attrs[NL80211_ATTR_TESTDATA]),
				nla_len(info->attrs[NL80211_ATTR_TESTDATA]));
		rdev->testmode_info = NULL;
	}

	return err;
}

static struct sk_buff *
__cfg80211_testmode_alloc_skb(struct cfg80211_registered_device *rdev,
			      int approxlen, u32 pid, u32 seq, gfp_t gfp)
{
	struct sk_buff *skb;
	void *hdr;
	struct nlattr *data;

	skb = nlmsg_new(approxlen + 100, gfp);
	if (!skb)
		return NULL;

	hdr = nl80211hdr_put(skb, pid, seq, 0, NL80211_CMD_TESTMODE);
	if (!hdr) {
		kfree_skb(skb);
		return NULL;
	}

	NLA_PUT_U32(skb, NL80211_ATTR_WIPHY, rdev->wiphy_idx);
	data = nla_nest_start(skb, NL80211_ATTR_TESTDATA);

	((void **)skb->cb)[0] = rdev;
	((void **)skb->cb)[1] = hdr;
	((void **)skb->cb)[2] = data;

	return skb;

 nla_put_failure:
	kfree_skb(skb);
	return NULL;
}

struct sk_buff *cfg80211_testmode_alloc_reply_skb(struct wiphy *wiphy,
						  int approxlen)
{
	struct cfg80211_registered_device *rdev = wiphy_to_dev(wiphy);

	if (WARN_ON(!rdev->testmode_info))
		return NULL;

	return __cfg80211_testmode_alloc_skb(rdev, approxlen,
				rdev->testmode_info->snd_pid,
				rdev->testmode_info->snd_seq,
				GFP_KERNEL);
}
EXPORT_SYMBOL(cfg80211_testmode_alloc_reply_skb);

int cfg80211_testmode_reply(struct sk_buff *skb)
{
	struct cfg80211_registered_device *rdev = ((void **)skb->cb)[0];
	void *hdr = ((void **)skb->cb)[1];
	struct nlattr *data = ((void **)skb->cb)[2];

	if (WARN_ON(!rdev->testmode_info)) {
		kfree_skb(skb);
		return -EINVAL;
	}

	nla_nest_end(skb, data);
	genlmsg_end(skb, hdr);
	return genlmsg_reply(skb, rdev->testmode_info);
}
EXPORT_SYMBOL(cfg80211_testmode_reply);

struct sk_buff *cfg80211_testmode_alloc_event_skb(struct wiphy *wiphy,
						  int approxlen, gfp_t gfp)
{
	struct cfg80211_registered_device *rdev = wiphy_to_dev(wiphy);

	return __cfg80211_testmode_alloc_skb(rdev, approxlen, 0, 0, gfp);
}
EXPORT_SYMBOL(cfg80211_testmode_alloc_event_skb);

void cfg80211_testmode_event(struct sk_buff *skb, gfp_t gfp)
{
	void *hdr = ((void **)skb->cb)[1];
	struct nlattr *data = ((void **)skb->cb)[2];

	nla_nest_end(skb, data);
	genlmsg_end(skb, hdr);
	genlmsg_multicast(skb, 0, nl80211_testmode_mcgrp.id, gfp);
}
EXPORT_SYMBOL(cfg80211_testmode_event);
#endif

static int nl80211_connect(struct sk_buff *skb, struct genl_info *info)
{
	struct cfg80211_registered_device *rdev = info->user_ptr[0];
	struct net_device *dev = info->user_ptr[1];
	struct cfg80211_connect_params connect;
	struct wiphy *wiphy;
	struct cfg80211_cached_keys *connkeys = NULL;
	int err;

	memset(&connect, 0, sizeof(connect));

	if (!is_valid_ie_attr(info->attrs[NL80211_ATTR_IE]))
		return -EINVAL;

	if (!info->attrs[NL80211_ATTR_SSID] ||
	    !nla_len(info->attrs[NL80211_ATTR_SSID]))
		return -EINVAL;

	if (info->attrs[NL80211_ATTR_AUTH_TYPE]) {
		connect.auth_type =
			nla_get_u32(info->attrs[NL80211_ATTR_AUTH_TYPE]);
		if (!nl80211_valid_auth_type(connect.auth_type))
			return -EINVAL;
	} else
		connect.auth_type = NL80211_AUTHTYPE_AUTOMATIC;

	connect.privacy = info->attrs[NL80211_ATTR_PRIVACY];

	err = nl80211_crypto_settings(rdev, info, &connect.crypto,
				      NL80211_MAX_NR_CIPHER_SUITES);
	if (err)
		return err;

	if (dev->ieee80211_ptr->iftype != NL80211_IFTYPE_STATION &&
	    dev->ieee80211_ptr->iftype != NL80211_IFTYPE_P2P_CLIENT)
		return -EOPNOTSUPP;

	wiphy = &rdev->wiphy;

	if (info->attrs[NL80211_ATTR_MAC])
		connect.bssid = nla_data(info->attrs[NL80211_ATTR_MAC]);
	connect.ssid = nla_data(info->attrs[NL80211_ATTR_SSID]);
	connect.ssid_len = nla_len(info->attrs[NL80211_ATTR_SSID]);

	if (info->attrs[NL80211_ATTR_IE]) {
		connect.ie = nla_data(info->attrs[NL80211_ATTR_IE]);
		connect.ie_len = nla_len(info->attrs[NL80211_ATTR_IE]);
	}

	if (info->attrs[NL80211_ATTR_WIPHY_FREQ]) {
		connect.channel =
			ieee80211_get_channel(wiphy,
			    nla_get_u32(info->attrs[NL80211_ATTR_WIPHY_FREQ]));
		if (!connect.channel ||
		    connect.channel->flags & IEEE80211_CHAN_DISABLED)
			return -EINVAL;
	}

	if (connect.privacy && info->attrs[NL80211_ATTR_KEYS]) {
		connkeys = nl80211_parse_connkeys(rdev,
					info->attrs[NL80211_ATTR_KEYS]);
		if (IS_ERR(connkeys))
			return PTR_ERR(connkeys);
	}

	err = cfg80211_connect(rdev, dev, &connect, connkeys);
	if (err)
		kfree(connkeys);
	return err;
}

static int nl80211_disconnect(struct sk_buff *skb, struct genl_info *info)
{
	struct cfg80211_registered_device *rdev = info->user_ptr[0];
	struct net_device *dev = info->user_ptr[1];
	u16 reason;

	if (!info->attrs[NL80211_ATTR_REASON_CODE])
		reason = WLAN_REASON_DEAUTH_LEAVING;
	else
		reason = nla_get_u16(info->attrs[NL80211_ATTR_REASON_CODE]);

	if (reason == 0)
		return -EINVAL;

	if (dev->ieee80211_ptr->iftype != NL80211_IFTYPE_STATION &&
	    dev->ieee80211_ptr->iftype != NL80211_IFTYPE_P2P_CLIENT)
		return -EOPNOTSUPP;

	return cfg80211_disconnect(rdev, dev, reason, true);
}

static int nl80211_wiphy_netns(struct sk_buff *skb, struct genl_info *info)
{
	struct cfg80211_registered_device *rdev = info->user_ptr[0];
	struct net *net;
	int err;
	u32 pid;

	if (!info->attrs[NL80211_ATTR_PID])
		return -EINVAL;

	pid = nla_get_u32(info->attrs[NL80211_ATTR_PID]);

	net = get_net_ns_by_pid(pid);
	if (IS_ERR(net))
		return PTR_ERR(net);

	err = 0;

	/* check if anything to do */
	if (!net_eq(wiphy_net(&rdev->wiphy), net))
		err = cfg80211_switch_netns(rdev, net);

	put_net(net);
	return err;
}

static int nl80211_setdel_pmksa(struct sk_buff *skb, struct genl_info *info)
{
	struct cfg80211_registered_device *rdev = info->user_ptr[0];
	int (*rdev_ops)(struct wiphy *wiphy, struct net_device *dev,
			struct cfg80211_pmksa *pmksa) = NULL;
	struct net_device *dev = info->user_ptr[1];
	struct cfg80211_pmksa pmksa;

	memset(&pmksa, 0, sizeof(struct cfg80211_pmksa));

	if (!info->attrs[NL80211_ATTR_MAC])
		return -EINVAL;

	if (!info->attrs[NL80211_ATTR_PMKID])
		return -EINVAL;

	pmksa.pmkid = nla_data(info->attrs[NL80211_ATTR_PMKID]);
	pmksa.bssid = nla_data(info->attrs[NL80211_ATTR_MAC]);

	if (dev->ieee80211_ptr->iftype != NL80211_IFTYPE_STATION &&
	    dev->ieee80211_ptr->iftype != NL80211_IFTYPE_P2P_CLIENT)
		return -EOPNOTSUPP;

	switch (info->genlhdr->cmd) {
	case NL80211_CMD_SET_PMKSA:
		rdev_ops = rdev->ops->set_pmksa;
		break;
	case NL80211_CMD_DEL_PMKSA:
		rdev_ops = rdev->ops->del_pmksa;
		break;
	default:
		WARN_ON(1);
		break;
	}

	if (!rdev_ops)
		return -EOPNOTSUPP;

	return rdev_ops(&rdev->wiphy, dev, &pmksa);
}

static int nl80211_flush_pmksa(struct sk_buff *skb, struct genl_info *info)
{
	struct cfg80211_registered_device *rdev = info->user_ptr[0];
	struct net_device *dev = info->user_ptr[1];

	if (dev->ieee80211_ptr->iftype != NL80211_IFTYPE_STATION &&
	    dev->ieee80211_ptr->iftype != NL80211_IFTYPE_P2P_CLIENT)
		return -EOPNOTSUPP;

	if (!rdev->ops->flush_pmksa)
		return -EOPNOTSUPP;

	return rdev->ops->flush_pmksa(&rdev->wiphy, dev);
}

static int nl80211_remain_on_channel(struct sk_buff *skb,
				     struct genl_info *info)
{
	struct cfg80211_registered_device *rdev = info->user_ptr[0];
	struct net_device *dev = info->user_ptr[1];
	struct ieee80211_channel *chan;
	struct sk_buff *msg;
	void *hdr;
	u64 cookie;
	enum nl80211_channel_type channel_type = NL80211_CHAN_NO_HT;
	u32 freq, duration;
	int err;

	if (!info->attrs[NL80211_ATTR_WIPHY_FREQ] ||
	    !info->attrs[NL80211_ATTR_DURATION])
		return -EINVAL;

	duration = nla_get_u32(info->attrs[NL80211_ATTR_DURATION]);

	/*
	 * We should be on that channel for at least one jiffie,
	 * and more than 5 seconds seems excessive.
	 */
	if (!duration || !msecs_to_jiffies(duration) ||
	    duration > rdev->wiphy.max_remain_on_channel_duration)
		return -EINVAL;

	if (!rdev->ops->remain_on_channel)
		return -EOPNOTSUPP;

	if (info->attrs[NL80211_ATTR_WIPHY_CHANNEL_TYPE]) {
		channel_type = nla_get_u32(
			info->attrs[NL80211_ATTR_WIPHY_CHANNEL_TYPE]);
		if (channel_type != NL80211_CHAN_NO_HT &&
		    channel_type != NL80211_CHAN_HT20 &&
		    channel_type != NL80211_CHAN_HT40PLUS &&
		    channel_type != NL80211_CHAN_HT40MINUS)
			return -EINVAL;
	}

	freq = nla_get_u32(info->attrs[NL80211_ATTR_WIPHY_FREQ]);
	chan = rdev_freq_to_chan(rdev, freq, channel_type);
	if (chan == NULL)
		return -EINVAL;

	msg = nlmsg_new(NLMSG_DEFAULT_SIZE, GFP_KERNEL);
	if (!msg)
		return -ENOMEM;

	hdr = nl80211hdr_put(msg, info->snd_pid, info->snd_seq, 0,
			     NL80211_CMD_REMAIN_ON_CHANNEL);

	if (IS_ERR(hdr)) {
		err = PTR_ERR(hdr);
		goto free_msg;
	}

	err = rdev->ops->remain_on_channel(&rdev->wiphy, dev, chan,
					   channel_type, duration, &cookie);

	if (err)
		goto free_msg;

	NLA_PUT_U64(msg, NL80211_ATTR_COOKIE, cookie);

	genlmsg_end(msg, hdr);

	return genlmsg_reply(msg, info);

 nla_put_failure:
	err = -ENOBUFS;
 free_msg:
	nlmsg_free(msg);
	return err;
}

static int nl80211_cancel_remain_on_channel(struct sk_buff *skb,
					    struct genl_info *info)
{
	struct cfg80211_registered_device *rdev = info->user_ptr[0];
	struct net_device *dev = info->user_ptr[1];
	u64 cookie;

	if (!info->attrs[NL80211_ATTR_COOKIE])
		return -EINVAL;

	if (!rdev->ops->cancel_remain_on_channel)
		return -EOPNOTSUPP;

	cookie = nla_get_u64(info->attrs[NL80211_ATTR_COOKIE]);

	return rdev->ops->cancel_remain_on_channel(&rdev->wiphy, dev, cookie);
}

static u32 rateset_to_mask(struct ieee80211_supported_band *sband,
			   u8 *rates, u8 rates_len)
{
	u8 i;
	u32 mask = 0;

	for (i = 0; i < rates_len; i++) {
		int rate = (rates[i] & 0x7f) * 5;
		int ridx;
		for (ridx = 0; ridx < sband->n_bitrates; ridx++) {
			struct ieee80211_rate *srate =
				&sband->bitrates[ridx];
			if (rate == srate->bitrate) {
				mask |= 1 << ridx;
				break;
			}
		}
		if (ridx == sband->n_bitrates)
			return 0; /* rate not found */
	}

	return mask;
}

static const struct nla_policy nl80211_txattr_policy[NL80211_TXRATE_MAX + 1] = {
	[NL80211_TXRATE_LEGACY] = { .type = NLA_BINARY,
				    .len = NL80211_MAX_SUPP_RATES },
};

static int nl80211_set_tx_bitrate_mask(struct sk_buff *skb,
				       struct genl_info *info)
{
	struct nlattr *tb[NL80211_TXRATE_MAX + 1];
	struct cfg80211_registered_device *rdev = info->user_ptr[0];
	struct cfg80211_bitrate_mask mask;
	int rem, i;
	struct net_device *dev = info->user_ptr[1];
	struct nlattr *tx_rates;
	struct ieee80211_supported_band *sband;

	if (info->attrs[NL80211_ATTR_TX_RATES] == NULL)
		return -EINVAL;

	if (!rdev->ops->set_bitrate_mask)
		return -EOPNOTSUPP;

	memset(&mask, 0, sizeof(mask));
	/* Default to all rates enabled */
	for (i = 0; i < IEEE80211_NUM_BANDS; i++) {
		sband = rdev->wiphy.bands[i];
		mask.control[i].legacy =
			sband ? (1 << sband->n_bitrates) - 1 : 0;
	}

	/*
	 * The nested attribute uses enum nl80211_band as the index. This maps
	 * directly to the enum ieee80211_band values used in cfg80211.
	 */
	nla_for_each_nested(tx_rates, info->attrs[NL80211_ATTR_TX_RATES], rem)
	{
		enum ieee80211_band band = nla_type(tx_rates);
		if (band < 0 || band >= IEEE80211_NUM_BANDS)
			return -EINVAL;
		sband = rdev->wiphy.bands[band];
		if (sband == NULL)
			return -EINVAL;
		nla_parse(tb, NL80211_TXRATE_MAX, nla_data(tx_rates),
			  nla_len(tx_rates), nl80211_txattr_policy);
		if (tb[NL80211_TXRATE_LEGACY]) {
			mask.control[band].legacy = rateset_to_mask(
				sband,
				nla_data(tb[NL80211_TXRATE_LEGACY]),
				nla_len(tb[NL80211_TXRATE_LEGACY]));
			if (mask.control[band].legacy == 0)
				return -EINVAL;
		}
	}

	return rdev->ops->set_bitrate_mask(&rdev->wiphy, dev, NULL, &mask);
}

static int nl80211_register_mgmt(struct sk_buff *skb, struct genl_info *info)
{
	struct cfg80211_registered_device *rdev = info->user_ptr[0];
	struct net_device *dev = info->user_ptr[1];
	u16 frame_type = IEEE80211_FTYPE_MGMT | IEEE80211_STYPE_ACTION;

	if (!info->attrs[NL80211_ATTR_FRAME_MATCH])
		return -EINVAL;

	if (info->attrs[NL80211_ATTR_FRAME_TYPE])
		frame_type = nla_get_u16(info->attrs[NL80211_ATTR_FRAME_TYPE]);

	if (dev->ieee80211_ptr->iftype != NL80211_IFTYPE_STATION &&
	    dev->ieee80211_ptr->iftype != NL80211_IFTYPE_ADHOC &&
	    dev->ieee80211_ptr->iftype != NL80211_IFTYPE_P2P_CLIENT &&
	    dev->ieee80211_ptr->iftype != NL80211_IFTYPE_AP &&
	    dev->ieee80211_ptr->iftype != NL80211_IFTYPE_AP_VLAN &&
	    dev->ieee80211_ptr->iftype != NL80211_IFTYPE_MESH_POINT &&
	    dev->ieee80211_ptr->iftype != NL80211_IFTYPE_P2P_GO)
		return -EOPNOTSUPP;

	/* not much point in registering if we can't reply */
	if (!rdev->ops->mgmt_tx)
		return -EOPNOTSUPP;

	return cfg80211_mlme_register_mgmt(dev->ieee80211_ptr, info->snd_pid,
			frame_type,
			nla_data(info->attrs[NL80211_ATTR_FRAME_MATCH]),
			nla_len(info->attrs[NL80211_ATTR_FRAME_MATCH]));
}

static int nl80211_tx_mgmt(struct sk_buff *skb, struct genl_info *info)
{
	struct cfg80211_registered_device *rdev = info->user_ptr[0];
	struct net_device *dev = info->user_ptr[1];
	struct ieee80211_channel *chan;
	enum nl80211_channel_type channel_type = NL80211_CHAN_NO_HT;
	bool channel_type_valid = false;
	u32 freq;
	int err;
	void *hdr;
	u64 cookie;
	struct sk_buff *msg;
	unsigned int wait = 0;
	bool offchan;

	if (!info->attrs[NL80211_ATTR_FRAME] ||
	    !info->attrs[NL80211_ATTR_WIPHY_FREQ])
		return -EINVAL;

	if (!rdev->ops->mgmt_tx)
		return -EOPNOTSUPP;

	if (dev->ieee80211_ptr->iftype != NL80211_IFTYPE_STATION &&
	    dev->ieee80211_ptr->iftype != NL80211_IFTYPE_ADHOC &&
	    dev->ieee80211_ptr->iftype != NL80211_IFTYPE_P2P_CLIENT &&
	    dev->ieee80211_ptr->iftype != NL80211_IFTYPE_AP &&
	    dev->ieee80211_ptr->iftype != NL80211_IFTYPE_AP_VLAN &&
	    dev->ieee80211_ptr->iftype != NL80211_IFTYPE_MESH_POINT &&
	    dev->ieee80211_ptr->iftype != NL80211_IFTYPE_P2P_GO)
		return -EOPNOTSUPP;

	if (info->attrs[NL80211_ATTR_DURATION]) {
		if (!rdev->ops->mgmt_tx_cancel_wait)
			return -EINVAL;
		wait = nla_get_u32(info->attrs[NL80211_ATTR_DURATION]);
	}

	if (info->attrs[NL80211_ATTR_WIPHY_CHANNEL_TYPE]) {
		channel_type = nla_get_u32(
			info->attrs[NL80211_ATTR_WIPHY_CHANNEL_TYPE]);
		if (channel_type != NL80211_CHAN_NO_HT &&
		    channel_type != NL80211_CHAN_HT20 &&
		    channel_type != NL80211_CHAN_HT40PLUS &&
		    channel_type != NL80211_CHAN_HT40MINUS)
			return -EINVAL;
		channel_type_valid = true;
	}

	offchan = info->attrs[NL80211_ATTR_OFFCHANNEL_TX_OK];

	freq = nla_get_u32(info->attrs[NL80211_ATTR_WIPHY_FREQ]);
	chan = rdev_freq_to_chan(rdev, freq, channel_type);
	if (chan == NULL)
		return -EINVAL;

	msg = nlmsg_new(NLMSG_DEFAULT_SIZE, GFP_KERNEL);
	if (!msg)
		return -ENOMEM;

	hdr = nl80211hdr_put(msg, info->snd_pid, info->snd_seq, 0,
			     NL80211_CMD_FRAME);

	if (IS_ERR(hdr)) {
		err = PTR_ERR(hdr);
		goto free_msg;
	}
	err = cfg80211_mlme_mgmt_tx(rdev, dev, chan, offchan, channel_type,
				    channel_type_valid, wait,
				    nla_data(info->attrs[NL80211_ATTR_FRAME]),
				    nla_len(info->attrs[NL80211_ATTR_FRAME]),
				    &cookie);
	if (err)
		goto free_msg;

	NLA_PUT_U64(msg, NL80211_ATTR_COOKIE, cookie);

	genlmsg_end(msg, hdr);
	return genlmsg_reply(msg, info);

 nla_put_failure:
	err = -ENOBUFS;
 free_msg:
	nlmsg_free(msg);
	return err;
}

static int nl80211_tx_mgmt_cancel_wait(struct sk_buff *skb, struct genl_info *info)
{
	struct cfg80211_registered_device *rdev = info->user_ptr[0];
	struct net_device *dev = info->user_ptr[1];
	u64 cookie;

	if (!info->attrs[NL80211_ATTR_COOKIE])
		return -EINVAL;

	if (!rdev->ops->mgmt_tx_cancel_wait)
		return -EOPNOTSUPP;

	if (dev->ieee80211_ptr->iftype != NL80211_IFTYPE_STATION &&
	    dev->ieee80211_ptr->iftype != NL80211_IFTYPE_ADHOC &&
	    dev->ieee80211_ptr->iftype != NL80211_IFTYPE_P2P_CLIENT &&
	    dev->ieee80211_ptr->iftype != NL80211_IFTYPE_AP &&
	    dev->ieee80211_ptr->iftype != NL80211_IFTYPE_AP_VLAN &&
	    dev->ieee80211_ptr->iftype != NL80211_IFTYPE_P2P_GO)
		return -EOPNOTSUPP;

	cookie = nla_get_u64(info->attrs[NL80211_ATTR_COOKIE]);

	return rdev->ops->mgmt_tx_cancel_wait(&rdev->wiphy, dev, cookie);
}

static int nl80211_set_power_save(struct sk_buff *skb, struct genl_info *info)
{
	struct cfg80211_registered_device *rdev = info->user_ptr[0];
	struct wireless_dev *wdev;
	struct net_device *dev = info->user_ptr[1];
	u8 ps_state;
	bool state;
	int err;

	if (!info->attrs[NL80211_ATTR_PS_STATE])
		return -EINVAL;

	ps_state = nla_get_u32(info->attrs[NL80211_ATTR_PS_STATE]);

	if (ps_state != NL80211_PS_DISABLED && ps_state != NL80211_PS_ENABLED)
		return -EINVAL;

	wdev = dev->ieee80211_ptr;

	if (!rdev->ops->set_power_mgmt)
		return -EOPNOTSUPP;

	state = (ps_state == NL80211_PS_ENABLED) ? true : false;

	if (state == wdev->ps)
		return 0;

	err = rdev->ops->set_power_mgmt(wdev->wiphy, dev, state,
					wdev->ps_timeout);
	if (!err)
		wdev->ps = state;
	return err;
}

static int nl80211_get_power_save(struct sk_buff *skb, struct genl_info *info)
{
	struct cfg80211_registered_device *rdev = info->user_ptr[0];
	enum nl80211_ps_state ps_state;
	struct wireless_dev *wdev;
	struct net_device *dev = info->user_ptr[1];
	struct sk_buff *msg;
	void *hdr;
	int err;

	wdev = dev->ieee80211_ptr;

	if (!rdev->ops->set_power_mgmt)
		return -EOPNOTSUPP;

	msg = nlmsg_new(NLMSG_DEFAULT_SIZE, GFP_KERNEL);
	if (!msg)
		return -ENOMEM;

	hdr = nl80211hdr_put(msg, info->snd_pid, info->snd_seq, 0,
			     NL80211_CMD_GET_POWER_SAVE);
	if (!hdr) {
		err = -ENOBUFS;
		goto free_msg;
	}

	if (wdev->ps)
		ps_state = NL80211_PS_ENABLED;
	else
		ps_state = NL80211_PS_DISABLED;

	NLA_PUT_U32(msg, NL80211_ATTR_PS_STATE, ps_state);

	genlmsg_end(msg, hdr);
	return genlmsg_reply(msg, info);

 nla_put_failure:
	err = -ENOBUFS;
 free_msg:
	nlmsg_free(msg);
	return err;
}

static struct nla_policy
nl80211_attr_cqm_policy[NL80211_ATTR_CQM_MAX + 1] __read_mostly = {
	[NL80211_ATTR_CQM_RSSI_THOLD] = { .type = NLA_U32 },
	[NL80211_ATTR_CQM_RSSI_HYST] = { .type = NLA_U32 },
	[NL80211_ATTR_CQM_RSSI_THRESHOLD_EVENT] = { .type = NLA_U32 },
};

static int nl80211_set_cqm_rssi(struct genl_info *info,
				s32 threshold, u32 hysteresis)
{
	struct cfg80211_registered_device *rdev = info->user_ptr[0];
	struct wireless_dev *wdev;
	struct net_device *dev = info->user_ptr[1];

	if (threshold > 0)
		return -EINVAL;

	wdev = dev->ieee80211_ptr;

	if (!rdev->ops->set_cqm_rssi_config)
		return -EOPNOTSUPP;

	if (wdev->iftype != NL80211_IFTYPE_STATION &&
	    wdev->iftype != NL80211_IFTYPE_P2P_CLIENT)
		return -EOPNOTSUPP;

	return rdev->ops->set_cqm_rssi_config(wdev->wiphy, dev,
					      threshold, hysteresis);
}

static int nl80211_set_cqm(struct sk_buff *skb, struct genl_info *info)
{
	struct nlattr *attrs[NL80211_ATTR_CQM_MAX + 1];
	struct nlattr *cqm;
	int err;

	cqm = info->attrs[NL80211_ATTR_CQM];
	if (!cqm) {
		err = -EINVAL;
		goto out;
	}

	err = nla_parse_nested(attrs, NL80211_ATTR_CQM_MAX, cqm,
			       nl80211_attr_cqm_policy);
	if (err)
		goto out;

	if (attrs[NL80211_ATTR_CQM_RSSI_THOLD] &&
	    attrs[NL80211_ATTR_CQM_RSSI_HYST]) {
		s32 threshold;
		u32 hysteresis;
		threshold = nla_get_u32(attrs[NL80211_ATTR_CQM_RSSI_THOLD]);
		hysteresis = nla_get_u32(attrs[NL80211_ATTR_CQM_RSSI_HYST]);
		err = nl80211_set_cqm_rssi(info, threshold, hysteresis);
	} else
		err = -EINVAL;

out:
	return err;
}

static int nl80211_join_mesh(struct sk_buff *skb, struct genl_info *info)
{
	struct cfg80211_registered_device *rdev = info->user_ptr[0];
	struct net_device *dev = info->user_ptr[1];
	struct mesh_config cfg;
	struct mesh_setup setup;
	int err;

	/* start with default */
	memcpy(&cfg, &default_mesh_config, sizeof(cfg));
	memcpy(&setup, &default_mesh_setup, sizeof(setup));

	if (info->attrs[NL80211_ATTR_MESH_CONFIG]) {
		/* and parse parameters if given */
		err = nl80211_parse_mesh_config(info, &cfg, NULL);
		if (err)
			return err;
	}

	if (!info->attrs[NL80211_ATTR_MESH_ID] ||
	    !nla_len(info->attrs[NL80211_ATTR_MESH_ID]))
		return -EINVAL;

	setup.mesh_id = nla_data(info->attrs[NL80211_ATTR_MESH_ID]);
	setup.mesh_id_len = nla_len(info->attrs[NL80211_ATTR_MESH_ID]);

	if (info->attrs[NL80211_ATTR_MESH_SETUP]) {
		/* parse additional setup parameters if given */
		err = nl80211_parse_mesh_setup(info, &setup);
		if (err)
			return err;
	}

	return cfg80211_join_mesh(rdev, dev, &setup, &cfg);
}

static int nl80211_leave_mesh(struct sk_buff *skb, struct genl_info *info)
{
	struct cfg80211_registered_device *rdev = info->user_ptr[0];
	struct net_device *dev = info->user_ptr[1];

	return cfg80211_leave_mesh(rdev, dev);
}

#define NL80211_FLAG_NEED_WIPHY		0x01
#define NL80211_FLAG_NEED_NETDEV	0x02
#define NL80211_FLAG_NEED_RTNL		0x04
#define NL80211_FLAG_CHECK_NETDEV_UP	0x08
#define NL80211_FLAG_NEED_NETDEV_UP	(NL80211_FLAG_NEED_NETDEV |\
					 NL80211_FLAG_CHECK_NETDEV_UP)

static int nl80211_pre_doit(struct genl_ops *ops, struct sk_buff *skb,
			    struct genl_info *info)
{
	struct cfg80211_registered_device *rdev;
	struct net_device *dev;
	int err;
	bool rtnl = ops->internal_flags & NL80211_FLAG_NEED_RTNL;

	if (rtnl)
		rtnl_lock();

	if (ops->internal_flags & NL80211_FLAG_NEED_WIPHY) {
		rdev = cfg80211_get_dev_from_info(info);
		if (IS_ERR(rdev)) {
			if (rtnl)
				rtnl_unlock();
			return PTR_ERR(rdev);
		}
		info->user_ptr[0] = rdev;
	} else if (ops->internal_flags & NL80211_FLAG_NEED_NETDEV) {
		err = get_rdev_dev_by_info_ifindex(info, &rdev, &dev);
		if (err) {
			if (rtnl)
				rtnl_unlock();
			return err;
		}
		if (ops->internal_flags & NL80211_FLAG_CHECK_NETDEV_UP &&
		    !netif_running(dev)) {
			cfg80211_unlock_rdev(rdev);
			dev_put(dev);
			if (rtnl)
				rtnl_unlock();
			return -ENETDOWN;
		}
		info->user_ptr[0] = rdev;
		info->user_ptr[1] = dev;
	}

	return 0;
}

static void nl80211_post_doit(struct genl_ops *ops, struct sk_buff *skb,
			      struct genl_info *info)
{
	if (info->user_ptr[0])
		cfg80211_unlock_rdev(info->user_ptr[0]);
	if (info->user_ptr[1])
		dev_put(info->user_ptr[1]);
	if (ops->internal_flags & NL80211_FLAG_NEED_RTNL)
		rtnl_unlock();
}

static struct genl_ops nl80211_ops[] = {
	{
		.cmd = NL80211_CMD_GET_WIPHY,
		.doit = nl80211_get_wiphy,
		.dumpit = nl80211_dump_wiphy,
		.policy = nl80211_policy,
		/* can be retrieved by unprivileged users */
		.internal_flags = NL80211_FLAG_NEED_WIPHY,
	},
	{
		.cmd = NL80211_CMD_SET_WIPHY,
		.doit = nl80211_set_wiphy,
		.policy = nl80211_policy,
		.flags = GENL_ADMIN_PERM,
		.internal_flags = NL80211_FLAG_NEED_RTNL,
	},
	{
		.cmd = NL80211_CMD_GET_INTERFACE,
		.doit = nl80211_get_interface,
		.dumpit = nl80211_dump_interface,
		.policy = nl80211_policy,
		/* can be retrieved by unprivileged users */
		.internal_flags = NL80211_FLAG_NEED_NETDEV,
	},
	{
		.cmd = NL80211_CMD_SET_INTERFACE,
		.doit = nl80211_set_interface,
		.policy = nl80211_policy,
		.flags = GENL_ADMIN_PERM,
		.internal_flags = NL80211_FLAG_NEED_NETDEV |
				  NL80211_FLAG_NEED_RTNL,
	},
	{
		.cmd = NL80211_CMD_NEW_INTERFACE,
		.doit = nl80211_new_interface,
		.policy = nl80211_policy,
		.flags = GENL_ADMIN_PERM,
		.internal_flags = NL80211_FLAG_NEED_WIPHY |
				  NL80211_FLAG_NEED_RTNL,
	},
	{
		.cmd = NL80211_CMD_DEL_INTERFACE,
		.doit = nl80211_del_interface,
		.policy = nl80211_policy,
		.flags = GENL_ADMIN_PERM,
		.internal_flags = NL80211_FLAG_NEED_NETDEV |
				  NL80211_FLAG_NEED_RTNL,
	},
	{
		.cmd = NL80211_CMD_GET_KEY,
		.doit = nl80211_get_key,
		.policy = nl80211_policy,
		.flags = GENL_ADMIN_PERM,
		.internal_flags = NL80211_FLAG_NEED_NETDEV |
				  NL80211_FLAG_NEED_RTNL,
	},
	{
		.cmd = NL80211_CMD_SET_KEY,
		.doit = nl80211_set_key,
		.policy = nl80211_policy,
		.flags = GENL_ADMIN_PERM,
		.internal_flags = NL80211_FLAG_NEED_NETDEV_UP |
				  NL80211_FLAG_NEED_RTNL,
	},
	{
		.cmd = NL80211_CMD_NEW_KEY,
		.doit = nl80211_new_key,
		.policy = nl80211_policy,
		.flags = GENL_ADMIN_PERM,
		.internal_flags = NL80211_FLAG_NEED_NETDEV_UP |
				  NL80211_FLAG_NEED_RTNL,
	},
	{
		.cmd = NL80211_CMD_DEL_KEY,
		.doit = nl80211_del_key,
		.policy = nl80211_policy,
		.flags = GENL_ADMIN_PERM,
		.internal_flags = NL80211_FLAG_NEED_NETDEV_UP |
				  NL80211_FLAG_NEED_RTNL,
	},
	{
		.cmd = NL80211_CMD_SET_BEACON,
		.policy = nl80211_policy,
		.flags = GENL_ADMIN_PERM,
		.doit = nl80211_addset_beacon,
		.internal_flags = NL80211_FLAG_NEED_NETDEV |
				  NL80211_FLAG_NEED_RTNL,
	},
	{
		.cmd = NL80211_CMD_NEW_BEACON,
		.policy = nl80211_policy,
		.flags = GENL_ADMIN_PERM,
		.doit = nl80211_addset_beacon,
		.internal_flags = NL80211_FLAG_NEED_NETDEV |
				  NL80211_FLAG_NEED_RTNL,
	},
	{
		.cmd = NL80211_CMD_DEL_BEACON,
		.policy = nl80211_policy,
		.flags = GENL_ADMIN_PERM,
		.doit = nl80211_del_beacon,
		.internal_flags = NL80211_FLAG_NEED_NETDEV |
				  NL80211_FLAG_NEED_RTNL,
	},
	{
		.cmd = NL80211_CMD_GET_STATION,
		.doit = nl80211_get_station,
		.dumpit = nl80211_dump_station,
		.policy = nl80211_policy,
		.internal_flags = NL80211_FLAG_NEED_NETDEV |
				  NL80211_FLAG_NEED_RTNL,
	},
	{
		.cmd = NL80211_CMD_SET_STATION,
		.doit = nl80211_set_station,
		.policy = nl80211_policy,
		.flags = GENL_ADMIN_PERM,
		.internal_flags = NL80211_FLAG_NEED_NETDEV |
				  NL80211_FLAG_NEED_RTNL,
	},
	{
		.cmd = NL80211_CMD_NEW_STATION,
		.doit = nl80211_new_station,
		.policy = nl80211_policy,
		.flags = GENL_ADMIN_PERM,
		.internal_flags = NL80211_FLAG_NEED_NETDEV_UP |
				  NL80211_FLAG_NEED_RTNL,
	},
	{
		.cmd = NL80211_CMD_DEL_STATION,
		.doit = nl80211_del_station,
		.policy = nl80211_policy,
		.flags = GENL_ADMIN_PERM,
		.internal_flags = NL80211_FLAG_NEED_NETDEV |
				  NL80211_FLAG_NEED_RTNL,
	},
	{
		.cmd = NL80211_CMD_GET_MPATH,
		.doit = nl80211_get_mpath,
		.dumpit = nl80211_dump_mpath,
		.policy = nl80211_policy,
		.flags = GENL_ADMIN_PERM,
		.internal_flags = NL80211_FLAG_NEED_NETDEV_UP |
				  NL80211_FLAG_NEED_RTNL,
	},
	{
		.cmd = NL80211_CMD_SET_MPATH,
		.doit = nl80211_set_mpath,
		.policy = nl80211_policy,
		.flags = GENL_ADMIN_PERM,
		.internal_flags = NL80211_FLAG_NEED_NETDEV_UP |
				  NL80211_FLAG_NEED_RTNL,
	},
	{
		.cmd = NL80211_CMD_NEW_MPATH,
		.doit = nl80211_new_mpath,
		.policy = nl80211_policy,
		.flags = GENL_ADMIN_PERM,
		.internal_flags = NL80211_FLAG_NEED_NETDEV_UP |
				  NL80211_FLAG_NEED_RTNL,
	},
	{
		.cmd = NL80211_CMD_DEL_MPATH,
		.doit = nl80211_del_mpath,
		.policy = nl80211_policy,
		.flags = GENL_ADMIN_PERM,
		.internal_flags = NL80211_FLAG_NEED_NETDEV |
				  NL80211_FLAG_NEED_RTNL,
	},
	{
		.cmd = NL80211_CMD_SET_BSS,
		.doit = nl80211_set_bss,
		.policy = nl80211_policy,
		.flags = GENL_ADMIN_PERM,
		.internal_flags = NL80211_FLAG_NEED_NETDEV |
				  NL80211_FLAG_NEED_RTNL,
	},
	{
		.cmd = NL80211_CMD_GET_REG,
		.doit = nl80211_get_reg,
		.policy = nl80211_policy,
		/* can be retrieved by unprivileged users */
	},
	{
		.cmd = NL80211_CMD_SET_REG,
		.doit = nl80211_set_reg,
		.policy = nl80211_policy,
		.flags = GENL_ADMIN_PERM,
	},
	{
		.cmd = NL80211_CMD_REQ_SET_REG,
		.doit = nl80211_req_set_reg,
		.policy = nl80211_policy,
		.flags = GENL_ADMIN_PERM,
	},
	{
		.cmd = NL80211_CMD_GET_MESH_CONFIG,
		.doit = nl80211_get_mesh_config,
		.policy = nl80211_policy,
		/* can be retrieved by unprivileged users */
		.internal_flags = NL80211_FLAG_NEED_NETDEV |
				  NL80211_FLAG_NEED_RTNL,
	},
	{
		.cmd = NL80211_CMD_SET_MESH_CONFIG,
		.doit = nl80211_update_mesh_config,
		.policy = nl80211_policy,
		.flags = GENL_ADMIN_PERM,
		.internal_flags = NL80211_FLAG_NEED_NETDEV_UP |
				  NL80211_FLAG_NEED_RTNL,
	},
	{
		.cmd = NL80211_CMD_TRIGGER_SCAN,
		.doit = nl80211_trigger_scan,
		.policy = nl80211_policy,
		.flags = GENL_ADMIN_PERM,
		.internal_flags = NL80211_FLAG_NEED_NETDEV_UP |
				  NL80211_FLAG_NEED_RTNL,
	},
	{
		.cmd = NL80211_CMD_GET_SCAN,
		.policy = nl80211_policy,
		.dumpit = nl80211_dump_scan,
	},
	{
		.cmd = NL80211_CMD_AUTHENTICATE,
		.doit = nl80211_authenticate,
		.policy = nl80211_policy,
		.flags = GENL_ADMIN_PERM,
		.internal_flags = NL80211_FLAG_NEED_NETDEV_UP |
				  NL80211_FLAG_NEED_RTNL,
	},
	{
		.cmd = NL80211_CMD_ASSOCIATE,
		.doit = nl80211_associate,
		.policy = nl80211_policy,
		.flags = GENL_ADMIN_PERM,
		.internal_flags = NL80211_FLAG_NEED_NETDEV_UP |
				  NL80211_FLAG_NEED_RTNL,
	},
	{
		.cmd = NL80211_CMD_DEAUTHENTICATE,
		.doit = nl80211_deauthenticate,
		.policy = nl80211_policy,
		.flags = GENL_ADMIN_PERM,
		.internal_flags = NL80211_FLAG_NEED_NETDEV_UP |
				  NL80211_FLAG_NEED_RTNL,
	},
	{
		.cmd = NL80211_CMD_DISASSOCIATE,
		.doit = nl80211_disassociate,
		.policy = nl80211_policy,
		.flags = GENL_ADMIN_PERM,
		.internal_flags = NL80211_FLAG_NEED_NETDEV_UP |
				  NL80211_FLAG_NEED_RTNL,
	},
	{
		.cmd = NL80211_CMD_JOIN_IBSS,
		.doit = nl80211_join_ibss,
		.policy = nl80211_policy,
		.flags = GENL_ADMIN_PERM,
		.internal_flags = NL80211_FLAG_NEED_NETDEV_UP |
				  NL80211_FLAG_NEED_RTNL,
	},
	{
		.cmd = NL80211_CMD_LEAVE_IBSS,
		.doit = nl80211_leave_ibss,
		.policy = nl80211_policy,
		.flags = GENL_ADMIN_PERM,
		.internal_flags = NL80211_FLAG_NEED_NETDEV_UP |
				  NL80211_FLAG_NEED_RTNL,
	},
#ifdef CONFIG_NL80211_TESTMODE
	{
		.cmd = NL80211_CMD_TESTMODE,
		.doit = nl80211_testmode_do,
		.policy = nl80211_policy,
		.flags = GENL_ADMIN_PERM,
		.internal_flags = NL80211_FLAG_NEED_WIPHY |
				  NL80211_FLAG_NEED_RTNL,
	},
#endif
	{
		.cmd = NL80211_CMD_CONNECT,
		.doit = nl80211_connect,
		.policy = nl80211_policy,
		.flags = GENL_ADMIN_PERM,
		.internal_flags = NL80211_FLAG_NEED_NETDEV_UP |
				  NL80211_FLAG_NEED_RTNL,
	},
	{
		.cmd = NL80211_CMD_DISCONNECT,
		.doit = nl80211_disconnect,
		.policy = nl80211_policy,
		.flags = GENL_ADMIN_PERM,
		.internal_flags = NL80211_FLAG_NEED_NETDEV_UP |
				  NL80211_FLAG_NEED_RTNL,
	},
	{
		.cmd = NL80211_CMD_SET_WIPHY_NETNS,
		.doit = nl80211_wiphy_netns,
		.policy = nl80211_policy,
		.flags = GENL_ADMIN_PERM,
		.internal_flags = NL80211_FLAG_NEED_WIPHY |
				  NL80211_FLAG_NEED_RTNL,
	},
	{
		.cmd = NL80211_CMD_GET_SURVEY,
		.policy = nl80211_policy,
		.dumpit = nl80211_dump_survey,
	},
	{
		.cmd = NL80211_CMD_SET_PMKSA,
		.doit = nl80211_setdel_pmksa,
		.policy = nl80211_policy,
		.flags = GENL_ADMIN_PERM,
		.internal_flags = NL80211_FLAG_NEED_NETDEV |
				  NL80211_FLAG_NEED_RTNL,
	},
	{
		.cmd = NL80211_CMD_DEL_PMKSA,
		.doit = nl80211_setdel_pmksa,
		.policy = nl80211_policy,
		.flags = GENL_ADMIN_PERM,
		.internal_flags = NL80211_FLAG_NEED_NETDEV |
				  NL80211_FLAG_NEED_RTNL,
	},
	{
		.cmd = NL80211_CMD_FLUSH_PMKSA,
		.doit = nl80211_flush_pmksa,
		.policy = nl80211_policy,
		.flags = GENL_ADMIN_PERM,
		.internal_flags = NL80211_FLAG_NEED_NETDEV |
				  NL80211_FLAG_NEED_RTNL,
	},
	{
		.cmd = NL80211_CMD_REMAIN_ON_CHANNEL,
		.doit = nl80211_remain_on_channel,
		.policy = nl80211_policy,
		.flags = GENL_ADMIN_PERM,
		.internal_flags = NL80211_FLAG_NEED_NETDEV_UP |
				  NL80211_FLAG_NEED_RTNL,
	},
	{
		.cmd = NL80211_CMD_CANCEL_REMAIN_ON_CHANNEL,
		.doit = nl80211_cancel_remain_on_channel,
		.policy = nl80211_policy,
		.flags = GENL_ADMIN_PERM,
		.internal_flags = NL80211_FLAG_NEED_NETDEV_UP |
				  NL80211_FLAG_NEED_RTNL,
	},
	{
		.cmd = NL80211_CMD_SET_TX_BITRATE_MASK,
		.doit = nl80211_set_tx_bitrate_mask,
		.policy = nl80211_policy,
		.flags = GENL_ADMIN_PERM,
		.internal_flags = NL80211_FLAG_NEED_NETDEV |
				  NL80211_FLAG_NEED_RTNL,
	},
	{
		.cmd = NL80211_CMD_REGISTER_FRAME,
		.doit = nl80211_register_mgmt,
		.policy = nl80211_policy,
		.flags = GENL_ADMIN_PERM,
		.internal_flags = NL80211_FLAG_NEED_NETDEV |
				  NL80211_FLAG_NEED_RTNL,
	},
	{
		.cmd = NL80211_CMD_FRAME,
		.doit = nl80211_tx_mgmt,
		.policy = nl80211_policy,
		.flags = GENL_ADMIN_PERM,
		.internal_flags = NL80211_FLAG_NEED_NETDEV_UP |
				  NL80211_FLAG_NEED_RTNL,
	},
	{
		.cmd = NL80211_CMD_FRAME_WAIT_CANCEL,
		.doit = nl80211_tx_mgmt_cancel_wait,
		.policy = nl80211_policy,
		.flags = GENL_ADMIN_PERM,
		.internal_flags = NL80211_FLAG_NEED_NETDEV_UP |
				  NL80211_FLAG_NEED_RTNL,
	},
	{
		.cmd = NL80211_CMD_SET_POWER_SAVE,
		.doit = nl80211_set_power_save,
		.policy = nl80211_policy,
		.flags = GENL_ADMIN_PERM,
		.internal_flags = NL80211_FLAG_NEED_NETDEV |
				  NL80211_FLAG_NEED_RTNL,
	},
	{
		.cmd = NL80211_CMD_GET_POWER_SAVE,
		.doit = nl80211_get_power_save,
		.policy = nl80211_policy,
		/* can be retrieved by unprivileged users */
		.internal_flags = NL80211_FLAG_NEED_NETDEV |
				  NL80211_FLAG_NEED_RTNL,
	},
	{
		.cmd = NL80211_CMD_SET_CQM,
		.doit = nl80211_set_cqm,
		.policy = nl80211_policy,
		.flags = GENL_ADMIN_PERM,
		.internal_flags = NL80211_FLAG_NEED_NETDEV |
				  NL80211_FLAG_NEED_RTNL,
	},
	{
		.cmd = NL80211_CMD_SET_CHANNEL,
		.doit = nl80211_set_channel,
		.policy = nl80211_policy,
		.flags = GENL_ADMIN_PERM,
		.internal_flags = NL80211_FLAG_NEED_NETDEV |
				  NL80211_FLAG_NEED_RTNL,
	},
	{
		.cmd = NL80211_CMD_SET_WDS_PEER,
		.doit = nl80211_set_wds_peer,
		.policy = nl80211_policy,
		.flags = GENL_ADMIN_PERM,
		.internal_flags = NL80211_FLAG_NEED_NETDEV |
				  NL80211_FLAG_NEED_RTNL,
	},
	{
		.cmd = NL80211_CMD_JOIN_MESH,
		.doit = nl80211_join_mesh,
		.policy = nl80211_policy,
		.flags = GENL_ADMIN_PERM,
		.internal_flags = NL80211_FLAG_NEED_NETDEV_UP |
				  NL80211_FLAG_NEED_RTNL,
	},
	{
		.cmd = NL80211_CMD_LEAVE_MESH,
		.doit = nl80211_leave_mesh,
		.policy = nl80211_policy,
		.flags = GENL_ADMIN_PERM,
		.internal_flags = NL80211_FLAG_NEED_NETDEV_UP |
				  NL80211_FLAG_NEED_RTNL,
	},
};

static struct genl_multicast_group nl80211_mlme_mcgrp = {
	.name = "mlme",
};

/* multicast groups */
static struct genl_multicast_group nl80211_config_mcgrp = {
	.name = "config",
};
static struct genl_multicast_group nl80211_scan_mcgrp = {
	.name = "scan",
};
static struct genl_multicast_group nl80211_regulatory_mcgrp = {
	.name = "regulatory",
};

/* notification functions */

void nl80211_notify_dev_rename(struct cfg80211_registered_device *rdev)
{
	struct sk_buff *msg;

	msg = nlmsg_new(NLMSG_DEFAULT_SIZE, GFP_KERNEL);
	if (!msg)
		return;

	if (nl80211_send_wiphy(msg, 0, 0, 0, rdev) < 0) {
		nlmsg_free(msg);
		return;
	}

	genlmsg_multicast_netns(wiphy_net(&rdev->wiphy), msg, 0,
				nl80211_config_mcgrp.id, GFP_KERNEL);
}

static int nl80211_add_scan_req(struct sk_buff *msg,
				struct cfg80211_registered_device *rdev)
{
	struct cfg80211_scan_request *req = rdev->scan_req;
	struct nlattr *nest;
	int i;

	ASSERT_RDEV_LOCK(rdev);

	if (WARN_ON(!req))
		return 0;

	nest = nla_nest_start(msg, NL80211_ATTR_SCAN_SSIDS);
	if (!nest)
		goto nla_put_failure;
	for (i = 0; i < req->n_ssids; i++)
		NLA_PUT(msg, i, req->ssids[i].ssid_len, req->ssids[i].ssid);
	nla_nest_end(msg, nest);

	nest = nla_nest_start(msg, NL80211_ATTR_SCAN_FREQUENCIES);
	if (!nest)
		goto nla_put_failure;
	for (i = 0; i < req->n_channels; i++)
		NLA_PUT_U32(msg, i, req->channels[i]->center_freq);
	nla_nest_end(msg, nest);

	if (req->ie)
		NLA_PUT(msg, NL80211_ATTR_IE, req->ie_len, req->ie);

	return 0;
 nla_put_failure:
	return -ENOBUFS;
}

static int nl80211_send_scan_msg(struct sk_buff *msg,
				 struct cfg80211_registered_device *rdev,
				 struct net_device *netdev,
				 u32 pid, u32 seq, int flags,
				 u32 cmd)
{
	void *hdr;

	hdr = nl80211hdr_put(msg, pid, seq, flags, cmd);
	if (!hdr)
		return -1;

	NLA_PUT_U32(msg, NL80211_ATTR_WIPHY, rdev->wiphy_idx);
	NLA_PUT_U32(msg, NL80211_ATTR_IFINDEX, netdev->ifindex);

	/* ignore errors and send incomplete event anyway */
	nl80211_add_scan_req(msg, rdev);

	return genlmsg_end(msg, hdr);

 nla_put_failure:
	genlmsg_cancel(msg, hdr);
	return -EMSGSIZE;
}

void nl80211_send_scan_start(struct cfg80211_registered_device *rdev,
			     struct net_device *netdev)
{
	struct sk_buff *msg;

	msg = nlmsg_new(NLMSG_GOODSIZE, GFP_KERNEL);
	if (!msg)
		return;

	if (nl80211_send_scan_msg(msg, rdev, netdev, 0, 0, 0,
				  NL80211_CMD_TRIGGER_SCAN) < 0) {
		nlmsg_free(msg);
		return;
	}

	genlmsg_multicast_netns(wiphy_net(&rdev->wiphy), msg, 0,
				nl80211_scan_mcgrp.id, GFP_KERNEL);
}

void nl80211_send_scan_done(struct cfg80211_registered_device *rdev,
			    struct net_device *netdev)
{
	struct sk_buff *msg;

	msg = nlmsg_new(NLMSG_DEFAULT_SIZE, GFP_KERNEL);
	if (!msg)
		return;

	if (nl80211_send_scan_msg(msg, rdev, netdev, 0, 0, 0,
				  NL80211_CMD_NEW_SCAN_RESULTS) < 0) {
		nlmsg_free(msg);
		return;
	}

	genlmsg_multicast_netns(wiphy_net(&rdev->wiphy), msg, 0,
				nl80211_scan_mcgrp.id, GFP_KERNEL);
}

void nl80211_send_scan_aborted(struct cfg80211_registered_device *rdev,
			       struct net_device *netdev)
{
	struct sk_buff *msg;

	msg = nlmsg_new(NLMSG_DEFAULT_SIZE, GFP_KERNEL);
	if (!msg)
		return;

	if (nl80211_send_scan_msg(msg, rdev, netdev, 0, 0, 0,
				  NL80211_CMD_SCAN_ABORTED) < 0) {
		nlmsg_free(msg);
		return;
	}

	genlmsg_multicast_netns(wiphy_net(&rdev->wiphy), msg, 0,
				nl80211_scan_mcgrp.id, GFP_KERNEL);
}

/*
 * This can happen on global regulatory changes or device specific settings
 * based on custom world regulatory domains.
 */
void nl80211_send_reg_change_event(struct regulatory_request *request)
{
	struct sk_buff *msg;
	void *hdr;

	msg = nlmsg_new(NLMSG_DEFAULT_SIZE, GFP_KERNEL);
	if (!msg)
		return;

	hdr = nl80211hdr_put(msg, 0, 0, 0, NL80211_CMD_REG_CHANGE);
	if (!hdr) {
		nlmsg_free(msg);
		return;
	}

	/* Userspace can always count this one always being set */
	NLA_PUT_U8(msg, NL80211_ATTR_REG_INITIATOR, request->initiator);

	if (request->alpha2[0] == '0' && request->alpha2[1] == '0')
		NLA_PUT_U8(msg, NL80211_ATTR_REG_TYPE,
			   NL80211_REGDOM_TYPE_WORLD);
	else if (request->alpha2[0] == '9' && request->alpha2[1] == '9')
		NLA_PUT_U8(msg, NL80211_ATTR_REG_TYPE,
			   NL80211_REGDOM_TYPE_CUSTOM_WORLD);
	else if ((request->alpha2[0] == '9' && request->alpha2[1] == '8') ||
		 request->intersect)
		NLA_PUT_U8(msg, NL80211_ATTR_REG_TYPE,
			   NL80211_REGDOM_TYPE_INTERSECTION);
	else {
		NLA_PUT_U8(msg, NL80211_ATTR_REG_TYPE,
			   NL80211_REGDOM_TYPE_COUNTRY);
		NLA_PUT_STRING(msg, NL80211_ATTR_REG_ALPHA2, request->alpha2);
	}

	if (wiphy_idx_valid(request->wiphy_idx))
		NLA_PUT_U32(msg, NL80211_ATTR_WIPHY, request->wiphy_idx);

	if (genlmsg_end(msg, hdr) < 0) {
		nlmsg_free(msg);
		return;
	}

	rcu_read_lock();
	genlmsg_multicast_allns(msg, 0, nl80211_regulatory_mcgrp.id,
				GFP_ATOMIC);
	rcu_read_unlock();

	return;

nla_put_failure:
	genlmsg_cancel(msg, hdr);
	nlmsg_free(msg);
}

static void nl80211_send_mlme_event(struct cfg80211_registered_device *rdev,
				    struct net_device *netdev,
				    const u8 *buf, size_t len,
				    enum nl80211_commands cmd, gfp_t gfp)
{
	struct sk_buff *msg;
	void *hdr;

	msg = nlmsg_new(NLMSG_DEFAULT_SIZE, gfp);
	if (!msg)
		return;

	hdr = nl80211hdr_put(msg, 0, 0, 0, cmd);
	if (!hdr) {
		nlmsg_free(msg);
		return;
	}

	NLA_PUT_U32(msg, NL80211_ATTR_WIPHY, rdev->wiphy_idx);
	NLA_PUT_U32(msg, NL80211_ATTR_IFINDEX, netdev->ifindex);
	NLA_PUT(msg, NL80211_ATTR_FRAME, len, buf);

	if (genlmsg_end(msg, hdr) < 0) {
		nlmsg_free(msg);
		return;
	}

	genlmsg_multicast_netns(wiphy_net(&rdev->wiphy), msg, 0,
				nl80211_mlme_mcgrp.id, gfp);
	return;

 nla_put_failure:
	genlmsg_cancel(msg, hdr);
	nlmsg_free(msg);
}

void nl80211_send_rx_auth(struct cfg80211_registered_device *rdev,
			  struct net_device *netdev, const u8 *buf,
			  size_t len, gfp_t gfp)
{
	nl80211_send_mlme_event(rdev, netdev, buf, len,
				NL80211_CMD_AUTHENTICATE, gfp);
}

void nl80211_send_rx_assoc(struct cfg80211_registered_device *rdev,
			   struct net_device *netdev, const u8 *buf,
			   size_t len, gfp_t gfp)
{
	nl80211_send_mlme_event(rdev, netdev, buf, len,
				NL80211_CMD_ASSOCIATE, gfp);
}

void nl80211_send_deauth(struct cfg80211_registered_device *rdev,
			 struct net_device *netdev, const u8 *buf,
			 size_t len, gfp_t gfp)
{
	nl80211_send_mlme_event(rdev, netdev, buf, len,
				NL80211_CMD_DEAUTHENTICATE, gfp);
}

void nl80211_send_disassoc(struct cfg80211_registered_device *rdev,
			   struct net_device *netdev, const u8 *buf,
			   size_t len, gfp_t gfp)
{
	nl80211_send_mlme_event(rdev, netdev, buf, len,
				NL80211_CMD_DISASSOCIATE, gfp);
}

void nl80211_send_unprot_deauth(struct cfg80211_registered_device *rdev,
				struct net_device *netdev, const u8 *buf,
				size_t len, gfp_t gfp)
{
	nl80211_send_mlme_event(rdev, netdev, buf, len,
				NL80211_CMD_UNPROT_DEAUTHENTICATE, gfp);
}

void nl80211_send_unprot_disassoc(struct cfg80211_registered_device *rdev,
				  struct net_device *netdev, const u8 *buf,
				  size_t len, gfp_t gfp)
{
	nl80211_send_mlme_event(rdev, netdev, buf, len,
				NL80211_CMD_UNPROT_DISASSOCIATE, gfp);
}

static void nl80211_send_mlme_timeout(struct cfg80211_registered_device *rdev,
				      struct net_device *netdev, int cmd,
				      const u8 *addr, gfp_t gfp)
{
	struct sk_buff *msg;
	void *hdr;

	msg = nlmsg_new(NLMSG_DEFAULT_SIZE, gfp);
	if (!msg)
		return;

	hdr = nl80211hdr_put(msg, 0, 0, 0, cmd);
	if (!hdr) {
		nlmsg_free(msg);
		return;
	}

	NLA_PUT_U32(msg, NL80211_ATTR_WIPHY, rdev->wiphy_idx);
	NLA_PUT_U32(msg, NL80211_ATTR_IFINDEX, netdev->ifindex);
	NLA_PUT_FLAG(msg, NL80211_ATTR_TIMED_OUT);
	NLA_PUT(msg, NL80211_ATTR_MAC, ETH_ALEN, addr);

	if (genlmsg_end(msg, hdr) < 0) {
		nlmsg_free(msg);
		return;
	}

	genlmsg_multicast_netns(wiphy_net(&rdev->wiphy), msg, 0,
				nl80211_mlme_mcgrp.id, gfp);
	return;

 nla_put_failure:
	genlmsg_cancel(msg, hdr);
	nlmsg_free(msg);
}

void nl80211_send_auth_timeout(struct cfg80211_registered_device *rdev,
			       struct net_device *netdev, const u8 *addr,
			       gfp_t gfp)
{
	nl80211_send_mlme_timeout(rdev, netdev, NL80211_CMD_AUTHENTICATE,
				  addr, gfp);
}

void nl80211_send_assoc_timeout(struct cfg80211_registered_device *rdev,
				struct net_device *netdev, const u8 *addr,
				gfp_t gfp)
{
	nl80211_send_mlme_timeout(rdev, netdev, NL80211_CMD_ASSOCIATE,
				  addr, gfp);
}

void nl80211_send_connect_result(struct cfg80211_registered_device *rdev,
				 struct net_device *netdev, const u8 *bssid,
				 const u8 *req_ie, size_t req_ie_len,
				 const u8 *resp_ie, size_t resp_ie_len,
				 u16 status, gfp_t gfp)
{
	struct sk_buff *msg;
	void *hdr;

	msg = nlmsg_new(NLMSG_GOODSIZE, gfp);
	if (!msg)
		return;

	hdr = nl80211hdr_put(msg, 0, 0, 0, NL80211_CMD_CONNECT);
	if (!hdr) {
		nlmsg_free(msg);
		return;
	}

	NLA_PUT_U32(msg, NL80211_ATTR_WIPHY, rdev->wiphy_idx);
	NLA_PUT_U32(msg, NL80211_ATTR_IFINDEX, netdev->ifindex);
	if (bssid)
		NLA_PUT(msg, NL80211_ATTR_MAC, ETH_ALEN, bssid);
	NLA_PUT_U16(msg, NL80211_ATTR_STATUS_CODE, status);
	if (req_ie)
		NLA_PUT(msg, NL80211_ATTR_REQ_IE, req_ie_len, req_ie);
	if (resp_ie)
		NLA_PUT(msg, NL80211_ATTR_RESP_IE, resp_ie_len, resp_ie);

	if (genlmsg_end(msg, hdr) < 0) {
		nlmsg_free(msg);
		return;
	}

	genlmsg_multicast_netns(wiphy_net(&rdev->wiphy), msg, 0,
				nl80211_mlme_mcgrp.id, gfp);
	return;

 nla_put_failure:
	genlmsg_cancel(msg, hdr);
	nlmsg_free(msg);

}

void nl80211_send_roamed(struct cfg80211_registered_device *rdev,
			 struct net_device *netdev, const u8 *bssid,
			 const u8 *req_ie, size_t req_ie_len,
			 const u8 *resp_ie, size_t resp_ie_len, gfp_t gfp)
{
	struct sk_buff *msg;
	void *hdr;

	msg = nlmsg_new(NLMSG_GOODSIZE, gfp);
	if (!msg)
		return;

	hdr = nl80211hdr_put(msg, 0, 0, 0, NL80211_CMD_ROAM);
	if (!hdr) {
		nlmsg_free(msg);
		return;
	}

	NLA_PUT_U32(msg, NL80211_ATTR_WIPHY, rdev->wiphy_idx);
	NLA_PUT_U32(msg, NL80211_ATTR_IFINDEX, netdev->ifindex);
	NLA_PUT(msg, NL80211_ATTR_MAC, ETH_ALEN, bssid);
	if (req_ie)
		NLA_PUT(msg, NL80211_ATTR_REQ_IE, req_ie_len, req_ie);
	if (resp_ie)
		NLA_PUT(msg, NL80211_ATTR_RESP_IE, resp_ie_len, resp_ie);

	if (genlmsg_end(msg, hdr) < 0) {
		nlmsg_free(msg);
		return;
	}

	genlmsg_multicast_netns(wiphy_net(&rdev->wiphy), msg, 0,
				nl80211_mlme_mcgrp.id, gfp);
	return;

 nla_put_failure:
	genlmsg_cancel(msg, hdr);
	nlmsg_free(msg);

}

void nl80211_send_disconnected(struct cfg80211_registered_device *rdev,
			       struct net_device *netdev, u16 reason,
			       const u8 *ie, size_t ie_len, bool from_ap)
{
	struct sk_buff *msg;
	void *hdr;

	msg = nlmsg_new(NLMSG_GOODSIZE, GFP_KERNEL);
	if (!msg)
		return;

	hdr = nl80211hdr_put(msg, 0, 0, 0, NL80211_CMD_DISCONNECT);
	if (!hdr) {
		nlmsg_free(msg);
		return;
	}

	NLA_PUT_U32(msg, NL80211_ATTR_WIPHY, rdev->wiphy_idx);
	NLA_PUT_U32(msg, NL80211_ATTR_IFINDEX, netdev->ifindex);
	if (from_ap && reason)
		NLA_PUT_U16(msg, NL80211_ATTR_REASON_CODE, reason);
	if (from_ap)
		NLA_PUT_FLAG(msg, NL80211_ATTR_DISCONNECTED_BY_AP);
	if (ie)
		NLA_PUT(msg, NL80211_ATTR_IE, ie_len, ie);

	if (genlmsg_end(msg, hdr) < 0) {
		nlmsg_free(msg);
		return;
	}

	genlmsg_multicast_netns(wiphy_net(&rdev->wiphy), msg, 0,
				nl80211_mlme_mcgrp.id, GFP_KERNEL);
	return;

 nla_put_failure:
	genlmsg_cancel(msg, hdr);
	nlmsg_free(msg);

}

void nl80211_send_ibss_bssid(struct cfg80211_registered_device *rdev,
			     struct net_device *netdev, const u8 *bssid,
			     gfp_t gfp)
{
	struct sk_buff *msg;
	void *hdr;

	msg = nlmsg_new(NLMSG_DEFAULT_SIZE, gfp);
	if (!msg)
		return;

	hdr = nl80211hdr_put(msg, 0, 0, 0, NL80211_CMD_JOIN_IBSS);
	if (!hdr) {
		nlmsg_free(msg);
		return;
	}

	NLA_PUT_U32(msg, NL80211_ATTR_WIPHY, rdev->wiphy_idx);
	NLA_PUT_U32(msg, NL80211_ATTR_IFINDEX, netdev->ifindex);
	NLA_PUT(msg, NL80211_ATTR_MAC, ETH_ALEN, bssid);

	if (genlmsg_end(msg, hdr) < 0) {
		nlmsg_free(msg);
		return;
	}

	genlmsg_multicast_netns(wiphy_net(&rdev->wiphy), msg, 0,
				nl80211_mlme_mcgrp.id, gfp);
	return;

 nla_put_failure:
	genlmsg_cancel(msg, hdr);
	nlmsg_free(msg);
}

void nl80211_michael_mic_failure(struct cfg80211_registered_device *rdev,
				 struct net_device *netdev, const u8 *addr,
				 enum nl80211_key_type key_type, int key_id,
				 const u8 *tsc, gfp_t gfp)
{
	struct sk_buff *msg;
	void *hdr;

	msg = nlmsg_new(NLMSG_DEFAULT_SIZE, gfp);
	if (!msg)
		return;

	hdr = nl80211hdr_put(msg, 0, 0, 0, NL80211_CMD_MICHAEL_MIC_FAILURE);
	if (!hdr) {
		nlmsg_free(msg);
		return;
	}

	NLA_PUT_U32(msg, NL80211_ATTR_WIPHY, rdev->wiphy_idx);
	NLA_PUT_U32(msg, NL80211_ATTR_IFINDEX, netdev->ifindex);
	if (addr)
		NLA_PUT(msg, NL80211_ATTR_MAC, ETH_ALEN, addr);
	NLA_PUT_U32(msg, NL80211_ATTR_KEY_TYPE, key_type);
	NLA_PUT_U8(msg, NL80211_ATTR_KEY_IDX, key_id);
	if (tsc)
		NLA_PUT(msg, NL80211_ATTR_KEY_SEQ, 6, tsc);

	if (genlmsg_end(msg, hdr) < 0) {
		nlmsg_free(msg);
		return;
	}

	genlmsg_multicast_netns(wiphy_net(&rdev->wiphy), msg, 0,
				nl80211_mlme_mcgrp.id, gfp);
	return;

 nla_put_failure:
	genlmsg_cancel(msg, hdr);
	nlmsg_free(msg);
}

void nl80211_send_beacon_hint_event(struct wiphy *wiphy,
				    struct ieee80211_channel *channel_before,
				    struct ieee80211_channel *channel_after)
{
	struct sk_buff *msg;
	void *hdr;
	struct nlattr *nl_freq;

	msg = nlmsg_new(NLMSG_DEFAULT_SIZE, GFP_ATOMIC);
	if (!msg)
		return;

	hdr = nl80211hdr_put(msg, 0, 0, 0, NL80211_CMD_REG_BEACON_HINT);
	if (!hdr) {
		nlmsg_free(msg);
		return;
	}

	/*
	 * Since we are applying the beacon hint to a wiphy we know its
	 * wiphy_idx is valid
	 */
	NLA_PUT_U32(msg, NL80211_ATTR_WIPHY, get_wiphy_idx(wiphy));

	/* Before */
	nl_freq = nla_nest_start(msg, NL80211_ATTR_FREQ_BEFORE);
	if (!nl_freq)
		goto nla_put_failure;
	if (nl80211_msg_put_channel(msg, channel_before))
		goto nla_put_failure;
	nla_nest_end(msg, nl_freq);

	/* After */
	nl_freq = nla_nest_start(msg, NL80211_ATTR_FREQ_AFTER);
	if (!nl_freq)
		goto nla_put_failure;
	if (nl80211_msg_put_channel(msg, channel_after))
		goto nla_put_failure;
	nla_nest_end(msg, nl_freq);

	if (genlmsg_end(msg, hdr) < 0) {
		nlmsg_free(msg);
		return;
	}

	rcu_read_lock();
	genlmsg_multicast_allns(msg, 0, nl80211_regulatory_mcgrp.id,
				GFP_ATOMIC);
	rcu_read_unlock();

	return;

nla_put_failure:
	genlmsg_cancel(msg, hdr);
	nlmsg_free(msg);
}

static void nl80211_send_remain_on_chan_event(
	int cmd, struct cfg80211_registered_device *rdev,
	struct net_device *netdev, u64 cookie,
	struct ieee80211_channel *chan,
	enum nl80211_channel_type channel_type,
	unsigned int duration, gfp_t gfp)
{
	struct sk_buff *msg;
	void *hdr;

	msg = nlmsg_new(NLMSG_DEFAULT_SIZE, gfp);
	if (!msg)
		return;

	hdr = nl80211hdr_put(msg, 0, 0, 0, cmd);
	if (!hdr) {
		nlmsg_free(msg);
		return;
	}

	NLA_PUT_U32(msg, NL80211_ATTR_WIPHY, rdev->wiphy_idx);
	NLA_PUT_U32(msg, NL80211_ATTR_IFINDEX, netdev->ifindex);
	NLA_PUT_U32(msg, NL80211_ATTR_WIPHY_FREQ, chan->center_freq);
	NLA_PUT_U32(msg, NL80211_ATTR_WIPHY_CHANNEL_TYPE, channel_type);
	NLA_PUT_U64(msg, NL80211_ATTR_COOKIE, cookie);

	if (cmd == NL80211_CMD_REMAIN_ON_CHANNEL)
		NLA_PUT_U32(msg, NL80211_ATTR_DURATION, duration);

	if (genlmsg_end(msg, hdr) < 0) {
		nlmsg_free(msg);
		return;
	}

	genlmsg_multicast_netns(wiphy_net(&rdev->wiphy), msg, 0,
				nl80211_mlme_mcgrp.id, gfp);
	return;

 nla_put_failure:
	genlmsg_cancel(msg, hdr);
	nlmsg_free(msg);
}

void nl80211_send_remain_on_channel(struct cfg80211_registered_device *rdev,
				    struct net_device *netdev, u64 cookie,
				    struct ieee80211_channel *chan,
				    enum nl80211_channel_type channel_type,
				    unsigned int duration, gfp_t gfp)
{
	nl80211_send_remain_on_chan_event(NL80211_CMD_REMAIN_ON_CHANNEL,
					  rdev, netdev, cookie, chan,
					  channel_type, duration, gfp);
}

void nl80211_send_remain_on_channel_cancel(
	struct cfg80211_registered_device *rdev, struct net_device *netdev,
	u64 cookie, struct ieee80211_channel *chan,
	enum nl80211_channel_type channel_type, gfp_t gfp)
{
	nl80211_send_remain_on_chan_event(NL80211_CMD_CANCEL_REMAIN_ON_CHANNEL,
					  rdev, netdev, cookie, chan,
					  channel_type, 0, gfp);
}

void nl80211_send_sta_event(struct cfg80211_registered_device *rdev,
			    struct net_device *dev, const u8 *mac_addr,
			    struct station_info *sinfo, gfp_t gfp)
{
	struct sk_buff *msg;

	msg = nlmsg_new(NLMSG_GOODSIZE, gfp);
	if (!msg)
		return;

	if (nl80211_send_station(msg, 0, 0, 0, dev, mac_addr, sinfo) < 0) {
		nlmsg_free(msg);
		return;
	}

	genlmsg_multicast_netns(wiphy_net(&rdev->wiphy), msg, 0,
				nl80211_mlme_mcgrp.id, gfp);
}

int nl80211_send_mgmt(struct cfg80211_registered_device *rdev,
		      struct net_device *netdev, u32 nlpid,
		      int freq, const u8 *buf, size_t len, gfp_t gfp)
{
	struct sk_buff *msg;
	void *hdr;
	int err;

	msg = nlmsg_new(NLMSG_DEFAULT_SIZE, gfp);
	if (!msg)
		return -ENOMEM;

	hdr = nl80211hdr_put(msg, 0, 0, 0, NL80211_CMD_FRAME);
	if (!hdr) {
		nlmsg_free(msg);
		return -ENOMEM;
	}

	NLA_PUT_U32(msg, NL80211_ATTR_WIPHY, rdev->wiphy_idx);
	NLA_PUT_U32(msg, NL80211_ATTR_IFINDEX, netdev->ifindex);
	NLA_PUT_U32(msg, NL80211_ATTR_WIPHY_FREQ, freq);
	NLA_PUT(msg, NL80211_ATTR_FRAME, len, buf);

	err = genlmsg_end(msg, hdr);
	if (err < 0) {
		nlmsg_free(msg);
		return err;
	}

	err = genlmsg_unicast(wiphy_net(&rdev->wiphy), msg, nlpid);
	if (err < 0)
		return err;
	return 0;

 nla_put_failure:
	genlmsg_cancel(msg, hdr);
	nlmsg_free(msg);
	return -ENOBUFS;
}

void nl80211_send_mgmt_tx_status(struct cfg80211_registered_device *rdev,
				 struct net_device *netdev, u64 cookie,
				 const u8 *buf, size_t len, bool ack,
				 gfp_t gfp)
{
	struct sk_buff *msg;
	void *hdr;

	msg = nlmsg_new(NLMSG_DEFAULT_SIZE, gfp);
	if (!msg)
		return;

	hdr = nl80211hdr_put(msg, 0, 0, 0, NL80211_CMD_FRAME_TX_STATUS);
	if (!hdr) {
		nlmsg_free(msg);
		return;
	}

	NLA_PUT_U32(msg, NL80211_ATTR_WIPHY, rdev->wiphy_idx);
	NLA_PUT_U32(msg, NL80211_ATTR_IFINDEX, netdev->ifindex);
	NLA_PUT(msg, NL80211_ATTR_FRAME, len, buf);
	NLA_PUT_U64(msg, NL80211_ATTR_COOKIE, cookie);
	if (ack)
		NLA_PUT_FLAG(msg, NL80211_ATTR_ACK);

	if (genlmsg_end(msg, hdr) < 0) {
		nlmsg_free(msg);
		return;
	}

	genlmsg_multicast(msg, 0, nl80211_mlme_mcgrp.id, gfp);
	return;

 nla_put_failure:
	genlmsg_cancel(msg, hdr);
	nlmsg_free(msg);
}

void
nl80211_send_cqm_rssi_notify(struct cfg80211_registered_device *rdev,
			     struct net_device *netdev,
			     enum nl80211_cqm_rssi_threshold_event rssi_event,
			     gfp_t gfp)
{
	struct sk_buff *msg;
	struct nlattr *pinfoattr;
	void *hdr;

	msg = nlmsg_new(NLMSG_GOODSIZE, gfp);
	if (!msg)
		return;

	hdr = nl80211hdr_put(msg, 0, 0, 0, NL80211_CMD_NOTIFY_CQM);
	if (!hdr) {
		nlmsg_free(msg);
		return;
	}

	NLA_PUT_U32(msg, NL80211_ATTR_WIPHY, rdev->wiphy_idx);
	NLA_PUT_U32(msg, NL80211_ATTR_IFINDEX, netdev->ifindex);

	pinfoattr = nla_nest_start(msg, NL80211_ATTR_CQM);
	if (!pinfoattr)
		goto nla_put_failure;

	NLA_PUT_U32(msg, NL80211_ATTR_CQM_RSSI_THRESHOLD_EVENT,
		    rssi_event);

	nla_nest_end(msg, pinfoattr);

	if (genlmsg_end(msg, hdr) < 0) {
		nlmsg_free(msg);
		return;
	}

	genlmsg_multicast_netns(wiphy_net(&rdev->wiphy), msg, 0,
				nl80211_mlme_mcgrp.id, gfp);
	return;

 nla_put_failure:
	genlmsg_cancel(msg, hdr);
	nlmsg_free(msg);
}

void
nl80211_send_cqm_pktloss_notify(struct cfg80211_registered_device *rdev,
				struct net_device *netdev, const u8 *peer,
				u32 num_packets, gfp_t gfp)
{
	struct sk_buff *msg;
	struct nlattr *pinfoattr;
	void *hdr;

	msg = nlmsg_new(NLMSG_GOODSIZE, gfp);
	if (!msg)
		return;

	hdr = nl80211hdr_put(msg, 0, 0, 0, NL80211_CMD_NOTIFY_CQM);
	if (!hdr) {
		nlmsg_free(msg);
		return;
	}

	NLA_PUT_U32(msg, NL80211_ATTR_WIPHY, rdev->wiphy_idx);
	NLA_PUT_U32(msg, NL80211_ATTR_IFINDEX, netdev->ifindex);
	NLA_PUT(msg, NL80211_ATTR_MAC, ETH_ALEN, peer);

	pinfoattr = nla_nest_start(msg, NL80211_ATTR_CQM);
	if (!pinfoattr)
		goto nla_put_failure;

	NLA_PUT_U32(msg, NL80211_ATTR_CQM_PKT_LOSS_EVENT, num_packets);

	nla_nest_end(msg, pinfoattr);

	if (genlmsg_end(msg, hdr) < 0) {
		nlmsg_free(msg);
		return;
	}

	genlmsg_multicast_netns(wiphy_net(&rdev->wiphy), msg, 0,
				nl80211_mlme_mcgrp.id, gfp);
	return;

 nla_put_failure:
	genlmsg_cancel(msg, hdr);
	nlmsg_free(msg);
}

static int nl80211_netlink_notify(struct notifier_block * nb,
				  unsigned long state,
				  void *_notify)
{
	struct netlink_notify *notify = _notify;
	struct cfg80211_registered_device *rdev;
	struct wireless_dev *wdev;

	if (state != NETLINK_URELEASE)
		return NOTIFY_DONE;

	rcu_read_lock();

	list_for_each_entry_rcu(rdev, &cfg80211_rdev_list, list)
		list_for_each_entry_rcu(wdev, &rdev->netdev_list, list)
			cfg80211_mlme_unregister_socket(wdev, notify->pid);

	rcu_read_unlock();

	return NOTIFY_DONE;
}

static struct notifier_block nl80211_netlink_notifier = {
	.notifier_call = nl80211_netlink_notify,
};

/* initialisation/exit functions */

int nl80211_init(void)
{
	int err;

	err = genl_register_family_with_ops(&nl80211_fam,
		nl80211_ops, ARRAY_SIZE(nl80211_ops));
	if (err)
		return err;

	err = genl_register_mc_group(&nl80211_fam, &nl80211_config_mcgrp);
	if (err)
		goto err_out;

	err = genl_register_mc_group(&nl80211_fam, &nl80211_scan_mcgrp);
	if (err)
		goto err_out;

	err = genl_register_mc_group(&nl80211_fam, &nl80211_regulatory_mcgrp);
	if (err)
		goto err_out;

	err = genl_register_mc_group(&nl80211_fam, &nl80211_mlme_mcgrp);
	if (err)
		goto err_out;

#ifdef CONFIG_NL80211_TESTMODE
	err = genl_register_mc_group(&nl80211_fam, &nl80211_testmode_mcgrp);
	if (err)
		goto err_out;
#endif

	err = netlink_register_notifier(&nl80211_netlink_notifier);
	if (err)
		goto err_out;

	return 0;
 err_out:
	genl_unregister_family(&nl80211_fam);
	return err;
}

void nl80211_exit(void)
{
	netlink_unregister_notifier(&nl80211_netlink_notifier);
	genl_unregister_family(&nl80211_fam);
}<|MERGE_RESOLUTION|>--- conflicted
+++ resolved
@@ -2712,19 +2712,11 @@
 	struct sk_buff *msg;
 
 	if (wdev->iftype != NL80211_IFTYPE_MESH_POINT)
-<<<<<<< HEAD
 		return -EOPNOTSUPP;
 
 	if (!rdev->ops->get_mesh_config)
 		return -EOPNOTSUPP;
 
-=======
-		return -EOPNOTSUPP;
-
-	if (!rdev->ops->get_mesh_config)
-		return -EOPNOTSUPP;
-
->>>>>>> 105e53f8
 	wdev_lock(wdev);
 	/* If not connected, get default parameters */
 	if (!wdev->mesh_id_len)
@@ -2744,11 +2736,7 @@
 	hdr = nl80211hdr_put(msg, info->snd_pid, info->snd_seq, 0,
 			     NL80211_CMD_GET_MESH_CONFIG);
 	if (!hdr)
-<<<<<<< HEAD
-		goto nla_put_failure;
-=======
 		goto out;
->>>>>>> 105e53f8
 	pinfoattr = nla_nest_start(msg, NL80211_ATTR_MESH_CONFIG);
 	if (!pinfoattr)
 		goto nla_put_failure;
