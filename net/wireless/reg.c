/*
 * Copyright 2002-2005, Instant802 Networks, Inc.
 * Copyright 2005-2006, Devicescape Software, Inc.
 * Copyright 2007	Johannes Berg <johannes@sipsolutions.net>
 * Copyright 2008	Luis R. Rodriguez <lrodriguz@atheros.com>
 *
 * This program is free software; you can redistribute it and/or modify
 * it under the terms of the GNU General Public License version 2 as
 * published by the Free Software Foundation.
 */

/**
 * DOC: Wireless regulatory infrastructure
 *
 * The usual implementation is for a driver to read a device EEPROM to
 * determine which regulatory domain it should be operating under, then
 * looking up the allowable channels in a driver-local table and finally
 * registering those channels in the wiphy structure.
 *
 * Another set of compliance enforcement is for drivers to use their
 * own compliance limits which can be stored on the EEPROM. The host
 * driver or firmware may ensure these are used.
 *
 * In addition to all this we provide an extra layer of regulatory
 * conformance. For drivers which do not have any regulatory
 * information CRDA provides the complete regulatory solution.
 * For others it provides a community effort on further restrictions
 * to enhance compliance.
 *
 * Note: When number of rules --> infinity we will not be able to
 * index on alpha2 any more, instead we'll probably have to
 * rely on some SHA1 checksum of the regdomain for example.
 *
 */
#include <linux/kernel.h>
#include <linux/slab.h>
#include <linux/list.h>
#include <linux/random.h>
#include <linux/ctype.h>
#include <linux/nl80211.h>
#include <linux/platform_device.h>
#include <net/cfg80211.h>
#include "core.h"
#include "reg.h"
#include "regdb.h"
#include "nl80211.h"

#ifdef CONFIG_CFG80211_REG_DEBUG
#define REG_DBG_PRINT(format, args...) \
	do { \
		printk(KERN_DEBUG format , ## args); \
	} while (0)
#else
#define REG_DBG_PRINT(args...)
#endif

/* Receipt of information from last regulatory request */
static struct regulatory_request *last_request;

/* To trigger userspace events */
static struct platform_device *reg_pdev;

/*
 * Central wireless core regulatory domains, we only need two,
 * the current one and a world regulatory domain in case we have no
 * information to give us an alpha2
 */
const struct ieee80211_regdomain *cfg80211_regdomain;

/*
 * Protects static reg.c components:
 *     - cfg80211_world_regdom
 *     - cfg80211_regdom
 *     - last_request
 */
static DEFINE_MUTEX(reg_mutex);
<<<<<<< HEAD
#define assert_reg_lock() WARN_ON(!mutex_is_locked(&reg_mutex))
=======

static inline void assert_reg_lock(void)
{
	lockdep_assert_held(&reg_mutex);
}
>>>>>>> 45f53cc9

/* Used to queue up regulatory hints */
static LIST_HEAD(reg_requests_list);
static spinlock_t reg_requests_lock;

/* Used to queue up beacon hints for review */
static LIST_HEAD(reg_pending_beacons);
static spinlock_t reg_pending_beacons_lock;

/* Used to keep track of processed beacon hints */
static LIST_HEAD(reg_beacon_list);

struct reg_beacon {
	struct list_head list;
	struct ieee80211_channel chan;
};

/* We keep a static world regulatory domain in case of the absence of CRDA */
static const struct ieee80211_regdomain world_regdom = {
	.n_reg_rules = 5,
	.alpha2 =  "00",
	.reg_rules = {
		/* IEEE 802.11b/g, channels 1..11 */
		REG_RULE(2412-10, 2462+10, 40, 6, 20, 0),
		/* IEEE 802.11b/g, channels 12..13. No HT40
		 * channel fits here. */
		REG_RULE(2467-10, 2472+10, 20, 6, 20,
			NL80211_RRF_PASSIVE_SCAN |
			NL80211_RRF_NO_IBSS),
		/* IEEE 802.11 channel 14 - Only JP enables
		 * this and for 802.11b only */
		REG_RULE(2484-10, 2484+10, 20, 6, 20,
			NL80211_RRF_PASSIVE_SCAN |
			NL80211_RRF_NO_IBSS |
			NL80211_RRF_NO_OFDM),
		/* IEEE 802.11a, channel 36..48 */
		REG_RULE(5180-10, 5240+10, 40, 6, 20,
                        NL80211_RRF_PASSIVE_SCAN |
                        NL80211_RRF_NO_IBSS),

		/* NB: 5260 MHz - 5700 MHz requies DFS */

		/* IEEE 802.11a, channel 149..165 */
		REG_RULE(5745-10, 5825+10, 40, 6, 20,
			NL80211_RRF_PASSIVE_SCAN |
			NL80211_RRF_NO_IBSS),
	}
};

static const struct ieee80211_regdomain *cfg80211_world_regdom =
	&world_regdom;

static char *ieee80211_regdom = "00";
static char user_alpha2[2];

module_param(ieee80211_regdom, charp, 0444);
MODULE_PARM_DESC(ieee80211_regdom, "IEEE 802.11 regulatory domain code");

static void reset_regdomains(void)
{
	/* avoid freeing static information or freeing something twice */
	if (cfg80211_regdomain == cfg80211_world_regdom)
		cfg80211_regdomain = NULL;
	if (cfg80211_world_regdom == &world_regdom)
		cfg80211_world_regdom = NULL;
	if (cfg80211_regdomain == &world_regdom)
		cfg80211_regdomain = NULL;

	kfree(cfg80211_regdomain);
	kfree(cfg80211_world_regdom);

	cfg80211_world_regdom = &world_regdom;
	cfg80211_regdomain = NULL;
}

/*
 * Dynamic world regulatory domain requested by the wireless
 * core upon initialization
 */
static void update_world_regdomain(const struct ieee80211_regdomain *rd)
{
	BUG_ON(!last_request);

	reset_regdomains();

	cfg80211_world_regdom = rd;
	cfg80211_regdomain = rd;
}

bool is_world_regdom(const char *alpha2)
{
	if (!alpha2)
		return false;
	if (alpha2[0] == '0' && alpha2[1] == '0')
		return true;
	return false;
}

static bool is_alpha2_set(const char *alpha2)
{
	if (!alpha2)
		return false;
	if (alpha2[0] != 0 && alpha2[1] != 0)
		return true;
	return false;
}

static bool is_unknown_alpha2(const char *alpha2)
{
	if (!alpha2)
		return false;
	/*
	 * Special case where regulatory domain was built by driver
	 * but a specific alpha2 cannot be determined
	 */
	if (alpha2[0] == '9' && alpha2[1] == '9')
		return true;
	return false;
}

static bool is_intersected_alpha2(const char *alpha2)
{
	if (!alpha2)
		return false;
	/*
	 * Special case where regulatory domain is the
	 * result of an intersection between two regulatory domain
	 * structures
	 */
	if (alpha2[0] == '9' && alpha2[1] == '8')
		return true;
	return false;
}

static bool is_an_alpha2(const char *alpha2)
{
	if (!alpha2)
		return false;
	if (isalpha(alpha2[0]) && isalpha(alpha2[1]))
		return true;
	return false;
}

static bool alpha2_equal(const char *alpha2_x, const char *alpha2_y)
{
	if (!alpha2_x || !alpha2_y)
		return false;
	if (alpha2_x[0] == alpha2_y[0] &&
		alpha2_x[1] == alpha2_y[1])
		return true;
	return false;
}

static bool regdom_changes(const char *alpha2)
{
	assert_cfg80211_lock();

	if (!cfg80211_regdomain)
		return true;
	if (alpha2_equal(cfg80211_regdomain->alpha2, alpha2))
		return false;
	return true;
}

/*
 * The NL80211_REGDOM_SET_BY_USER regdom alpha2 is cached, this lets
 * you know if a valid regulatory hint with NL80211_REGDOM_SET_BY_USER
 * has ever been issued.
 */
static bool is_user_regdom_saved(void)
{
	if (user_alpha2[0] == '9' && user_alpha2[1] == '7')
		return false;

	/* This would indicate a mistake on the design */
	if (WARN((!is_world_regdom(user_alpha2) &&
		  !is_an_alpha2(user_alpha2)),
		 "Unexpected user alpha2: %c%c\n",
		 user_alpha2[0],
	         user_alpha2[1]))
		return false;

	return true;
}

static int reg_copy_regd(const struct ieee80211_regdomain **dst_regd,
			 const struct ieee80211_regdomain *src_regd)
{
	struct ieee80211_regdomain *regd;
	int size_of_regd = 0;
	unsigned int i;

	size_of_regd = sizeof(struct ieee80211_regdomain) +
	  ((src_regd->n_reg_rules + 1) * sizeof(struct ieee80211_reg_rule));

	regd = kzalloc(size_of_regd, GFP_KERNEL);
	if (!regd)
		return -ENOMEM;

	memcpy(regd, src_regd, sizeof(struct ieee80211_regdomain));

	for (i = 0; i < src_regd->n_reg_rules; i++)
		memcpy(&regd->reg_rules[i], &src_regd->reg_rules[i],
			sizeof(struct ieee80211_reg_rule));

	*dst_regd = regd;
	return 0;
}

#ifdef CONFIG_CFG80211_INTERNAL_REGDB
struct reg_regdb_search_request {
	char alpha2[2];
	struct list_head list;
};

static LIST_HEAD(reg_regdb_search_list);
static DEFINE_MUTEX(reg_regdb_search_mutex);

static void reg_regdb_search(struct work_struct *work)
{
	struct reg_regdb_search_request *request;
	const struct ieee80211_regdomain *curdom, *regdom;
	int i, r;

	mutex_lock(&reg_regdb_search_mutex);
	while (!list_empty(&reg_regdb_search_list)) {
		request = list_first_entry(&reg_regdb_search_list,
					   struct reg_regdb_search_request,
					   list);
		list_del(&request->list);

		for (i=0; i<reg_regdb_size; i++) {
			curdom = reg_regdb[i];

			if (!memcmp(request->alpha2, curdom->alpha2, 2)) {
				r = reg_copy_regd(&regdom, curdom);
				if (r)
					break;
				mutex_lock(&cfg80211_mutex);
				set_regdom(regdom);
				mutex_unlock(&cfg80211_mutex);
				break;
			}
		}

		kfree(request);
	}
	mutex_unlock(&reg_regdb_search_mutex);
}

static DECLARE_WORK(reg_regdb_work, reg_regdb_search);

static void reg_regdb_query(const char *alpha2)
{
	struct reg_regdb_search_request *request;

	if (!alpha2)
		return;

	request = kzalloc(sizeof(struct reg_regdb_search_request), GFP_KERNEL);
	if (!request)
		return;

	memcpy(request->alpha2, alpha2, 2);

	mutex_lock(&reg_regdb_search_mutex);
	list_add_tail(&request->list, &reg_regdb_search_list);
	mutex_unlock(&reg_regdb_search_mutex);

	schedule_work(&reg_regdb_work);
}
#else
static inline void reg_regdb_query(const char *alpha2) {}
#endif /* CONFIG_CFG80211_INTERNAL_REGDB */

/*
 * This lets us keep regulatory code which is updated on a regulatory
 * basis in userspace.
 */
static int call_crda(const char *alpha2)
{
	char country_env[9 + 2] = "COUNTRY=";
	char *envp[] = {
		country_env,
		NULL
	};

	if (!is_world_regdom((char *) alpha2))
		printk(KERN_INFO "cfg80211: Calling CRDA for country: %c%c\n",
			alpha2[0], alpha2[1]);
	else
		printk(KERN_INFO "cfg80211: Calling CRDA to update world "
			"regulatory domain\n");

	/* query internal regulatory database (if it exists) */
	reg_regdb_query(alpha2);

	country_env[8] = alpha2[0];
	country_env[9] = alpha2[1];

	return kobject_uevent_env(&reg_pdev->dev.kobj, KOBJ_CHANGE, envp);
}

/* Used by nl80211 before kmalloc'ing our regulatory domain */
bool reg_is_valid_request(const char *alpha2)
{
	assert_cfg80211_lock();

	if (!last_request)
		return false;

	return alpha2_equal(last_request->alpha2, alpha2);
}

/* Sanity check on a regulatory rule */
static bool is_valid_reg_rule(const struct ieee80211_reg_rule *rule)
{
	const struct ieee80211_freq_range *freq_range = &rule->freq_range;
	u32 freq_diff;

	if (freq_range->start_freq_khz <= 0 || freq_range->end_freq_khz <= 0)
		return false;

	if (freq_range->start_freq_khz > freq_range->end_freq_khz)
		return false;

	freq_diff = freq_range->end_freq_khz - freq_range->start_freq_khz;

	if (freq_range->end_freq_khz <= freq_range->start_freq_khz ||
			freq_range->max_bandwidth_khz > freq_diff)
		return false;

	return true;
}

static bool is_valid_rd(const struct ieee80211_regdomain *rd)
{
	const struct ieee80211_reg_rule *reg_rule = NULL;
	unsigned int i;

	if (!rd->n_reg_rules)
		return false;

	if (WARN_ON(rd->n_reg_rules > NL80211_MAX_SUPP_REG_RULES))
		return false;

	for (i = 0; i < rd->n_reg_rules; i++) {
		reg_rule = &rd->reg_rules[i];
		if (!is_valid_reg_rule(reg_rule))
			return false;
	}

	return true;
}

static bool reg_does_bw_fit(const struct ieee80211_freq_range *freq_range,
			    u32 center_freq_khz,
			    u32 bw_khz)
{
	u32 start_freq_khz, end_freq_khz;

	start_freq_khz = center_freq_khz - (bw_khz/2);
	end_freq_khz = center_freq_khz + (bw_khz/2);

	if (start_freq_khz >= freq_range->start_freq_khz &&
	    end_freq_khz <= freq_range->end_freq_khz)
		return true;

	return false;
}

/**
 * freq_in_rule_band - tells us if a frequency is in a frequency band
 * @freq_range: frequency rule we want to query
 * @freq_khz: frequency we are inquiring about
 *
 * This lets us know if a specific frequency rule is or is not relevant to
 * a specific frequency's band. Bands are device specific and artificial
 * definitions (the "2.4 GHz band" and the "5 GHz band"), however it is
 * safe for now to assume that a frequency rule should not be part of a
 * frequency's band if the start freq or end freq are off by more than 2 GHz.
 * This resolution can be lowered and should be considered as we add
 * regulatory rule support for other "bands".
 **/
static bool freq_in_rule_band(const struct ieee80211_freq_range *freq_range,
	u32 freq_khz)
{
#define ONE_GHZ_IN_KHZ	1000000
	if (abs(freq_khz - freq_range->start_freq_khz) <= (2 * ONE_GHZ_IN_KHZ))
		return true;
	if (abs(freq_khz - freq_range->end_freq_khz) <= (2 * ONE_GHZ_IN_KHZ))
		return true;
	return false;
#undef ONE_GHZ_IN_KHZ
}

/*
 * Helper for regdom_intersect(), this does the real
 * mathematical intersection fun
 */
static int reg_rules_intersect(
	const struct ieee80211_reg_rule *rule1,
	const struct ieee80211_reg_rule *rule2,
	struct ieee80211_reg_rule *intersected_rule)
{
	const struct ieee80211_freq_range *freq_range1, *freq_range2;
	struct ieee80211_freq_range *freq_range;
	const struct ieee80211_power_rule *power_rule1, *power_rule2;
	struct ieee80211_power_rule *power_rule;
	u32 freq_diff;

	freq_range1 = &rule1->freq_range;
	freq_range2 = &rule2->freq_range;
	freq_range = &intersected_rule->freq_range;

	power_rule1 = &rule1->power_rule;
	power_rule2 = &rule2->power_rule;
	power_rule = &intersected_rule->power_rule;

	freq_range->start_freq_khz = max(freq_range1->start_freq_khz,
		freq_range2->start_freq_khz);
	freq_range->end_freq_khz = min(freq_range1->end_freq_khz,
		freq_range2->end_freq_khz);
	freq_range->max_bandwidth_khz = min(freq_range1->max_bandwidth_khz,
		freq_range2->max_bandwidth_khz);

	freq_diff = freq_range->end_freq_khz - freq_range->start_freq_khz;
	if (freq_range->max_bandwidth_khz > freq_diff)
		freq_range->max_bandwidth_khz = freq_diff;

	power_rule->max_eirp = min(power_rule1->max_eirp,
		power_rule2->max_eirp);
	power_rule->max_antenna_gain = min(power_rule1->max_antenna_gain,
		power_rule2->max_antenna_gain);

	intersected_rule->flags = (rule1->flags | rule2->flags);

	if (!is_valid_reg_rule(intersected_rule))
		return -EINVAL;

	return 0;
}

/**
 * regdom_intersect - do the intersection between two regulatory domains
 * @rd1: first regulatory domain
 * @rd2: second regulatory domain
 *
 * Use this function to get the intersection between two regulatory domains.
 * Once completed we will mark the alpha2 for the rd as intersected, "98",
 * as no one single alpha2 can represent this regulatory domain.
 *
 * Returns a pointer to the regulatory domain structure which will hold the
 * resulting intersection of rules between rd1 and rd2. We will
 * kzalloc() this structure for you.
 */
static struct ieee80211_regdomain *regdom_intersect(
	const struct ieee80211_regdomain *rd1,
	const struct ieee80211_regdomain *rd2)
{
	int r, size_of_regd;
	unsigned int x, y;
	unsigned int num_rules = 0, rule_idx = 0;
	const struct ieee80211_reg_rule *rule1, *rule2;
	struct ieee80211_reg_rule *intersected_rule;
	struct ieee80211_regdomain *rd;
	/* This is just a dummy holder to help us count */
	struct ieee80211_reg_rule irule;

	/* Uses the stack temporarily for counter arithmetic */
	intersected_rule = &irule;

	memset(intersected_rule, 0, sizeof(struct ieee80211_reg_rule));

	if (!rd1 || !rd2)
		return NULL;

	/*
	 * First we get a count of the rules we'll need, then we actually
	 * build them. This is to so we can malloc() and free() a
	 * regdomain once. The reason we use reg_rules_intersect() here
	 * is it will return -EINVAL if the rule computed makes no sense.
	 * All rules that do check out OK are valid.
	 */

	for (x = 0; x < rd1->n_reg_rules; x++) {
		rule1 = &rd1->reg_rules[x];
		for (y = 0; y < rd2->n_reg_rules; y++) {
			rule2 = &rd2->reg_rules[y];
			if (!reg_rules_intersect(rule1, rule2,
					intersected_rule))
				num_rules++;
			memset(intersected_rule, 0,
					sizeof(struct ieee80211_reg_rule));
		}
	}

	if (!num_rules)
		return NULL;

	size_of_regd = sizeof(struct ieee80211_regdomain) +
		((num_rules + 1) * sizeof(struct ieee80211_reg_rule));

	rd = kzalloc(size_of_regd, GFP_KERNEL);
	if (!rd)
		return NULL;

	for (x = 0; x < rd1->n_reg_rules; x++) {
		rule1 = &rd1->reg_rules[x];
		for (y = 0; y < rd2->n_reg_rules; y++) {
			rule2 = &rd2->reg_rules[y];
			/*
			 * This time around instead of using the stack lets
			 * write to the target rule directly saving ourselves
			 * a memcpy()
			 */
			intersected_rule = &rd->reg_rules[rule_idx];
			r = reg_rules_intersect(rule1, rule2,
				intersected_rule);
			/*
			 * No need to memset here the intersected rule here as
			 * we're not using the stack anymore
			 */
			if (r)
				continue;
			rule_idx++;
		}
	}

	if (rule_idx != num_rules) {
		kfree(rd);
		return NULL;
	}

	rd->n_reg_rules = num_rules;
	rd->alpha2[0] = '9';
	rd->alpha2[1] = '8';

	return rd;
}

/*
 * XXX: add support for the rest of enum nl80211_reg_rule_flags, we may
 * want to just have the channel structure use these
 */
static u32 map_regdom_flags(u32 rd_flags)
{
	u32 channel_flags = 0;
	if (rd_flags & NL80211_RRF_PASSIVE_SCAN)
		channel_flags |= IEEE80211_CHAN_PASSIVE_SCAN;
	if (rd_flags & NL80211_RRF_NO_IBSS)
		channel_flags |= IEEE80211_CHAN_NO_IBSS;
	if (rd_flags & NL80211_RRF_DFS)
		channel_flags |= IEEE80211_CHAN_RADAR;
	return channel_flags;
}

static int freq_reg_info_regd(struct wiphy *wiphy,
			      u32 center_freq,
			      u32 desired_bw_khz,
			      const struct ieee80211_reg_rule **reg_rule,
			      const struct ieee80211_regdomain *custom_regd)
{
	int i;
	bool band_rule_found = false;
	const struct ieee80211_regdomain *regd;
	bool bw_fits = false;

	if (!desired_bw_khz)
		desired_bw_khz = MHZ_TO_KHZ(20);

	regd = custom_regd ? custom_regd : cfg80211_regdomain;

	/*
	 * Follow the driver's regulatory domain, if present, unless a country
	 * IE has been processed or a user wants to help complaince further
	 */
	if (last_request->initiator != NL80211_REGDOM_SET_BY_COUNTRY_IE &&
	    last_request->initiator != NL80211_REGDOM_SET_BY_USER &&
	    wiphy->regd)
		regd = wiphy->regd;

	if (!regd)
		return -EINVAL;

	for (i = 0; i < regd->n_reg_rules; i++) {
		const struct ieee80211_reg_rule *rr;
		const struct ieee80211_freq_range *fr = NULL;
		const struct ieee80211_power_rule *pr = NULL;

		rr = &regd->reg_rules[i];
		fr = &rr->freq_range;
		pr = &rr->power_rule;

		/*
		 * We only need to know if one frequency rule was
		 * was in center_freq's band, that's enough, so lets
		 * not overwrite it once found
		 */
		if (!band_rule_found)
			band_rule_found = freq_in_rule_band(fr, center_freq);

		bw_fits = reg_does_bw_fit(fr,
					  center_freq,
					  desired_bw_khz);

		if (band_rule_found && bw_fits) {
			*reg_rule = rr;
			return 0;
		}
	}

	if (!band_rule_found)
		return -ERANGE;

	return -EINVAL;
}

int freq_reg_info(struct wiphy *wiphy,
		  u32 center_freq,
		  u32 desired_bw_khz,
		  const struct ieee80211_reg_rule **reg_rule)
{
	assert_cfg80211_lock();
	return freq_reg_info_regd(wiphy,
				  center_freq,
				  desired_bw_khz,
				  reg_rule,
				  NULL);
}
EXPORT_SYMBOL(freq_reg_info);

/*
 * Note that right now we assume the desired channel bandwidth
 * is always 20 MHz for each individual channel (HT40 uses 20 MHz
 * per channel, the primary and the extension channel). To support
 * smaller custom bandwidths such as 5 MHz or 10 MHz we'll need a
 * new ieee80211_channel.target_bw and re run the regulatory check
 * on the wiphy with the target_bw specified. Then we can simply use
 * that below for the desired_bw_khz below.
 */
static void handle_channel(struct wiphy *wiphy, enum ieee80211_band band,
			   unsigned int chan_idx)
{
	int r;
	u32 flags, bw_flags = 0;
	u32 desired_bw_khz = MHZ_TO_KHZ(20);
	const struct ieee80211_reg_rule *reg_rule = NULL;
	const struct ieee80211_power_rule *power_rule = NULL;
	const struct ieee80211_freq_range *freq_range = NULL;
	struct ieee80211_supported_band *sband;
	struct ieee80211_channel *chan;
	struct wiphy *request_wiphy = NULL;

	assert_cfg80211_lock();

	request_wiphy = wiphy_idx_to_wiphy(last_request->wiphy_idx);

	sband = wiphy->bands[band];
	BUG_ON(chan_idx >= sband->n_channels);
	chan = &sband->channels[chan_idx];

	flags = chan->orig_flags;

	r = freq_reg_info(wiphy,
			  MHZ_TO_KHZ(chan->center_freq),
			  desired_bw_khz,
			  &reg_rule);

	if (r)
		return;

	power_rule = &reg_rule->power_rule;
	freq_range = &reg_rule->freq_range;

	if (freq_range->max_bandwidth_khz < MHZ_TO_KHZ(40))
		bw_flags = IEEE80211_CHAN_NO_HT40;

	if (last_request->initiator == NL80211_REGDOM_SET_BY_DRIVER &&
	    request_wiphy && request_wiphy == wiphy &&
	    request_wiphy->flags & WIPHY_FLAG_STRICT_REGULATORY) {
		/*
		 * This gaurantees the driver's requested regulatory domain
		 * will always be used as a base for further regulatory
		 * settings
		 */
		chan->flags = chan->orig_flags =
			map_regdom_flags(reg_rule->flags) | bw_flags;
		chan->max_antenna_gain = chan->orig_mag =
			(int) MBI_TO_DBI(power_rule->max_antenna_gain);
		chan->max_power = chan->orig_mpwr =
			(int) MBM_TO_DBM(power_rule->max_eirp);
		return;
	}

	chan->flags = flags | bw_flags | map_regdom_flags(reg_rule->flags);
	chan->max_antenna_gain = min(chan->orig_mag,
		(int) MBI_TO_DBI(power_rule->max_antenna_gain));
	if (chan->orig_mpwr)
		chan->max_power = min(chan->orig_mpwr,
			(int) MBM_TO_DBM(power_rule->max_eirp));
	else
		chan->max_power = (int) MBM_TO_DBM(power_rule->max_eirp);
}

static void handle_band(struct wiphy *wiphy, enum ieee80211_band band)
{
	unsigned int i;
	struct ieee80211_supported_band *sband;

	BUG_ON(!wiphy->bands[band]);
	sband = wiphy->bands[band];

	for (i = 0; i < sband->n_channels; i++)
		handle_channel(wiphy, band, i);
}

static bool ignore_reg_update(struct wiphy *wiphy,
			      enum nl80211_reg_initiator initiator)
{
	if (!last_request)
		return true;
	if (initiator == NL80211_REGDOM_SET_BY_CORE &&
	    wiphy->flags & WIPHY_FLAG_CUSTOM_REGULATORY)
		return true;
	/*
	 * wiphy->regd will be set once the device has its own
	 * desired regulatory domain set
	 */
	if (wiphy->flags & WIPHY_FLAG_STRICT_REGULATORY && !wiphy->regd &&
	    !is_world_regdom(last_request->alpha2))
		return true;
	return false;
}

static void update_all_wiphy_regulatory(enum nl80211_reg_initiator initiator)
{
	struct cfg80211_registered_device *rdev;

	list_for_each_entry(rdev, &cfg80211_rdev_list, list)
		wiphy_update_regulatory(&rdev->wiphy, initiator);
}

static void handle_reg_beacon(struct wiphy *wiphy,
			      unsigned int chan_idx,
			      struct reg_beacon *reg_beacon)
{
	struct ieee80211_supported_band *sband;
	struct ieee80211_channel *chan;
	bool channel_changed = false;
	struct ieee80211_channel chan_before;

	assert_cfg80211_lock();

	sband = wiphy->bands[reg_beacon->chan.band];
	chan = &sband->channels[chan_idx];

	if (likely(chan->center_freq != reg_beacon->chan.center_freq))
		return;

	if (chan->beacon_found)
		return;

	chan->beacon_found = true;

	if (wiphy->flags & WIPHY_FLAG_DISABLE_BEACON_HINTS)
		return;

	chan_before.center_freq = chan->center_freq;
	chan_before.flags = chan->flags;

	if (chan->flags & IEEE80211_CHAN_PASSIVE_SCAN) {
		chan->flags &= ~IEEE80211_CHAN_PASSIVE_SCAN;
		channel_changed = true;
	}

	if (chan->flags & IEEE80211_CHAN_NO_IBSS) {
		chan->flags &= ~IEEE80211_CHAN_NO_IBSS;
		channel_changed = true;
	}

	if (channel_changed)
		nl80211_send_beacon_hint_event(wiphy, &chan_before, chan);
}

/*
 * Called when a scan on a wiphy finds a beacon on
 * new channel
 */
static void wiphy_update_new_beacon(struct wiphy *wiphy,
				    struct reg_beacon *reg_beacon)
{
	unsigned int i;
	struct ieee80211_supported_band *sband;

	assert_cfg80211_lock();

	if (!wiphy->bands[reg_beacon->chan.band])
		return;

	sband = wiphy->bands[reg_beacon->chan.band];

	for (i = 0; i < sband->n_channels; i++)
		handle_reg_beacon(wiphy, i, reg_beacon);
}

/*
 * Called upon reg changes or a new wiphy is added
 */
static void wiphy_update_beacon_reg(struct wiphy *wiphy)
{
	unsigned int i;
	struct ieee80211_supported_band *sband;
	struct reg_beacon *reg_beacon;

	assert_cfg80211_lock();

	if (list_empty(&reg_beacon_list))
		return;

	list_for_each_entry(reg_beacon, &reg_beacon_list, list) {
		if (!wiphy->bands[reg_beacon->chan.band])
			continue;
		sband = wiphy->bands[reg_beacon->chan.band];
		for (i = 0; i < sband->n_channels; i++)
			handle_reg_beacon(wiphy, i, reg_beacon);
	}
}

static bool reg_is_world_roaming(struct wiphy *wiphy)
{
	if (is_world_regdom(cfg80211_regdomain->alpha2) ||
	    (wiphy->regd && is_world_regdom(wiphy->regd->alpha2)))
		return true;
	if (last_request &&
	    last_request->initiator != NL80211_REGDOM_SET_BY_COUNTRY_IE &&
	    wiphy->flags & WIPHY_FLAG_CUSTOM_REGULATORY)
		return true;
	return false;
}

/* Reap the advantages of previously found beacons */
static void reg_process_beacons(struct wiphy *wiphy)
{
	/*
	 * Means we are just firing up cfg80211, so no beacons would
	 * have been processed yet.
	 */
	if (!last_request)
		return;
	if (!reg_is_world_roaming(wiphy))
		return;
	wiphy_update_beacon_reg(wiphy);
}

static bool is_ht40_not_allowed(struct ieee80211_channel *chan)
{
	if (!chan)
		return true;
	if (chan->flags & IEEE80211_CHAN_DISABLED)
		return true;
	/* This would happen when regulatory rules disallow HT40 completely */
	if (IEEE80211_CHAN_NO_HT40 == (chan->flags & (IEEE80211_CHAN_NO_HT40)))
		return true;
	return false;
}

static void reg_process_ht_flags_channel(struct wiphy *wiphy,
					 enum ieee80211_band band,
					 unsigned int chan_idx)
{
	struct ieee80211_supported_band *sband;
	struct ieee80211_channel *channel;
	struct ieee80211_channel *channel_before = NULL, *channel_after = NULL;
	unsigned int i;

	assert_cfg80211_lock();

	sband = wiphy->bands[band];
	BUG_ON(chan_idx >= sband->n_channels);
	channel = &sband->channels[chan_idx];

	if (is_ht40_not_allowed(channel)) {
		channel->flags |= IEEE80211_CHAN_NO_HT40;
		return;
	}

	/*
	 * We need to ensure the extension channels exist to
	 * be able to use HT40- or HT40+, this finds them (or not)
	 */
	for (i = 0; i < sband->n_channels; i++) {
		struct ieee80211_channel *c = &sband->channels[i];
		if (c->center_freq == (channel->center_freq - 20))
			channel_before = c;
		if (c->center_freq == (channel->center_freq + 20))
			channel_after = c;
	}

	/*
	 * Please note that this assumes target bandwidth is 20 MHz,
	 * if that ever changes we also need to change the below logic
	 * to include that as well.
	 */
	if (is_ht40_not_allowed(channel_before))
		channel->flags |= IEEE80211_CHAN_NO_HT40MINUS;
	else
		channel->flags &= ~IEEE80211_CHAN_NO_HT40MINUS;

	if (is_ht40_not_allowed(channel_after))
		channel->flags |= IEEE80211_CHAN_NO_HT40PLUS;
	else
		channel->flags &= ~IEEE80211_CHAN_NO_HT40PLUS;
}

static void reg_process_ht_flags_band(struct wiphy *wiphy,
				      enum ieee80211_band band)
{
	unsigned int i;
	struct ieee80211_supported_band *sband;

	BUG_ON(!wiphy->bands[band]);
	sband = wiphy->bands[band];

	for (i = 0; i < sband->n_channels; i++)
		reg_process_ht_flags_channel(wiphy, band, i);
}

static void reg_process_ht_flags(struct wiphy *wiphy)
{
	enum ieee80211_band band;

	if (!wiphy)
		return;

	for (band = 0; band < IEEE80211_NUM_BANDS; band++) {
		if (wiphy->bands[band])
			reg_process_ht_flags_band(wiphy, band);
	}

}

void wiphy_update_regulatory(struct wiphy *wiphy,
			     enum nl80211_reg_initiator initiator)
{
	enum ieee80211_band band;

	if (ignore_reg_update(wiphy, initiator))
		goto out;
	for (band = 0; band < IEEE80211_NUM_BANDS; band++) {
		if (wiphy->bands[band])
			handle_band(wiphy, band);
	}
out:
	reg_process_beacons(wiphy);
	reg_process_ht_flags(wiphy);
	if (wiphy->reg_notifier)
		wiphy->reg_notifier(wiphy, last_request);
}

static void handle_channel_custom(struct wiphy *wiphy,
				  enum ieee80211_band band,
				  unsigned int chan_idx,
				  const struct ieee80211_regdomain *regd)
{
	int r;
	u32 desired_bw_khz = MHZ_TO_KHZ(20);
	u32 bw_flags = 0;
	const struct ieee80211_reg_rule *reg_rule = NULL;
	const struct ieee80211_power_rule *power_rule = NULL;
	const struct ieee80211_freq_range *freq_range = NULL;
	struct ieee80211_supported_band *sband;
	struct ieee80211_channel *chan;

	assert_reg_lock();

	sband = wiphy->bands[band];
	BUG_ON(chan_idx >= sband->n_channels);
	chan = &sband->channels[chan_idx];

	r = freq_reg_info_regd(wiphy,
			       MHZ_TO_KHZ(chan->center_freq),
			       desired_bw_khz,
			       &reg_rule,
			       regd);

	if (r) {
		chan->flags = IEEE80211_CHAN_DISABLED;
		return;
	}

	power_rule = &reg_rule->power_rule;
	freq_range = &reg_rule->freq_range;

	if (freq_range->max_bandwidth_khz < MHZ_TO_KHZ(40))
		bw_flags = IEEE80211_CHAN_NO_HT40;

	chan->flags |= map_regdom_flags(reg_rule->flags) | bw_flags;
	chan->max_antenna_gain = (int) MBI_TO_DBI(power_rule->max_antenna_gain);
	chan->max_power = (int) MBM_TO_DBM(power_rule->max_eirp);
}

static void handle_band_custom(struct wiphy *wiphy, enum ieee80211_band band,
			       const struct ieee80211_regdomain *regd)
{
	unsigned int i;
	struct ieee80211_supported_band *sband;

	BUG_ON(!wiphy->bands[band]);
	sband = wiphy->bands[band];

	for (i = 0; i < sband->n_channels; i++)
		handle_channel_custom(wiphy, band, i, regd);
}

/* Used by drivers prior to wiphy registration */
void wiphy_apply_custom_regulatory(struct wiphy *wiphy,
				   const struct ieee80211_regdomain *regd)
{
	enum ieee80211_band band;
	unsigned int bands_set = 0;

	mutex_lock(&reg_mutex);
	for (band = 0; band < IEEE80211_NUM_BANDS; band++) {
		if (!wiphy->bands[band])
			continue;
		handle_band_custom(wiphy, band, regd);
		bands_set++;
	}
	mutex_unlock(&reg_mutex);

	/*
	 * no point in calling this if it won't have any effect
	 * on your device's supportd bands.
	 */
	WARN_ON(!bands_set);
}
EXPORT_SYMBOL(wiphy_apply_custom_regulatory);

/*
 * Return value which can be used by ignore_request() to indicate
 * it has been determined we should intersect two regulatory domains
 */
#define REG_INTERSECT	1

/* This has the logic which determines when a new request
 * should be ignored. */
static int ignore_request(struct wiphy *wiphy,
			  struct regulatory_request *pending_request)
{
	struct wiphy *last_wiphy = NULL;

	assert_cfg80211_lock();

	/* All initial requests are respected */
	if (!last_request)
		return 0;

	switch (pending_request->initiator) {
	case NL80211_REGDOM_SET_BY_CORE:
		return 0;
	case NL80211_REGDOM_SET_BY_COUNTRY_IE:

		last_wiphy = wiphy_idx_to_wiphy(last_request->wiphy_idx);

		if (unlikely(!is_an_alpha2(pending_request->alpha2)))
			return -EINVAL;
		if (last_request->initiator ==
		    NL80211_REGDOM_SET_BY_COUNTRY_IE) {
			if (last_wiphy != wiphy) {
				/*
				 * Two cards with two APs claiming different
				 * Country IE alpha2s. We could
				 * intersect them, but that seems unlikely
				 * to be correct. Reject second one for now.
				 */
				if (regdom_changes(pending_request->alpha2))
					return -EOPNOTSUPP;
				return -EALREADY;
			}
			/*
			 * Two consecutive Country IE hints on the same wiphy.
			 * This should be picked up early by the driver/stack
			 */
			if (WARN_ON(regdom_changes(pending_request->alpha2)))
				return 0;
			return -EALREADY;
		}
		return 0;
	case NL80211_REGDOM_SET_BY_DRIVER:
		if (last_request->initiator == NL80211_REGDOM_SET_BY_CORE) {
			if (regdom_changes(pending_request->alpha2))
				return 0;
			return -EALREADY;
		}

		/*
		 * This would happen if you unplug and plug your card
		 * back in or if you add a new device for which the previously
		 * loaded card also agrees on the regulatory domain.
		 */
		if (last_request->initiator == NL80211_REGDOM_SET_BY_DRIVER &&
		    !regdom_changes(pending_request->alpha2))
			return -EALREADY;

		return REG_INTERSECT;
	case NL80211_REGDOM_SET_BY_USER:
		if (last_request->initiator == NL80211_REGDOM_SET_BY_COUNTRY_IE)
			return REG_INTERSECT;
		/*
		 * If the user knows better the user should set the regdom
		 * to their country before the IE is picked up
		 */
		if (last_request->initiator == NL80211_REGDOM_SET_BY_USER &&
			  last_request->intersect)
			return -EOPNOTSUPP;
		/*
		 * Process user requests only after previous user/driver/core
		 * requests have been processed
		 */
		if (last_request->initiator == NL80211_REGDOM_SET_BY_CORE ||
		    last_request->initiator == NL80211_REGDOM_SET_BY_DRIVER ||
		    last_request->initiator == NL80211_REGDOM_SET_BY_USER) {
			if (regdom_changes(last_request->alpha2))
				return -EAGAIN;
		}

		if (!regdom_changes(pending_request->alpha2))
			return -EALREADY;

		return 0;
	}

	return -EINVAL;
}

/**
 * __regulatory_hint - hint to the wireless core a regulatory domain
 * @wiphy: if the hint comes from country information from an AP, this
 *	is required to be set to the wiphy that received the information
 * @pending_request: the regulatory request currently being processed
 *
 * The Wireless subsystem can use this function to hint to the wireless core
 * what it believes should be the current regulatory domain.
 *
 * Returns zero if all went fine, %-EALREADY if a regulatory domain had
 * already been set or other standard error codes.
 *
 * Caller must hold &cfg80211_mutex and &reg_mutex
 */
static int __regulatory_hint(struct wiphy *wiphy,
			     struct regulatory_request *pending_request)
{
	bool intersect = false;
	int r = 0;

	assert_cfg80211_lock();

	r = ignore_request(wiphy, pending_request);

	if (r == REG_INTERSECT) {
		if (pending_request->initiator ==
		    NL80211_REGDOM_SET_BY_DRIVER) {
			r = reg_copy_regd(&wiphy->regd, cfg80211_regdomain);
			if (r) {
				kfree(pending_request);
				return r;
			}
		}
		intersect = true;
	} else if (r) {
		/*
		 * If the regulatory domain being requested by the
		 * driver has already been set just copy it to the
		 * wiphy
		 */
		if (r == -EALREADY &&
		    pending_request->initiator ==
		    NL80211_REGDOM_SET_BY_DRIVER) {
			r = reg_copy_regd(&wiphy->regd, cfg80211_regdomain);
			if (r) {
				kfree(pending_request);
				return r;
			}
			r = -EALREADY;
			goto new_request;
		}
		kfree(pending_request);
		return r;
	}

new_request:
	kfree(last_request);

	last_request = pending_request;
	last_request->intersect = intersect;

	pending_request = NULL;

	if (last_request->initiator == NL80211_REGDOM_SET_BY_USER) {
		user_alpha2[0] = last_request->alpha2[0];
		user_alpha2[1] = last_request->alpha2[1];
	}

	/* When r == REG_INTERSECT we do need to call CRDA */
	if (r < 0) {
		/*
		 * Since CRDA will not be called in this case as we already
		 * have applied the requested regulatory domain before we just
		 * inform userspace we have processed the request
		 */
		if (r == -EALREADY)
			nl80211_send_reg_change_event(last_request);
		return r;
	}

	return call_crda(last_request->alpha2);
}

/* This processes *all* regulatory hints */
static void reg_process_hint(struct regulatory_request *reg_request)
{
	int r = 0;
	struct wiphy *wiphy = NULL;
	enum nl80211_reg_initiator initiator = reg_request->initiator;

	BUG_ON(!reg_request->alpha2);

	mutex_lock(&cfg80211_mutex);
	mutex_lock(&reg_mutex);

	if (wiphy_idx_valid(reg_request->wiphy_idx))
		wiphy = wiphy_idx_to_wiphy(reg_request->wiphy_idx);

	if (reg_request->initiator == NL80211_REGDOM_SET_BY_DRIVER &&
	    !wiphy) {
		kfree(reg_request);
		goto out;
	}

	r = __regulatory_hint(wiphy, reg_request);
	/* This is required so that the orig_* parameters are saved */
	if (r == -EALREADY && wiphy &&
	    wiphy->flags & WIPHY_FLAG_STRICT_REGULATORY)
		wiphy_update_regulatory(wiphy, initiator);
out:
	mutex_unlock(&reg_mutex);
	mutex_unlock(&cfg80211_mutex);
}

/* Processes regulatory hints, this is all the NL80211_REGDOM_SET_BY_* */
static void reg_process_pending_hints(void)
	{
	struct regulatory_request *reg_request;

	spin_lock(&reg_requests_lock);
	while (!list_empty(&reg_requests_list)) {
		reg_request = list_first_entry(&reg_requests_list,
					       struct regulatory_request,
					       list);
		list_del_init(&reg_request->list);

		spin_unlock(&reg_requests_lock);
		reg_process_hint(reg_request);
		spin_lock(&reg_requests_lock);
	}
	spin_unlock(&reg_requests_lock);
}

/* Processes beacon hints -- this has nothing to do with country IEs */
static void reg_process_pending_beacon_hints(void)
{
	struct cfg80211_registered_device *rdev;
	struct reg_beacon *pending_beacon, *tmp;

	/*
	 * No need to hold the reg_mutex here as we just touch wiphys
	 * and do not read or access regulatory variables.
	 */
	mutex_lock(&cfg80211_mutex);

	/* This goes through the _pending_ beacon list */
	spin_lock_bh(&reg_pending_beacons_lock);

	if (list_empty(&reg_pending_beacons)) {
		spin_unlock_bh(&reg_pending_beacons_lock);
		goto out;
	}

	list_for_each_entry_safe(pending_beacon, tmp,
				 &reg_pending_beacons, list) {

		list_del_init(&pending_beacon->list);

		/* Applies the beacon hint to current wiphys */
		list_for_each_entry(rdev, &cfg80211_rdev_list, list)
			wiphy_update_new_beacon(&rdev->wiphy, pending_beacon);

		/* Remembers the beacon hint for new wiphys or reg changes */
		list_add_tail(&pending_beacon->list, &reg_beacon_list);
	}

	spin_unlock_bh(&reg_pending_beacons_lock);
out:
	mutex_unlock(&cfg80211_mutex);
}

static void reg_todo(struct work_struct *work)
{
	reg_process_pending_hints();
	reg_process_pending_beacon_hints();
}

static DECLARE_WORK(reg_work, reg_todo);

static void queue_regulatory_request(struct regulatory_request *request)
{
	if (isalpha(request->alpha2[0]))
		request->alpha2[0] = toupper(request->alpha2[0]);
	if (isalpha(request->alpha2[1]))
		request->alpha2[1] = toupper(request->alpha2[1]);

	spin_lock(&reg_requests_lock);
	list_add_tail(&request->list, &reg_requests_list);
	spin_unlock(&reg_requests_lock);

	schedule_work(&reg_work);
}

/*
 * Core regulatory hint -- happens during cfg80211_init()
 * and when we restore regulatory settings.
 */
static int regulatory_hint_core(const char *alpha2)
{
	struct regulatory_request *request;

	kfree(last_request);
	last_request = NULL;

	request = kzalloc(sizeof(struct regulatory_request),
			  GFP_KERNEL);
	if (!request)
		return -ENOMEM;

	request->alpha2[0] = alpha2[0];
	request->alpha2[1] = alpha2[1];
	request->initiator = NL80211_REGDOM_SET_BY_CORE;

	/*
	 * This ensures last_request is populated once modules
	 * come swinging in and calling regulatory hints and
	 * wiphy_apply_custom_regulatory().
	 */
	reg_process_hint(request);

	return 0;
}

/* User hints */
int regulatory_hint_user(const char *alpha2)
{
	struct regulatory_request *request;

	BUG_ON(!alpha2);

	request = kzalloc(sizeof(struct regulatory_request), GFP_KERNEL);
	if (!request)
		return -ENOMEM;

	request->wiphy_idx = WIPHY_IDX_STALE;
	request->alpha2[0] = alpha2[0];
	request->alpha2[1] = alpha2[1];
	request->initiator = NL80211_REGDOM_SET_BY_USER;

	queue_regulatory_request(request);

	return 0;
}

/* Driver hints */
int regulatory_hint(struct wiphy *wiphy, const char *alpha2)
{
	struct regulatory_request *request;

	BUG_ON(!alpha2);
	BUG_ON(!wiphy);

	request = kzalloc(sizeof(struct regulatory_request), GFP_KERNEL);
	if (!request)
		return -ENOMEM;

	request->wiphy_idx = get_wiphy_idx(wiphy);

	/* Must have registered wiphy first */
	BUG_ON(!wiphy_idx_valid(request->wiphy_idx));

	request->alpha2[0] = alpha2[0];
	request->alpha2[1] = alpha2[1];
	request->initiator = NL80211_REGDOM_SET_BY_DRIVER;

	queue_regulatory_request(request);

	return 0;
}
EXPORT_SYMBOL(regulatory_hint);

/*
 * We hold wdev_lock() here so we cannot hold cfg80211_mutex() and
 * therefore cannot iterate over the rdev list here.
 */
void regulatory_hint_11d(struct wiphy *wiphy,
			 enum ieee80211_band band,
			 u8 *country_ie,
			 u8 country_ie_len)
{
	char alpha2[2];
	enum environment_cap env = ENVIRON_ANY;
	struct regulatory_request *request;

	mutex_lock(&reg_mutex);

	if (unlikely(!last_request))
		goto out;

	/* IE len must be evenly divisible by 2 */
	if (country_ie_len & 0x01)
		goto out;

	if (country_ie_len < IEEE80211_COUNTRY_IE_MIN_LEN)
		goto out;

	alpha2[0] = country_ie[0];
	alpha2[1] = country_ie[1];

	if (country_ie[2] == 'I')
		env = ENVIRON_INDOOR;
	else if (country_ie[2] == 'O')
		env = ENVIRON_OUTDOOR;

	/*
	 * We will run this only upon a successful connection on cfg80211.
	 * We leave conflict resolution to the workqueue, where can hold
	 * cfg80211_mutex.
	 */
	if (likely(last_request->initiator ==
	    NL80211_REGDOM_SET_BY_COUNTRY_IE &&
	    wiphy_idx_valid(last_request->wiphy_idx)))
		goto out;

	request = kzalloc(sizeof(struct regulatory_request), GFP_KERNEL);
	if (!request)
		goto out;

	request->wiphy_idx = get_wiphy_idx(wiphy);
	request->alpha2[0] = alpha2[0];
	request->alpha2[1] = alpha2[1];
	request->initiator = NL80211_REGDOM_SET_BY_COUNTRY_IE;
	request->country_ie_env = env;

	mutex_unlock(&reg_mutex);

	queue_regulatory_request(request);

	return;

out:
	mutex_unlock(&reg_mutex);
}

static void restore_alpha2(char *alpha2, bool reset_user)
{
	/* indicates there is no alpha2 to consider for restoration */
	alpha2[0] = '9';
	alpha2[1] = '7';

	/* The user setting has precedence over the module parameter */
	if (is_user_regdom_saved()) {
		/* Unless we're asked to ignore it and reset it */
		if (reset_user) {
			REG_DBG_PRINT("cfg80211: Restoring regulatory settings "
			       "including user preference\n");
			user_alpha2[0] = '9';
			user_alpha2[1] = '7';

			/*
			 * If we're ignoring user settings, we still need to
			 * check the module parameter to ensure we put things
			 * back as they were for a full restore.
			 */
			if (!is_world_regdom(ieee80211_regdom)) {
				REG_DBG_PRINT("cfg80211: Keeping preference on "
				       "module parameter ieee80211_regdom: %c%c\n",
				       ieee80211_regdom[0],
				       ieee80211_regdom[1]);
				alpha2[0] = ieee80211_regdom[0];
				alpha2[1] = ieee80211_regdom[1];
			}
		} else {
			REG_DBG_PRINT("cfg80211: Restoring regulatory settings "
			       "while preserving user preference for: %c%c\n",
			       user_alpha2[0],
			       user_alpha2[1]);
			alpha2[0] = user_alpha2[0];
			alpha2[1] = user_alpha2[1];
		}
	} else if (!is_world_regdom(ieee80211_regdom)) {
		REG_DBG_PRINT("cfg80211: Keeping preference on "
		       "module parameter ieee80211_regdom: %c%c\n",
		       ieee80211_regdom[0],
		       ieee80211_regdom[1]);
		alpha2[0] = ieee80211_regdom[0];
		alpha2[1] = ieee80211_regdom[1];
	} else
		REG_DBG_PRINT("cfg80211: Restoring regulatory settings\n");
}

/*
 * Restoring regulatory settings involves ingoring any
 * possibly stale country IE information and user regulatory
 * settings if so desired, this includes any beacon hints
 * learned as we could have traveled outside to another country
 * after disconnection. To restore regulatory settings we do
 * exactly what we did at bootup:
 *
 *   - send a core regulatory hint
 *   - send a user regulatory hint if applicable
 *
 * Device drivers that send a regulatory hint for a specific country
 * keep their own regulatory domain on wiphy->regd so that does does
 * not need to be remembered.
 */
static void restore_regulatory_settings(bool reset_user)
{
	char alpha2[2];
	struct reg_beacon *reg_beacon, *btmp;

	mutex_lock(&cfg80211_mutex);
	mutex_lock(&reg_mutex);

	reset_regdomains();
	restore_alpha2(alpha2, reset_user);

	/* Clear beacon hints */
	spin_lock_bh(&reg_pending_beacons_lock);
	if (!list_empty(&reg_pending_beacons)) {
		list_for_each_entry_safe(reg_beacon, btmp,
					 &reg_pending_beacons, list) {
			list_del(&reg_beacon->list);
			kfree(reg_beacon);
		}
	}
	spin_unlock_bh(&reg_pending_beacons_lock);

	if (!list_empty(&reg_beacon_list)) {
		list_for_each_entry_safe(reg_beacon, btmp,
					 &reg_beacon_list, list) {
			list_del(&reg_beacon->list);
			kfree(reg_beacon);
		}
	}

	/* First restore to the basic regulatory settings */
	cfg80211_regdomain = cfg80211_world_regdom;

	mutex_unlock(&reg_mutex);
	mutex_unlock(&cfg80211_mutex);

	regulatory_hint_core(cfg80211_regdomain->alpha2);

	/*
	 * This restores the ieee80211_regdom module parameter
	 * preference or the last user requested regulatory
	 * settings, user regulatory settings takes precedence.
	 */
	if (is_an_alpha2(alpha2))
		regulatory_hint_user(user_alpha2);
}


void regulatory_hint_disconnect(void)
{
	REG_DBG_PRINT("cfg80211: All devices are disconnected, going to "
		      "restore regulatory settings\n");
	restore_regulatory_settings(false);
}

static bool freq_is_chan_12_13_14(u16 freq)
{
	if (freq == ieee80211_channel_to_frequency(12) ||
	    freq == ieee80211_channel_to_frequency(13) ||
	    freq == ieee80211_channel_to_frequency(14))
		return true;
	return false;
}

int regulatory_hint_found_beacon(struct wiphy *wiphy,
				 struct ieee80211_channel *beacon_chan,
				 gfp_t gfp)
{
	struct reg_beacon *reg_beacon;

	if (likely((beacon_chan->beacon_found ||
	    (beacon_chan->flags & IEEE80211_CHAN_RADAR) ||
	    (beacon_chan->band == IEEE80211_BAND_2GHZ &&
	     !freq_is_chan_12_13_14(beacon_chan->center_freq)))))
		return 0;

	reg_beacon = kzalloc(sizeof(struct reg_beacon), gfp);
	if (!reg_beacon)
		return -ENOMEM;

	REG_DBG_PRINT("cfg80211: Found new beacon on "
		      "frequency: %d MHz (Ch %d) on %s\n",
		      beacon_chan->center_freq,
		      ieee80211_frequency_to_channel(beacon_chan->center_freq),
		      wiphy_name(wiphy));

	memcpy(&reg_beacon->chan, beacon_chan,
		sizeof(struct ieee80211_channel));


	/*
	 * Since we can be called from BH or and non-BH context
	 * we must use spin_lock_bh()
	 */
	spin_lock_bh(&reg_pending_beacons_lock);
	list_add_tail(&reg_beacon->list, &reg_pending_beacons);
	spin_unlock_bh(&reg_pending_beacons_lock);

	schedule_work(&reg_work);

	return 0;
}

static void print_rd_rules(const struct ieee80211_regdomain *rd)
{
	unsigned int i;
	const struct ieee80211_reg_rule *reg_rule = NULL;
	const struct ieee80211_freq_range *freq_range = NULL;
	const struct ieee80211_power_rule *power_rule = NULL;

	printk(KERN_INFO "    (start_freq - end_freq @ bandwidth), "
		"(max_antenna_gain, max_eirp)\n");

	for (i = 0; i < rd->n_reg_rules; i++) {
		reg_rule = &rd->reg_rules[i];
		freq_range = &reg_rule->freq_range;
		power_rule = &reg_rule->power_rule;

		/*
		 * There may not be documentation for max antenna gain
		 * in certain regions
		 */
		if (power_rule->max_antenna_gain)
			printk(KERN_INFO "    (%d KHz - %d KHz @ %d KHz), "
				"(%d mBi, %d mBm)\n",
				freq_range->start_freq_khz,
				freq_range->end_freq_khz,
				freq_range->max_bandwidth_khz,
				power_rule->max_antenna_gain,
				power_rule->max_eirp);
		else
			printk(KERN_INFO "    (%d KHz - %d KHz @ %d KHz), "
				"(N/A, %d mBm)\n",
				freq_range->start_freq_khz,
				freq_range->end_freq_khz,
				freq_range->max_bandwidth_khz,
				power_rule->max_eirp);
	}
}

static void print_regdomain(const struct ieee80211_regdomain *rd)
{

	if (is_intersected_alpha2(rd->alpha2)) {

		if (last_request->initiator ==
		    NL80211_REGDOM_SET_BY_COUNTRY_IE) {
			struct cfg80211_registered_device *rdev;
			rdev = cfg80211_rdev_by_wiphy_idx(
				last_request->wiphy_idx);
			if (rdev) {
				printk(KERN_INFO "cfg80211: Current regulatory "
					"domain updated by AP to: %c%c\n",
					rdev->country_ie_alpha2[0],
					rdev->country_ie_alpha2[1]);
			} else
				printk(KERN_INFO "cfg80211: Current regulatory "
					"domain intersected:\n");
		} else
			printk(KERN_INFO "cfg80211: Current regulatory "
				"domain intersected:\n");
	} else if (is_world_regdom(rd->alpha2))
		printk(KERN_INFO "cfg80211: World regulatory "
			"domain updated:\n");
	else {
		if (is_unknown_alpha2(rd->alpha2))
			printk(KERN_INFO "cfg80211: Regulatory domain "
				"changed to driver built-in settings "
				"(unknown country)\n");
		else
			printk(KERN_INFO "cfg80211: Regulatory domain "
				"changed to country: %c%c\n",
				rd->alpha2[0], rd->alpha2[1]);
	}
	print_rd_rules(rd);
}

static void print_regdomain_info(const struct ieee80211_regdomain *rd)
{
	printk(KERN_INFO "cfg80211: Regulatory domain: %c%c\n",
		rd->alpha2[0], rd->alpha2[1]);
	print_rd_rules(rd);
}

/* Takes ownership of rd only if it doesn't fail */
static int __set_regdom(const struct ieee80211_regdomain *rd)
{
	const struct ieee80211_regdomain *intersected_rd = NULL;
	struct cfg80211_registered_device *rdev = NULL;
	struct wiphy *request_wiphy;
	/* Some basic sanity checks first */

	if (is_world_regdom(rd->alpha2)) {
		if (WARN_ON(!reg_is_valid_request(rd->alpha2)))
			return -EINVAL;
		update_world_regdomain(rd);
		return 0;
	}

	if (!is_alpha2_set(rd->alpha2) && !is_an_alpha2(rd->alpha2) &&
			!is_unknown_alpha2(rd->alpha2))
		return -EINVAL;

	if (!last_request)
		return -EINVAL;

	/*
	 * Lets only bother proceeding on the same alpha2 if the current
	 * rd is non static (it means CRDA was present and was used last)
	 * and the pending request came in from a country IE
	 */
	if (last_request->initiator != NL80211_REGDOM_SET_BY_COUNTRY_IE) {
		/*
		 * If someone else asked us to change the rd lets only bother
		 * checking if the alpha2 changes if CRDA was already called
		 */
		if (!regdom_changes(rd->alpha2))
			return -EINVAL;
	}

	/*
	 * Now lets set the regulatory domain, update all driver channels
	 * and finally inform them of what we have done, in case they want
	 * to review or adjust their own settings based on their own
	 * internal EEPROM data
	 */

	if (WARN_ON(!reg_is_valid_request(rd->alpha2)))
		return -EINVAL;

	if (!is_valid_rd(rd)) {
		printk(KERN_ERR "cfg80211: Invalid "
			"regulatory domain detected:\n");
		print_regdomain_info(rd);
		return -EINVAL;
	}

	request_wiphy = wiphy_idx_to_wiphy(last_request->wiphy_idx);

	if (!last_request->intersect) {
		int r;

		if (last_request->initiator != NL80211_REGDOM_SET_BY_DRIVER) {
			reset_regdomains();
			cfg80211_regdomain = rd;
			return 0;
		}

		/*
		 * For a driver hint, lets copy the regulatory domain the
		 * driver wanted to the wiphy to deal with conflicts
		 */

		/*
		 * Userspace could have sent two replies with only
		 * one kernel request.
		 */
		if (request_wiphy->regd)
			return -EALREADY;

		r = reg_copy_regd(&request_wiphy->regd, rd);
		if (r)
			return r;

		reset_regdomains();
		cfg80211_regdomain = rd;
		return 0;
	}

	/* Intersection requires a bit more work */

	if (last_request->initiator != NL80211_REGDOM_SET_BY_COUNTRY_IE) {

		intersected_rd = regdom_intersect(rd, cfg80211_regdomain);
		if (!intersected_rd)
			return -EINVAL;

		/*
		 * We can trash what CRDA provided now.
		 * However if a driver requested this specific regulatory
		 * domain we keep it for its private use
		 */
		if (last_request->initiator == NL80211_REGDOM_SET_BY_DRIVER)
			request_wiphy->regd = rd;
		else
			kfree(rd);

		rd = NULL;

		reset_regdomains();
		cfg80211_regdomain = intersected_rd;

		return 0;
	}

	if (!intersected_rd)
		return -EINVAL;

	rdev = wiphy_to_dev(request_wiphy);

	rdev->country_ie_alpha2[0] = rd->alpha2[0];
	rdev->country_ie_alpha2[1] = rd->alpha2[1];
	rdev->env = last_request->country_ie_env;

	BUG_ON(intersected_rd == rd);

	kfree(rd);
	rd = NULL;

	reset_regdomains();
	cfg80211_regdomain = intersected_rd;

	return 0;
}


/*
 * Use this call to set the current regulatory domain. Conflicts with
 * multiple drivers can be ironed out later. Caller must've already
 * kmalloc'd the rd structure. Caller must hold cfg80211_mutex
 */
int set_regdom(const struct ieee80211_regdomain *rd)
{
	int r;

	assert_cfg80211_lock();

	mutex_lock(&reg_mutex);

	/* Note that this doesn't update the wiphys, this is done below */
	r = __set_regdom(rd);
	if (r) {
		kfree(rd);
		mutex_unlock(&reg_mutex);
		return r;
	}

	/* This would make this whole thing pointless */
	if (!last_request->intersect)
		BUG_ON(rd != cfg80211_regdomain);

	/* update all wiphys now with the new established regulatory domain */
	update_all_wiphy_regulatory(last_request->initiator);

	print_regdomain(cfg80211_regdomain);

	nl80211_send_reg_change_event(last_request);

	mutex_unlock(&reg_mutex);

	return r;
}

/* Caller must hold cfg80211_mutex */
void reg_device_remove(struct wiphy *wiphy)
{
	struct wiphy *request_wiphy = NULL;

	assert_cfg80211_lock();

	mutex_lock(&reg_mutex);

	kfree(wiphy->regd);

	if (last_request)
		request_wiphy = wiphy_idx_to_wiphy(last_request->wiphy_idx);

	if (!request_wiphy || request_wiphy != wiphy)
		goto out;

	last_request->wiphy_idx = WIPHY_IDX_STALE;
	last_request->country_ie_env = ENVIRON_ANY;
out:
	mutex_unlock(&reg_mutex);
}

int __init regulatory_init(void)
{
	int err = 0;

	reg_pdev = platform_device_register_simple("regulatory", 0, NULL, 0);
	if (IS_ERR(reg_pdev))
		return PTR_ERR(reg_pdev);

	spin_lock_init(&reg_requests_lock);
	spin_lock_init(&reg_pending_beacons_lock);

	cfg80211_regdomain = cfg80211_world_regdom;

	user_alpha2[0] = '9';
	user_alpha2[1] = '7';

	/* We always try to get an update for the static regdomain */
	err = regulatory_hint_core(cfg80211_regdomain->alpha2);
	if (err) {
		if (err == -ENOMEM)
			return err;
		/*
		 * N.B. kobject_uevent_env() can fail mainly for when we're out
		 * memory which is handled and propagated appropriately above
		 * but it can also fail during a netlink_broadcast() or during
		 * early boot for call_usermodehelper(). For now treat these
		 * errors as non-fatal.
		 */
		printk(KERN_ERR "cfg80211: kobject_uevent_env() was unable "
			"to call CRDA during init");
#ifdef CONFIG_CFG80211_REG_DEBUG
		/* We want to find out exactly why when debugging */
		WARN_ON(err);
#endif
	}

	/*
	 * Finally, if the user set the module parameter treat it
	 * as a user hint.
	 */
	if (!is_world_regdom(ieee80211_regdom))
		regulatory_hint_user(ieee80211_regdom);

	return 0;
}

void /* __init_or_exit */ regulatory_exit(void)
{
	struct regulatory_request *reg_request, *tmp;
	struct reg_beacon *reg_beacon, *btmp;

	cancel_work_sync(&reg_work);

	mutex_lock(&cfg80211_mutex);
	mutex_lock(&reg_mutex);

	reset_regdomains();

	kfree(last_request);

	platform_device_unregister(reg_pdev);

	spin_lock_bh(&reg_pending_beacons_lock);
	if (!list_empty(&reg_pending_beacons)) {
		list_for_each_entry_safe(reg_beacon, btmp,
					 &reg_pending_beacons, list) {
			list_del(&reg_beacon->list);
			kfree(reg_beacon);
		}
	}
	spin_unlock_bh(&reg_pending_beacons_lock);

	if (!list_empty(&reg_beacon_list)) {
		list_for_each_entry_safe(reg_beacon, btmp,
					 &reg_beacon_list, list) {
			list_del(&reg_beacon->list);
			kfree(reg_beacon);
		}
	}

	spin_lock(&reg_requests_lock);
	if (!list_empty(&reg_requests_list)) {
		list_for_each_entry_safe(reg_request, tmp,
					 &reg_requests_list, list) {
			list_del(&reg_request->list);
			kfree(reg_request);
		}
	}
	spin_unlock(&reg_requests_lock);

	mutex_unlock(&reg_mutex);
	mutex_unlock(&cfg80211_mutex);
}<|MERGE_RESOLUTION|>--- conflicted
+++ resolved
@@ -74,15 +74,11 @@
  *     - last_request
  */
 static DEFINE_MUTEX(reg_mutex);
-<<<<<<< HEAD
-#define assert_reg_lock() WARN_ON(!mutex_is_locked(&reg_mutex))
-=======
 
 static inline void assert_reg_lock(void)
 {
 	lockdep_assert_held(&reg_mutex);
 }
->>>>>>> 45f53cc9
 
 /* Used to queue up regulatory hints */
 static LIST_HEAD(reg_requests_list);
