--- conflicted
+++ resolved
@@ -51,11 +51,7 @@
 #ifdef CONFIG_CFG80211_REG_DEBUG
 #define REG_DBG_PRINT(format, args...) \
 	do { \
-<<<<<<< HEAD
-		printk(KERN_DEBUG format , ## args); \
-=======
 		printk(KERN_DEBUG pr_fmt(format), ##args);	\
->>>>>>> 3cbea436
 	} while (0)
 #else
 #define REG_DBG_PRINT(args...)
@@ -272,7 +268,6 @@
 		return false;
 
 	return true;
-<<<<<<< HEAD
 }
 
 static int reg_copy_regd(const struct ieee80211_regdomain **dst_regd,
@@ -299,34 +294,6 @@
 	return 0;
 }
 
-=======
-}
-
-static int reg_copy_regd(const struct ieee80211_regdomain **dst_regd,
-			 const struct ieee80211_regdomain *src_regd)
-{
-	struct ieee80211_regdomain *regd;
-	int size_of_regd = 0;
-	unsigned int i;
-
-	size_of_regd = sizeof(struct ieee80211_regdomain) +
-	  ((src_regd->n_reg_rules + 1) * sizeof(struct ieee80211_reg_rule));
-
-	regd = kzalloc(size_of_regd, GFP_KERNEL);
-	if (!regd)
-		return -ENOMEM;
-
-	memcpy(regd, src_regd, sizeof(struct ieee80211_regdomain));
-
-	for (i = 0; i < src_regd->n_reg_rules; i++)
-		memcpy(&regd->reg_rules[i], &src_regd->reg_rules[i],
-			sizeof(struct ieee80211_reg_rule));
-
-	*dst_regd = regd;
-	return 0;
-}
-
->>>>>>> 3cbea436
 #ifdef CONFIG_CFG80211_INTERNAL_REGDB
 struct reg_regdb_search_request {
 	char alpha2[2];
@@ -410,9 +377,6 @@
 			alpha2[0], alpha2[1]);
 	else
 		pr_info("Calling CRDA to update world regulatory domain\n");
-
-	/* query internal regulatory database (if it exists) */
-	reg_regdb_query(alpha2);
 
 	/* query internal regulatory database (if it exists) */
 	reg_regdb_query(alpha2);
@@ -752,8 +716,6 @@
 				  NULL);
 }
 EXPORT_SYMBOL(freq_reg_info);
-<<<<<<< HEAD
-=======
 
 #ifdef CONFIG_CFG80211_REG_DEBUG
 static const char *reg_initiator_name(enum nl80211_reg_initiator initiator)
@@ -808,7 +770,6 @@
 	return;
 }
 #endif
->>>>>>> 3cbea436
 
 /*
  * Note that right now we assume the desired channel bandwidth
@@ -849,9 +810,6 @@
 			  desired_bw_khz,
 			  &reg_rule);
 
-<<<<<<< HEAD
-	if (r)
-=======
 	if (r) {
 		/*
 		 * We will disable all channels that do not match our
@@ -869,8 +827,8 @@
 
 		REG_DBG_PRINT("Disabling freq %d MHz\n", chan->center_freq);
 		chan->flags = IEEE80211_CHAN_DISABLED;
->>>>>>> 3cbea436
 		return;
+	}
 
 	chan_reg_rule_print_dbg(chan, desired_bw_khz, reg_rule);
 
@@ -1488,12 +1446,6 @@
 	if (r == -EALREADY && wiphy &&
 	    wiphy->flags & WIPHY_FLAG_STRICT_REGULATORY)
 		wiphy_update_regulatory(wiphy, initiator);
-<<<<<<< HEAD
-out:
-	mutex_unlock(&reg_mutex);
-	mutex_unlock(&cfg80211_mutex);
-=======
->>>>>>> 3cbea436
 }
 
 /*
@@ -1614,16 +1566,7 @@
 	request->alpha2[1] = alpha2[1];
 	request->initiator = NL80211_REGDOM_SET_BY_CORE;
 
-<<<<<<< HEAD
-	/*
-	 * This ensures last_request is populated once modules
-	 * come swinging in and calling regulatory hints and
-	 * wiphy_apply_custom_regulatory().
-	 */
-	reg_process_hint(request);
-=======
 	queue_regulatory_request(request);
->>>>>>> 3cbea436
 
 	return 0;
 }
@@ -1749,11 +1692,7 @@
 	if (is_user_regdom_saved()) {
 		/* Unless we're asked to ignore it and reset it */
 		if (reset_user) {
-<<<<<<< HEAD
-			REG_DBG_PRINT("cfg80211: Restoring regulatory settings "
-=======
 			REG_DBG_PRINT("Restoring regulatory settings "
->>>>>>> 3cbea436
 			       "including user preference\n");
 			user_alpha2[0] = '9';
 			user_alpha2[1] = '7';
@@ -1764,11 +1703,7 @@
 			 * back as they were for a full restore.
 			 */
 			if (!is_world_regdom(ieee80211_regdom)) {
-<<<<<<< HEAD
-				REG_DBG_PRINT("cfg80211: Keeping preference on "
-=======
 				REG_DBG_PRINT("Keeping preference on "
->>>>>>> 3cbea436
 				       "module parameter ieee80211_regdom: %c%c\n",
 				       ieee80211_regdom[0],
 				       ieee80211_regdom[1]);
@@ -1776,11 +1711,7 @@
 				alpha2[1] = ieee80211_regdom[1];
 			}
 		} else {
-<<<<<<< HEAD
-			REG_DBG_PRINT("cfg80211: Restoring regulatory settings "
-=======
 			REG_DBG_PRINT("Restoring regulatory settings "
->>>>>>> 3cbea436
 			       "while preserving user preference for: %c%c\n",
 			       user_alpha2[0],
 			       user_alpha2[1]);
@@ -1788,22 +1719,14 @@
 			alpha2[1] = user_alpha2[1];
 		}
 	} else if (!is_world_regdom(ieee80211_regdom)) {
-<<<<<<< HEAD
-		REG_DBG_PRINT("cfg80211: Keeping preference on "
-=======
 		REG_DBG_PRINT("Keeping preference on "
->>>>>>> 3cbea436
 		       "module parameter ieee80211_regdom: %c%c\n",
 		       ieee80211_regdom[0],
 		       ieee80211_regdom[1]);
 		alpha2[0] = ieee80211_regdom[0];
 		alpha2[1] = ieee80211_regdom[1];
 	} else
-<<<<<<< HEAD
-		REG_DBG_PRINT("cfg80211: Restoring regulatory settings\n");
-=======
 		REG_DBG_PRINT("Restoring regulatory settings\n");
->>>>>>> 3cbea436
 }
 
 /*
@@ -1871,11 +1794,7 @@
 
 void regulatory_hint_disconnect(void)
 {
-<<<<<<< HEAD
-	REG_DBG_PRINT("cfg80211: All devices are disconnected, going to "
-=======
 	REG_DBG_PRINT("All devices are disconnected, going to "
->>>>>>> 3cbea436
 		      "restore regulatory settings\n");
 	restore_regulatory_settings(false);
 }
@@ -1905,11 +1824,7 @@
 	if (!reg_beacon)
 		return -ENOMEM;
 
-<<<<<<< HEAD
-	REG_DBG_PRINT("cfg80211: Found new beacon on "
-=======
 	REG_DBG_PRINT("Found new beacon on "
->>>>>>> 3cbea436
 		      "frequency: %d MHz (Ch %d) on %s\n",
 		      beacon_chan->center_freq,
 		      ieee80211_frequency_to_channel(beacon_chan->center_freq),
@@ -1981,17 +1896,9 @@
 					rdev->country_ie_alpha2[0],
 					rdev->country_ie_alpha2[1]);
 			} else
-<<<<<<< HEAD
-				printk(KERN_INFO "cfg80211: Current regulatory "
-					"domain intersected:\n");
-		} else
-			printk(KERN_INFO "cfg80211: Current regulatory "
-				"domain intersected:\n");
-=======
 				pr_info("Current regulatory domain intersected:\n");
 		} else
 			pr_info("Current regulatory domain intersected:\n");
->>>>>>> 3cbea436
 	} else if (is_world_regdom(rd->alpha2))
 		pr_info("World regulatory domain updated:\n");
 	else {
