--- conflicted
+++ resolved
@@ -117,12 +117,9 @@
 				    struct net_device *netdev, int index,
 				    const u8 *bssid, bool preauth, gfp_t gfp);
 
-<<<<<<< HEAD
-=======
 bool nl80211_unexpected_frame(struct net_device *dev,
 			      const u8 *addr, gfp_t gfp);
 bool nl80211_unexpected_4addr_frame(struct net_device *dev,
 				    const u8 *addr, gfp_t gfp);
 
->>>>>>> dcd6c922
 #endif /* __NET_WIRELESS_NL80211_H */