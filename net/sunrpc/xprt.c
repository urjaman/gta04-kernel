--- conflicted
+++ resolved
@@ -965,11 +965,7 @@
 	xprt = kzalloc(size, GFP_KERNEL);
 	if (xprt == NULL)
 		goto out;
-<<<<<<< HEAD
-	kref_init(&xprt->kref);
-=======
 	atomic_set(&xprt->count, 1);
->>>>>>> 105e53f8
 
 	xprt->max_reqs = max_req;
 	xprt->slot = kcalloc(max_req, sizeof(struct rpc_rqst), GFP_KERNEL);
