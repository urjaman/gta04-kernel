--- conflicted
+++ resolved
@@ -479,17 +479,12 @@
 
 	blk_sync_queue(q);
 
-<<<<<<< HEAD
-	if (q->elevator)
-		elevator_exit(q->elevator);
-=======
 	if (q->elevator) {
 		spin_lock_irq(q->queue_lock);
 		ioc_clear_queue(q);
 		spin_unlock_irq(q->queue_lock);
 		elevator_exit(q->elevator);
 	}
->>>>>>> dcd6c922
 
 	blk_throtl_exit(q);
 
