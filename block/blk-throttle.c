--- conflicted
+++ resolved
@@ -310,11 +310,7 @@
 	struct request_queue *q = td->queue;
 
 	/* no throttling for dead queue */
-<<<<<<< HEAD
-	if (unlikely(test_bit(QUEUE_FLAG_DEAD, &q->queue_flags)))
-=======
 	if (unlikely(blk_queue_dead(q)))
->>>>>>> dcd6c922
 		return NULL;
 
 	rcu_read_lock();
@@ -339,11 +335,7 @@
 	spin_lock_irq(q->queue_lock);
 
 	/* Make sure @q is still alive */
-<<<<<<< HEAD
-	if (unlikely(test_bit(QUEUE_FLAG_DEAD, &q->queue_flags))) {
-=======
 	if (unlikely(blk_queue_dead(q))) {
->>>>>>> dcd6c922
 		kfree(tg);
 		return NULL;
 	}
