/*
 * Copyright (C) 2001 Jens Axboe <axboe@suse.de>
 *
 * This program is free software; you can redistribute it and/or modify
 * it under the terms of the GNU General Public License version 2 as
 * published by the Free Software Foundation.
 *
 * This program is distributed in the hope that it will be useful,
 * but WITHOUT ANY WARRANTY; without even the implied warranty of
 *
 * MERCHANTABILITY or FITNESS FOR A PARTICULAR PURPOSE.  See the
 * GNU General Public License for more details.
 *
 * You should have received a copy of the GNU General Public Licens
 * along with this program; if not, write to the Free Software
 * Foundation, Inc., 59 Temple Place, Suite 330, Boston, MA  02111-
 *
 */
#include <linux/kernel.h>
#include <linux/errno.h>
#include <linux/string.h>
#include <linux/module.h>
#include <linux/blkdev.h>
#include <linux/capability.h>
#include <linux/completion.h>
#include <linux/cdrom.h>
#include <linux/ratelimit.h>
#include <linux/slab.h>
#include <linux/times.h>
#include <linux/uio.h>
#include <asm/uaccess.h>

#include <scsi/scsi.h>
#include <scsi/scsi_ioctl.h>
#include <scsi/scsi_cmnd.h>

struct blk_cmd_filter {
	unsigned long read_ok[BLK_SCSI_CMD_PER_LONG];
	unsigned long write_ok[BLK_SCSI_CMD_PER_LONG];
};

static struct blk_cmd_filter blk_default_cmd_filter;

/* Command group 3 is reserved and should never be used.  */
const unsigned char scsi_command_size_tbl[8] =
{
	6, 10, 10, 12,
	16, 12, 10, 10
};
EXPORT_SYMBOL(scsi_command_size_tbl);

#include <scsi/sg.h>

static int sg_get_version(int __user *p)
{
	static const int sg_version_num = 30527;
	return put_user(sg_version_num, p);
}

static int scsi_get_idlun(struct request_queue *q, int __user *p)
{
	return put_user(0, p);
}

static int scsi_get_bus(struct request_queue *q, int __user *p)
{
	return put_user(0, p);
}

static int sg_get_timeout(struct request_queue *q)
{
	return jiffies_to_clock_t(q->sg_timeout);
}

static int sg_set_timeout(struct request_queue *q, int __user *p)
{
	int timeout, err = get_user(timeout, p);

	if (!err)
		q->sg_timeout = clock_t_to_jiffies(timeout);

	return err;
}

static int max_sectors_bytes(struct request_queue *q)
{
	unsigned int max_sectors = queue_max_sectors(q);

	max_sectors = min_t(unsigned int, max_sectors, INT_MAX >> 9);

	return max_sectors << 9;
}

static int sg_get_reserved_size(struct request_queue *q, int __user *p)
{
	int val = min_t(int, q->sg_reserved_size, max_sectors_bytes(q));

	return put_user(val, p);
}

static int sg_set_reserved_size(struct request_queue *q, int __user *p)
{
	int size, err = get_user(size, p);

	if (err)
		return err;

	if (size < 0)
		return -EINVAL;

	q->sg_reserved_size = min(size, max_sectors_bytes(q));
	return 0;
}

/*
 * will always return that we are ATAPI even for a real SCSI drive, I'm not
 * so sure this is worth doing anything about (why would you care??)
 */
static int sg_emulated_host(struct request_queue *q, int __user *p)
{
	return put_user(1, p);
}

static void blk_set_cmd_filter_defaults(struct blk_cmd_filter *filter)
{
	/* Basic read-only commands */
	__set_bit(TEST_UNIT_READY, filter->read_ok);
	__set_bit(REQUEST_SENSE, filter->read_ok);
	__set_bit(READ_6, filter->read_ok);
	__set_bit(READ_10, filter->read_ok);
	__set_bit(READ_12, filter->read_ok);
	__set_bit(READ_16, filter->read_ok);
	__set_bit(READ_BUFFER, filter->read_ok);
	__set_bit(READ_DEFECT_DATA, filter->read_ok);
	__set_bit(READ_CAPACITY, filter->read_ok);
	__set_bit(READ_LONG, filter->read_ok);
	__set_bit(INQUIRY, filter->read_ok);
	__set_bit(MODE_SENSE, filter->read_ok);
	__set_bit(MODE_SENSE_10, filter->read_ok);
	__set_bit(LOG_SENSE, filter->read_ok);
	__set_bit(START_STOP, filter->read_ok);
	__set_bit(GPCMD_VERIFY_10, filter->read_ok);
	__set_bit(VERIFY_16, filter->read_ok);
	__set_bit(REPORT_LUNS, filter->read_ok);
	__set_bit(SERVICE_ACTION_IN_16, filter->read_ok);
	__set_bit(RECEIVE_DIAGNOSTIC, filter->read_ok);
	__set_bit(MAINTENANCE_IN, filter->read_ok);
	__set_bit(GPCMD_READ_BUFFER_CAPACITY, filter->read_ok);

	/* Audio CD commands */
	__set_bit(GPCMD_PLAY_CD, filter->read_ok);
	__set_bit(GPCMD_PLAY_AUDIO_10, filter->read_ok);
	__set_bit(GPCMD_PLAY_AUDIO_MSF, filter->read_ok);
	__set_bit(GPCMD_PLAY_AUDIO_TI, filter->read_ok);
	__set_bit(GPCMD_PAUSE_RESUME, filter->read_ok);

	/* CD/DVD data reading */
	__set_bit(GPCMD_READ_CD, filter->read_ok);
	__set_bit(GPCMD_READ_CD_MSF, filter->read_ok);
	__set_bit(GPCMD_READ_DISC_INFO, filter->read_ok);
	__set_bit(GPCMD_READ_CDVD_CAPACITY, filter->read_ok);
	__set_bit(GPCMD_READ_DVD_STRUCTURE, filter->read_ok);
	__set_bit(GPCMD_READ_HEADER, filter->read_ok);
	__set_bit(GPCMD_READ_TRACK_RZONE_INFO, filter->read_ok);
	__set_bit(GPCMD_READ_SUBCHANNEL, filter->read_ok);
	__set_bit(GPCMD_READ_TOC_PMA_ATIP, filter->read_ok);
	__set_bit(GPCMD_REPORT_KEY, filter->read_ok);
	__set_bit(GPCMD_SCAN, filter->read_ok);
	__set_bit(GPCMD_GET_CONFIGURATION, filter->read_ok);
	__set_bit(GPCMD_READ_FORMAT_CAPACITIES, filter->read_ok);
	__set_bit(GPCMD_GET_EVENT_STATUS_NOTIFICATION, filter->read_ok);
	__set_bit(GPCMD_GET_PERFORMANCE, filter->read_ok);
	__set_bit(GPCMD_SEEK, filter->read_ok);
	__set_bit(GPCMD_STOP_PLAY_SCAN, filter->read_ok);

	/* Basic writing commands */
	__set_bit(WRITE_6, filter->write_ok);
	__set_bit(WRITE_10, filter->write_ok);
	__set_bit(WRITE_VERIFY, filter->write_ok);
	__set_bit(WRITE_12, filter->write_ok);
	__set_bit(WRITE_VERIFY_12, filter->write_ok);
	__set_bit(WRITE_16, filter->write_ok);
	__set_bit(WRITE_LONG, filter->write_ok);
	__set_bit(WRITE_LONG_2, filter->write_ok);
	__set_bit(ERASE, filter->write_ok);
	__set_bit(GPCMD_MODE_SELECT_10, filter->write_ok);
	__set_bit(MODE_SELECT, filter->write_ok);
	__set_bit(LOG_SELECT, filter->write_ok);
	__set_bit(GPCMD_BLANK, filter->write_ok);
	__set_bit(GPCMD_CLOSE_TRACK, filter->write_ok);
	__set_bit(GPCMD_FLUSH_CACHE, filter->write_ok);
	__set_bit(GPCMD_FORMAT_UNIT, filter->write_ok);
	__set_bit(GPCMD_REPAIR_RZONE_TRACK, filter->write_ok);
	__set_bit(GPCMD_RESERVE_RZONE_TRACK, filter->write_ok);
	__set_bit(GPCMD_SEND_DVD_STRUCTURE, filter->write_ok);
	__set_bit(GPCMD_SEND_EVENT, filter->write_ok);
	__set_bit(GPCMD_SEND_KEY, filter->write_ok);
	__set_bit(GPCMD_SEND_OPC, filter->write_ok);
	__set_bit(GPCMD_SEND_CUE_SHEET, filter->write_ok);
	__set_bit(GPCMD_SET_SPEED, filter->write_ok);
	__set_bit(GPCMD_PREVENT_ALLOW_MEDIUM_REMOVAL, filter->write_ok);
	__set_bit(GPCMD_LOAD_UNLOAD, filter->write_ok);
	__set_bit(GPCMD_SET_STREAMING, filter->write_ok);
	__set_bit(GPCMD_SET_READ_AHEAD, filter->write_ok);
}

int blk_verify_command(unsigned char *cmd, fmode_t has_write_perm)
{
	struct blk_cmd_filter *filter = &blk_default_cmd_filter;

	/* root can do any command. */
	if (capable(CAP_SYS_RAWIO))
		return 0;

	/* Anybody who can open the device can do a read-safe command */
	if (test_bit(cmd[0], filter->read_ok))
		return 0;

	/* Write-safe commands require a writable open */
	if (test_bit(cmd[0], filter->write_ok) && has_write_perm)
		return 0;

	return -EPERM;
}
EXPORT_SYMBOL(blk_verify_command);

static int blk_fill_sghdr_rq(struct request_queue *q, struct request *rq,
			     struct sg_io_hdr *hdr, fmode_t mode)
{
	if (copy_from_user(rq->cmd, hdr->cmdp, hdr->cmd_len))
		return -EFAULT;
	if (blk_verify_command(rq->cmd, mode & FMODE_WRITE))
		return -EPERM;

	/*
	 * fill in request structure
	 */
	rq->cmd_len = hdr->cmd_len;

	rq->timeout = msecs_to_jiffies(hdr->timeout);
	if (!rq->timeout)
		rq->timeout = q->sg_timeout;
	if (!rq->timeout)
		rq->timeout = BLK_DEFAULT_SG_TIMEOUT;
	if (rq->timeout < BLK_MIN_SG_TIMEOUT)
		rq->timeout = BLK_MIN_SG_TIMEOUT;

	return 0;
}

static int blk_complete_sghdr_rq(struct request *rq, struct sg_io_hdr *hdr,
				 struct bio *bio)
{
	int r, ret = 0;

	/*
	 * fill in all the output members
	 */
	hdr->status = rq->errors & 0xff;
	hdr->masked_status = status_byte(rq->errors);
	hdr->msg_status = msg_byte(rq->errors);
	hdr->host_status = host_byte(rq->errors);
	hdr->driver_status = driver_byte(rq->errors);
	hdr->info = 0;
	if (hdr->masked_status || hdr->host_status || hdr->driver_status)
		hdr->info |= SG_INFO_CHECK;
	hdr->resid = rq->resid_len;
	hdr->sb_len_wr = 0;

	if (rq->sense_len && hdr->sbp) {
		int len = min((unsigned int) hdr->mx_sb_len, rq->sense_len);

		if (!copy_to_user(hdr->sbp, rq->sense, len))
			hdr->sb_len_wr = len;
		else
			ret = -EFAULT;
	}

	r = blk_rq_unmap_user(bio);
	if (!ret)
		ret = r;

	return ret;
}

static int sg_io(struct request_queue *q, struct gendisk *bd_disk,
		struct sg_io_hdr *hdr, fmode_t mode)
{
	unsigned long start_time;
	ssize_t ret = 0;
	int writing = 0;
	int at_head = 0;
	struct request *rq;
	char sense[SCSI_SENSE_BUFFERSIZE];
	struct bio *bio;

	if (hdr->interface_id != 'S')
		return -EINVAL;

	if (hdr->dxfer_len > (queue_max_hw_sectors(q) << 9))
		return -EIO;

	if (hdr->dxfer_len)
		switch (hdr->dxfer_direction) {
		default:
			return -EINVAL;
		case SG_DXFER_TO_DEV:
			writing = 1;
			break;
		case SG_DXFER_TO_FROM_DEV:
		case SG_DXFER_FROM_DEV:
			break;
		}
	if (hdr->flags & SG_FLAG_Q_AT_HEAD)
		at_head = 1;

	ret = -ENOMEM;
	rq = blk_get_request(q, writing ? WRITE : READ, GFP_KERNEL);
	if (IS_ERR(rq))
		return PTR_ERR(rq);
	blk_rq_set_block_pc(rq);

	if (hdr->cmd_len > BLK_MAX_CDB) {
		rq->cmd = kzalloc(hdr->cmd_len, GFP_KERNEL);
		if (!rq->cmd)
			goto out_put_request;
	}

	ret = -EFAULT;
	if (blk_fill_sghdr_rq(q, rq, hdr, mode))
		goto out_free_cdb;

	ret = 0;
	if (hdr->iovec_count) {
		size_t iov_data_len;
		struct iovec *iov = NULL;

		ret = rw_copy_check_uvector(-1, hdr->dxferp, hdr->iovec_count,
					    0, NULL, &iov);
		if (ret < 0) {
			kfree(iov);
			goto out_free_cdb;
		}

		iov_data_len = ret;
		ret = 0;

		/* SG_IO howto says that the shorter of the two wins */
		if (hdr->dxfer_len < iov_data_len) {
			hdr->iovec_count = iov_shorten(iov,
						       hdr->iovec_count,
						       hdr->dxfer_len);
			iov_data_len = hdr->dxfer_len;
		}

		ret = blk_rq_map_user_iov(q, rq, NULL, (struct sg_iovec *) iov,
					  hdr->iovec_count,
					  iov_data_len, GFP_KERNEL);
		kfree(iov);
	} else if (hdr->dxfer_len)
		ret = blk_rq_map_user(q, rq, NULL, hdr->dxferp, hdr->dxfer_len,
				      GFP_KERNEL);

	if (ret)
		goto out_free_cdb;

	bio = rq->bio;
	memset(sense, 0, sizeof(sense));
	rq->sense = sense;
	rq->sense_len = 0;
	rq->retries = 0;

	start_time = jiffies;

	/* ignore return value. All information is passed back to caller
	 * (if he doesn't check that is his problem).
	 * N.B. a non-zero SCSI status is _not_ necessarily an error.
	 */
	blk_execute_rq(q, bd_disk, rq, at_head);

	hdr->duration = jiffies_to_msecs(jiffies - start_time);

	ret = blk_complete_sghdr_rq(rq, hdr, bio);

out_free_cdb:
	if (rq->cmd != rq->__cmd)
		kfree(rq->cmd);
out_put_request:
	blk_put_request(rq);
	return ret;
}

/**
 * sg_scsi_ioctl  --  handle deprecated SCSI_IOCTL_SEND_COMMAND ioctl
 * @file:	file this ioctl operates on (optional)
 * @q:		request queue to send scsi commands down
 * @disk:	gendisk to operate on (option)
 * @sic:	userspace structure describing the command to perform
 *
 * Send down the scsi command described by @sic to the device below
 * the request queue @q.  If @file is non-NULL it's used to perform
 * fine-grained permission checks that allow users to send down
 * non-destructive SCSI commands.  If the caller has a struct gendisk
 * available it should be passed in as @disk to allow the low level
 * driver to use the information contained in it.  A non-NULL @disk
 * is only allowed if the caller knows that the low level driver doesn't
 * need it (e.g. in the scsi subsystem).
 *
 * Notes:
 *   -  This interface is deprecated - users should use the SG_IO
 *      interface instead, as this is a more flexible approach to
 *      performing SCSI commands on a device.
 *   -  The SCSI command length is determined by examining the 1st byte
 *      of the given command. There is no way to override this.
 *   -  Data transfers are limited to PAGE_SIZE
 *   -  The length (x + y) must be at least OMAX_SB_LEN bytes long to
 *      accommodate the sense buffer when an error occurs.
 *      The sense buffer is truncated to OMAX_SB_LEN (16) bytes so that
 *      old code will not be surprised.
 *   -  If a Unix error occurs (e.g. ENOMEM) then the user will receive
 *      a negative return and the Unix error code in 'errno'.
 *      If the SCSI command succeeds then 0 is returned.
 *      Positive numbers returned are the compacted SCSI error codes (4
 *      bytes in one int) where the lowest byte is the SCSI status.
 */
#define OMAX_SB_LEN 16          /* For backward compatibility */
int sg_scsi_ioctl(struct request_queue *q, struct gendisk *disk, fmode_t mode,
		struct scsi_ioctl_command __user *sic)
{
	struct request *rq;
	int err;
	unsigned int in_len, out_len, bytes, opcode, cmdlen;
	char *buffer = NULL, sense[SCSI_SENSE_BUFFERSIZE];

	if (!sic)
		return -EINVAL;

	/*
	 * get in an out lengths, verify they don't exceed a page worth of data
	 */
	if (get_user(in_len, &sic->inlen))
		return -EFAULT;
	if (get_user(out_len, &sic->outlen))
		return -EFAULT;
	if (in_len > PAGE_SIZE || out_len > PAGE_SIZE)
		return -EINVAL;
	if (get_user(opcode, sic->data))
		return -EFAULT;

	bytes = max(in_len, out_len);
	if (bytes) {
		buffer = kzalloc(bytes, q->bounce_gfp | GFP_USER| __GFP_NOWARN);
		if (!buffer)
			return -ENOMEM;

	}

	rq = blk_get_request(q, in_len ? WRITE : READ, __GFP_WAIT);
	if (IS_ERR(rq)) {
		err = PTR_ERR(rq);
<<<<<<< HEAD
		goto error;
=======
		goto error_free_buffer;
>>>>>>> e529fea9
	}
	blk_rq_set_block_pc(rq);

	cmdlen = COMMAND_SIZE(opcode);

	/*
	 * get command and data to send to device, if any
	 */
	err = -EFAULT;
	rq->cmd_len = cmdlen;
	if (copy_from_user(rq->cmd, sic->data, cmdlen))
		goto error;

	if (in_len && copy_from_user(buffer, sic->data + cmdlen, in_len))
		goto error;

	err = blk_verify_command(rq->cmd, mode & FMODE_WRITE);
	if (err)
		goto error;

	/* default.  possible overriden later */
	rq->retries = 5;

	switch (opcode) {
	case SEND_DIAGNOSTIC:
	case FORMAT_UNIT:
		rq->timeout = FORMAT_UNIT_TIMEOUT;
		rq->retries = 1;
		break;
	case START_STOP:
		rq->timeout = START_STOP_TIMEOUT;
		break;
	case MOVE_MEDIUM:
		rq->timeout = MOVE_MEDIUM_TIMEOUT;
		break;
	case READ_ELEMENT_STATUS:
		rq->timeout = READ_ELEMENT_STATUS_TIMEOUT;
		break;
	case READ_DEFECT_DATA:
		rq->timeout = READ_DEFECT_DATA_TIMEOUT;
		rq->retries = 1;
		break;
	default:
		rq->timeout = BLK_DEFAULT_SG_TIMEOUT;
		break;
	}

	if (bytes && blk_rq_map_kern(q, rq, buffer, bytes, __GFP_WAIT)) {
		err = DRIVER_ERROR << 24;
		goto error;
	}

	memset(sense, 0, sizeof(sense));
	rq->sense = sense;
	rq->sense_len = 0;

	blk_execute_rq(q, disk, rq, 0);

	err = rq->errors & 0xff;	/* only 8 bit SCSI status */
	if (err) {
		if (rq->sense_len && rq->sense) {
			bytes = (OMAX_SB_LEN > rq->sense_len) ?
				rq->sense_len : OMAX_SB_LEN;
			if (copy_to_user(sic->data, rq->sense, bytes))
				err = -EFAULT;
		}
	} else {
		if (copy_to_user(sic->data, buffer, out_len))
			err = -EFAULT;
	}
	
error:
	blk_put_request(rq);

error_free_buffer:
	kfree(buffer);

	return err;
}
EXPORT_SYMBOL_GPL(sg_scsi_ioctl);

/* Send basic block requests */
static int __blk_send_generic(struct request_queue *q, struct gendisk *bd_disk,
			      int cmd, int data)
{
	struct request *rq;
	int err;

	rq = blk_get_request(q, WRITE, __GFP_WAIT);
	if (IS_ERR(rq))
		return PTR_ERR(rq);
	blk_rq_set_block_pc(rq);
	rq->timeout = BLK_DEFAULT_SG_TIMEOUT;
	rq->cmd[0] = cmd;
	rq->cmd[4] = data;
	rq->cmd_len = 6;
	err = blk_execute_rq(q, bd_disk, rq, 0);
	blk_put_request(rq);

	return err;
}

static inline int blk_send_start_stop(struct request_queue *q,
				      struct gendisk *bd_disk, int data)
{
	return __blk_send_generic(q, bd_disk, GPCMD_START_STOP_UNIT, data);
}

int scsi_cmd_ioctl(struct request_queue *q, struct gendisk *bd_disk, fmode_t mode,
		   unsigned int cmd, void __user *arg)
{
	int err;

	if (!q)
		return -ENXIO;

	switch (cmd) {
		/*
		 * new sgv3 interface
		 */
		case SG_GET_VERSION_NUM:
			err = sg_get_version(arg);
			break;
		case SCSI_IOCTL_GET_IDLUN:
			err = scsi_get_idlun(q, arg);
			break;
		case SCSI_IOCTL_GET_BUS_NUMBER:
			err = scsi_get_bus(q, arg);
			break;
		case SG_SET_TIMEOUT:
			err = sg_set_timeout(q, arg);
			break;
		case SG_GET_TIMEOUT:
			err = sg_get_timeout(q);
			break;
		case SG_GET_RESERVED_SIZE:
			err = sg_get_reserved_size(q, arg);
			break;
		case SG_SET_RESERVED_SIZE:
			err = sg_set_reserved_size(q, arg);
			break;
		case SG_EMULATED_HOST:
			err = sg_emulated_host(q, arg);
			break;
		case SG_IO: {
			struct sg_io_hdr hdr;

			err = -EFAULT;
			if (copy_from_user(&hdr, arg, sizeof(hdr)))
				break;
			err = sg_io(q, bd_disk, &hdr, mode);
			if (err == -EFAULT)
				break;

			if (copy_to_user(arg, &hdr, sizeof(hdr)))
				err = -EFAULT;
			break;
		}
		case CDROM_SEND_PACKET: {
			struct cdrom_generic_command cgc;
			struct sg_io_hdr hdr;

			err = -EFAULT;
			if (copy_from_user(&cgc, arg, sizeof(cgc)))
				break;
			cgc.timeout = clock_t_to_jiffies(cgc.timeout);
			memset(&hdr, 0, sizeof(hdr));
			hdr.interface_id = 'S';
			hdr.cmd_len = sizeof(cgc.cmd);
			hdr.dxfer_len = cgc.buflen;
			err = 0;
			switch (cgc.data_direction) {
				case CGC_DATA_UNKNOWN:
					hdr.dxfer_direction = SG_DXFER_UNKNOWN;
					break;
				case CGC_DATA_WRITE:
					hdr.dxfer_direction = SG_DXFER_TO_DEV;
					break;
				case CGC_DATA_READ:
					hdr.dxfer_direction = SG_DXFER_FROM_DEV;
					break;
				case CGC_DATA_NONE:
					hdr.dxfer_direction = SG_DXFER_NONE;
					break;
				default:
					err = -EINVAL;
			}
			if (err)
				break;

			hdr.dxferp = cgc.buffer;
			hdr.sbp = cgc.sense;
			if (hdr.sbp)
				hdr.mx_sb_len = sizeof(struct request_sense);
			hdr.timeout = jiffies_to_msecs(cgc.timeout);
			hdr.cmdp = ((struct cdrom_generic_command __user*) arg)->cmd;
			hdr.cmd_len = sizeof(cgc.cmd);

			err = sg_io(q, bd_disk, &hdr, mode);
			if (err == -EFAULT)
				break;

			if (hdr.status)
				err = -EIO;

			cgc.stat = err;
			cgc.buflen = hdr.resid;
			if (copy_to_user(arg, &cgc, sizeof(cgc)))
				err = -EFAULT;

			break;
		}

		/*
		 * old junk scsi send command ioctl
		 */
		case SCSI_IOCTL_SEND_COMMAND:
			printk(KERN_WARNING "program %s is using a deprecated SCSI ioctl, please convert it to SG_IO\n", current->comm);
			err = -EINVAL;
			if (!arg)
				break;

			err = sg_scsi_ioctl(q, bd_disk, mode, arg);
			break;
		case CDROMCLOSETRAY:
			err = blk_send_start_stop(q, bd_disk, 0x03);
			break;
		case CDROMEJECT:
			err = blk_send_start_stop(q, bd_disk, 0x02);
			break;
		default:
			err = -ENOTTY;
	}

	return err;
}
EXPORT_SYMBOL(scsi_cmd_ioctl);

int scsi_verify_blk_ioctl(struct block_device *bd, unsigned int cmd)
{
	if (bd && bd == bd->bd_contains)
		return 0;

	/* Actually none of these is particularly useful on a partition,
	 * but they are safe.
	 */
	switch (cmd) {
	case SCSI_IOCTL_GET_IDLUN:
	case SCSI_IOCTL_GET_BUS_NUMBER:
	case SCSI_IOCTL_GET_PCI:
	case SCSI_IOCTL_PROBE_HOST:
	case SG_GET_VERSION_NUM:
	case SG_SET_TIMEOUT:
	case SG_GET_TIMEOUT:
	case SG_GET_RESERVED_SIZE:
	case SG_SET_RESERVED_SIZE:
	case SG_EMULATED_HOST:
		return 0;
	case CDROM_GET_CAPABILITY:
		/* Keep this until we remove the printk below.  udev sends it
		 * and we do not want to spam dmesg about it.   CD-ROMs do
		 * not have partitions, so we get here only for disks.
		 */
		return -ENOIOCTLCMD;
	default:
		break;
	}

	if (capable(CAP_SYS_RAWIO))
		return 0;

	/* In particular, rule out all resets and host-specific ioctls.  */
	printk_ratelimited(KERN_WARNING
			   "%s: sending ioctl %x to a partition!\n", current->comm, cmd);

	return -ENOIOCTLCMD;
}
EXPORT_SYMBOL(scsi_verify_blk_ioctl);

int scsi_cmd_blk_ioctl(struct block_device *bd, fmode_t mode,
		       unsigned int cmd, void __user *arg)
{
	int ret;

	ret = scsi_verify_blk_ioctl(bd, cmd);
	if (ret < 0)
		return ret;

	return scsi_cmd_ioctl(bd->bd_disk->queue, bd->bd_disk, mode, cmd, arg);
}
EXPORT_SYMBOL(scsi_cmd_blk_ioctl);

static int __init blk_scsi_ioctl_init(void)
{
	blk_set_cmd_filter_defaults(&blk_default_cmd_filter);
	return 0;
}
fs_initcall(blk_scsi_ioctl_init);<|MERGE_RESOLUTION|>--- conflicted
+++ resolved
@@ -458,11 +458,7 @@
 	rq = blk_get_request(q, in_len ? WRITE : READ, __GFP_WAIT);
 	if (IS_ERR(rq)) {
 		err = PTR_ERR(rq);
-<<<<<<< HEAD
-		goto error;
-=======
 		goto error_free_buffer;
->>>>>>> e529fea9
 	}
 	blk_rq_set_block_pc(rq);
 
