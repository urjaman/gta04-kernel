#!/usr/bin/perl -w
#
# Sign a module file using the given key.
#
# Format:
#
#	./scripts/sign-file [-v] <key> <x509> <module> [<dest>]
#
#
use strict;
use FileHandle;
use IPC::Open2;

my $verbose = 0;
if ($#ARGV >= 0 && $ARGV[0] eq "-v") {
    $verbose = 1;
    shift;
}

die "Format: ./scripts/sign-file [-v] <key> <x509> <module> [<dest>]\n"
    if ($#ARGV != 2 && $#ARGV != 3);

my $private_key = $ARGV[0];
my $x509 = $ARGV[1];
my $module = $ARGV[2];
my $dest = ($#ARGV == 3) ? $ARGV[3] : $ARGV[2] . "~";

die "Can't read private key\n" unless (-r $private_key);
die "Can't read X.509 certificate\n" unless (-r $x509);
die "Can't read module\n" unless (-r $module);

#
# Read the kernel configuration
#
my %config = (
    CONFIG_MODULE_SIG_SHA512 => 1
    );

if (-r ".config") {
    open(FD, "<.config") || die ".config";
    while (<FD>) {
	if ($_ =~ /^(CONFIG_.*)=[ym]/) {
	    $config{$1} = 1;
	}
    }
    close(FD);
}

#
# Function to read the contents of a file into a variable.
#
sub read_file($)
{
    my ($file) = @_;
    my $contents;
    my $len;

    open(FD, "<$file") || die $file;
    binmode FD;
    my @st = stat(FD);
    die $file if (!@st);
    $len = read(FD, $contents, $st[7]) || die $file;
    close(FD) || die $file;
    die "$file: Wanted length ", $st[7], ", got ", $len, "\n"
	if ($len != $st[7]);
    return $contents;
}

###############################################################################
#
# First of all, we have to parse the X.509 certificate to find certain details
# about it.
#
# We read the DER-encoded X509 certificate and parse it to extract the Subject
# name and Subject Key Identifier.  Theis provides the data we need to build
# the certificate identifier.
#
# The signer's name part of the identifier is fabricated from the commonName,
# the organizationName or the emailAddress components of the X.509 subject
# name.
#
# The subject key ID is used to select which of that signer's certificates
# we're intending to use to sign the module.
#
###############################################################################
my $x509_certificate = read_file($x509);

my $UNIV = 0 << 6;
my $APPL = 1 << 6;
my $CONT = 2 << 6;
my $PRIV = 3 << 6;

my $CONS = 0x20;

my $BOOLEAN	= 0x01;
my $INTEGER	= 0x02;
my $BIT_STRING	= 0x03;
my $OCTET_STRING = 0x04;
my $NULL	= 0x05;
my $OBJ_ID	= 0x06;
my $UTF8String	= 0x0c;
my $SEQUENCE	= 0x10;
my $SET		= 0x11;
my $UTCTime	= 0x17;
my $GeneralizedTime = 0x18;

my %OIDs = (
    pack("CCC", 85, 4, 3)	=> "commonName",
    pack("CCC", 85, 4, 6)	=> "countryName",
    pack("CCC", 85, 4, 10)	=> "organizationName",
    pack("CCC", 85, 4, 11)	=> "organizationUnitName",
    pack("CCCCCCCCC", 42, 134, 72, 134, 247, 13, 1, 1, 1) => "rsaEncryption",
    pack("CCCCCCCCC", 42, 134, 72, 134, 247, 13, 1, 1, 5) => "sha1WithRSAEncryption",
    pack("CCCCCCCCC", 42, 134, 72, 134, 247, 13, 1, 9, 1) => "emailAddress",
    pack("CCC", 85, 29, 35)	=> "authorityKeyIdentifier",
    pack("CCC", 85, 29, 14)	=> "subjectKeyIdentifier",
    pack("CCC", 85, 29, 19)	=> "basicConstraints"
);

###############################################################################
#
# Extract an ASN.1 element from a string and return information about it.
#
###############################################################################
sub asn1_extract($$@)
{
    my ($cursor, $expected_tag, $optional) = @_;

    return [ -1 ]
	if ($cursor->[1] == 0 && $optional);

    die $x509, ": ", $cursor->[0], ": ASN.1 data underrun (elem ", $cursor->[1], ")\n"
	if ($cursor->[1] < 2);

    my ($tag, $len) = unpack("CC", substr(${$cursor->[2]}, $cursor->[0], 2));

    if ($expected_tag != -1 && $tag != $expected_tag) {
	return [ -1 ]
	    if ($optional);
	die $x509, ": ", $cursor->[0], ": ASN.1 unexpected tag (", $tag,
	" not ", $expected_tag, ")\n";
    }

    $cursor->[0] += 2;
    $cursor->[1] -= 2;

    die $x509, ": ", $cursor->[0], ": ASN.1 long tag\n"
	if (($tag & 0x1f) == 0x1f);
    die $x509, ": ", $cursor->[0], ": ASN.1 indefinite length\n"
	if ($len == 0x80);

    if ($len > 0x80) {
	my $l = $len - 0x80;
	die $x509, ": ", $cursor->[0], ": ASN.1 data underrun (len len $l)\n"
	    if ($cursor->[1] < $l);

	if ($l == 0x1) {
	    $len = unpack("C", substr(${$cursor->[2]}, $cursor->[0], 1));
<<<<<<< HEAD
	} elsif ($l = 0x2) {
	    $len = unpack("n", substr(${$cursor->[2]}, $cursor->[0], 2));
	} elsif ($l = 0x3) {
	    $len = unpack("C", substr(${$cursor->[2]}, $cursor->[0], 1)) << 16;
	    $len = unpack("n", substr(${$cursor->[2]}, $cursor->[0] + 1, 2));
	} elsif ($l = 0x4) {
=======
	} elsif ($l == 0x2) {
	    $len = unpack("n", substr(${$cursor->[2]}, $cursor->[0], 2));
	} elsif ($l == 0x3) {
	    $len = unpack("C", substr(${$cursor->[2]}, $cursor->[0], 1)) << 16;
	    $len = unpack("n", substr(${$cursor->[2]}, $cursor->[0] + 1, 2));
	} elsif ($l == 0x4) {
>>>>>>> 9489e9dc
	    $len = unpack("N", substr(${$cursor->[2]}, $cursor->[0], 4));
	} else {
	    die $x509, ": ", $cursor->[0], ": ASN.1 element too long (", $l, ")\n";
	}

	$cursor->[0] += $l;
	$cursor->[1] -= $l;
    }

    die $x509, ": ", $cursor->[0], ": ASN.1 data underrun (", $len, ")\n"
	if ($cursor->[1] < $len);

    my $ret = [ $tag, [ $cursor->[0], $len, $cursor->[2] ] ];
    $cursor->[0] += $len;
    $cursor->[1] -= $len;

    return $ret;
}

###############################################################################
#
# Retrieve the data referred to by a cursor
#
###############################################################################
sub asn1_retrieve($)
{
    my ($cursor) = @_;
    my ($offset, $len, $data) = @$cursor;
    return substr($$data, $offset, $len);
}

###############################################################################
#
# Roughly parse the X.509 certificate
#
###############################################################################
my $cursor = [ 0, length($x509_certificate), \$x509_certificate ];

my $cert = asn1_extract($cursor, $UNIV | $CONS | $SEQUENCE);
my $tbs = asn1_extract($cert->[1], $UNIV | $CONS | $SEQUENCE);
my $version = asn1_extract($tbs->[1], $CONT | $CONS | 0, 1);
my $serial_number = asn1_extract($tbs->[1], $UNIV | $INTEGER);
my $sig_type = asn1_extract($tbs->[1], $UNIV | $CONS | $SEQUENCE);
my $issuer = asn1_extract($tbs->[1], $UNIV | $CONS | $SEQUENCE);
my $validity = asn1_extract($tbs->[1], $UNIV | $CONS | $SEQUENCE);
my $subject = asn1_extract($tbs->[1], $UNIV | $CONS | $SEQUENCE);
my $key = asn1_extract($tbs->[1], $UNIV | $CONS | $SEQUENCE);
my $issuer_uid = asn1_extract($tbs->[1], $CONT | $CONS | 1, 1);
my $subject_uid = asn1_extract($tbs->[1], $CONT | $CONS | 2, 1);
my $extension_list = asn1_extract($tbs->[1], $CONT | $CONS | 3, 1);

my $subject_key_id = ();
my $authority_key_id = ();

#
# Parse the extension list
#
if ($extension_list->[0] != -1) {
    my $extensions = asn1_extract($extension_list->[1], $UNIV | $CONS | $SEQUENCE);

    while ($extensions->[1]->[1] > 0) {
	my $ext = asn1_extract($extensions->[1], $UNIV | $CONS | $SEQUENCE);
	my $x_oid = asn1_extract($ext->[1], $UNIV | $OBJ_ID);
	my $x_crit = asn1_extract($ext->[1], $UNIV | $BOOLEAN, 1);
	my $x_val = asn1_extract($ext->[1], $UNIV | $OCTET_STRING);

	my $raw_oid = asn1_retrieve($x_oid->[1]);
	next if (!exists($OIDs{$raw_oid}));
	my $x_type = $OIDs{$raw_oid};

	my $raw_value = asn1_retrieve($x_val->[1]);

	if ($x_type eq "subjectKeyIdentifier") {
	    my $vcursor = [ 0, length($raw_value), \$raw_value ];

	    $subject_key_id = asn1_extract($vcursor, $UNIV | $OCTET_STRING);
	}
    }
}

###############################################################################
#
# Determine what we're going to use as the signer's name.  In order of
# preference, take one of: commonName, organizationName or emailAddress.
#
###############################################################################
my $org = "";
my $cn = "";
my $email = "";

while ($subject->[1]->[1] > 0) {
    my $rdn = asn1_extract($subject->[1], $UNIV | $CONS | $SET);
    my $attr = asn1_extract($rdn->[1], $UNIV | $CONS | $SEQUENCE);
    my $n_oid = asn1_extract($attr->[1], $UNIV | $OBJ_ID);
    my $n_val = asn1_extract($attr->[1], -1);

    my $raw_oid = asn1_retrieve($n_oid->[1]);
    next if (!exists($OIDs{$raw_oid}));
    my $n_type = $OIDs{$raw_oid};

    my $raw_value = asn1_retrieve($n_val->[1]);

    if ($n_type eq "organizationName") {
	$org = $raw_value;
    } elsif ($n_type eq "commonName") {
	$cn = $raw_value;
    } elsif ($n_type eq "emailAddress") {
	$email = $raw_value;
    }
}

my $signers_name = $email;

if ($org && $cn) {
    # Don't use the organizationName if the commonName repeats it
    if (length($org) <= length($cn) &&
	substr($cn, 0, length($org)) eq $org) {
	$signers_name = $cn;
	goto got_id_name;
    }

    # Or a signifcant chunk of it
    if (length($org) >= 7 &&
	length($cn) >= 7 &&
	substr($cn, 0, 7) eq substr($org, 0, 7)) {
	$signers_name = $cn;
	goto got_id_name;
    }

    $signers_name = $org . ": " . $cn;
} elsif ($org) {
    $signers_name = $org;
} elsif ($cn) {
    $signers_name = $cn;
}

got_id_name:

die $x509, ": ", "X.509: Couldn't find the Subject Key Identifier extension\n"
    if (!$subject_key_id);

my $key_identifier = asn1_retrieve($subject_key_id->[1]);

###############################################################################
#
# Create and attach the module signature
#
###############################################################################

#
# Signature parameters
#
my $algo = 1;		# Public-key crypto algorithm: RSA
my $hash = 0;		# Digest algorithm
my $id_type = 1;	# Identifier type: X.509

#
# Digest the data
#
my ($dgst, $prologue) = ();
if (exists $config{"CONFIG_MODULE_SIG_SHA1"}) {
    $prologue = pack("C*",
		     0x30, 0x21, 0x30, 0x09, 0x06, 0x05,
		     0x2B, 0x0E, 0x03, 0x02, 0x1A,
		     0x05, 0x00, 0x04, 0x14);
    $dgst = "-sha1";
    $hash = 2;
} elsif (exists $config{"CONFIG_MODULE_SIG_SHA224"}) {
    $prologue = pack("C*",
		     0x30, 0x2d, 0x30, 0x0d, 0x06, 0x09,
		     0x60, 0x86, 0x48, 0x01, 0x65, 0x03, 0x04, 0x02, 0x04,
		     0x05, 0x00, 0x04, 0x1C);
    $dgst = "-sha224";
    $hash = 7;
} elsif (exists $config{"CONFIG_MODULE_SIG_SHA256"}) {
    $prologue = pack("C*",
		     0x30, 0x31, 0x30, 0x0d, 0x06, 0x09,
		     0x60, 0x86, 0x48, 0x01, 0x65, 0x03, 0x04, 0x02, 0x01,
		     0x05, 0x00, 0x04, 0x20);
    $dgst = "-sha256";
    $hash = 4;
} elsif (exists $config{"CONFIG_MODULE_SIG_SHA384"}) {
    $prologue = pack("C*",
		     0x30, 0x41, 0x30, 0x0d, 0x06, 0x09,
		     0x60, 0x86, 0x48, 0x01, 0x65, 0x03, 0x04, 0x02, 0x02,
		     0x05, 0x00, 0x04, 0x30);
    $dgst = "-sha384";
    $hash = 5;
} elsif (exists $config{"CONFIG_MODULE_SIG_SHA512"}) {
    $prologue = pack("C*",
		     0x30, 0x51, 0x30, 0x0d, 0x06, 0x09,
		     0x60, 0x86, 0x48, 0x01, 0x65, 0x03, 0x04, 0x02, 0x03,
		     0x05, 0x00, 0x04, 0x40);
    $dgst = "-sha512";
    $hash = 6;
} else {
    die "Can't determine hash algorithm";
}

#
# Generate the digest and read from openssl's stdout
#
my $digest;
$digest = readpipe("openssl dgst $dgst -binary $module") || die "openssl dgst";

#
# Generate the binary signature, which will be just the integer that comprises
# the signature with no metadata attached.
#
my $pid;
$pid = open2(*read_from, *write_to,
	     "openssl rsautl -sign -inkey $private_key -keyform PEM") ||
    die "openssl rsautl";
binmode write_to;
print write_to $prologue . $digest || die "pipe to openssl rsautl";
close(write_to) || die "pipe to openssl rsautl";

binmode read_from;
my $signature;
read(read_from, $signature, 4096) || die "pipe from openssl rsautl";
close(read_from) || die "pipe from openssl rsautl";
$signature = pack("n", length($signature)) . $signature,

waitpid($pid, 0) || die;
die "openssl rsautl died: $?" if ($? >> 8);

#
# Build the signed binary
#
my $unsigned_module = read_file($module);

my $magic_number = "~Module signature appended~\n";

my $info = pack("CCCCCxxxN",
		$algo, $hash, $id_type,
		length($signers_name),
		length($key_identifier),
		length($signature));

if ($verbose) {
    print "Size of unsigned module: ", length($unsigned_module), "\n";
    print "Size of signer's name  : ", length($signers_name), "\n";
    print "Size of key identifier : ", length($key_identifier), "\n";
    print "Size of signature      : ", length($signature), "\n";
    print "Size of informaton     : ", length($info), "\n";
    print "Size of magic number   : ", length($magic_number), "\n";
    print "Signer's name          : '", $signers_name, "'\n";
    print "Digest                 : $dgst\n";
}

open(FD, ">$dest") || die $dest;
binmode FD;
print FD
    $unsigned_module,
    $signers_name,
    $key_identifier,
    $signature,
    $info,
    $magic_number
    ;
close FD || die $dest;

if ($#ARGV != 3) {
    rename($dest, $module) || die $module;
}<|MERGE_RESOLUTION|>--- conflicted
+++ resolved
@@ -156,21 +156,12 @@
 
 	if ($l == 0x1) {
 	    $len = unpack("C", substr(${$cursor->[2]}, $cursor->[0], 1));
-<<<<<<< HEAD
-	} elsif ($l = 0x2) {
-	    $len = unpack("n", substr(${$cursor->[2]}, $cursor->[0], 2));
-	} elsif ($l = 0x3) {
-	    $len = unpack("C", substr(${$cursor->[2]}, $cursor->[0], 1)) << 16;
-	    $len = unpack("n", substr(${$cursor->[2]}, $cursor->[0] + 1, 2));
-	} elsif ($l = 0x4) {
-=======
 	} elsif ($l == 0x2) {
 	    $len = unpack("n", substr(${$cursor->[2]}, $cursor->[0], 2));
 	} elsif ($l == 0x3) {
 	    $len = unpack("C", substr(${$cursor->[2]}, $cursor->[0], 1)) << 16;
 	    $len = unpack("n", substr(${$cursor->[2]}, $cursor->[0] + 1, 2));
 	} elsif ($l == 0x4) {
->>>>>>> 9489e9dc
 	    $len = unpack("N", substr(${$cursor->[2]}, $cursor->[0], 4));
 	} else {
 	    die $x509, ": ", $cursor->[0], ": ASN.1 element too long (", $l, ")\n";
