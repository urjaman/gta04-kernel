/* C global declaration parser for genksyms.
   Copyright 1996, 1997 Linux International.

   New implementation contributed by Richard Henderson <rth@tamu.edu>
   Based on original work by Bjorn Ekwall <bj0rn@blox.se>

   This file is part of the Linux modutils.

   This program is free software; you can redistribute it and/or modify it
   under the terms of the GNU General Public License as published by the
   Free Software Foundation; either version 2 of the License, or (at your
   option) any later version.

   This program is distributed in the hope that it will be useful, but
   WITHOUT ANY WARRANTY; without even the implied warranty of
   MERCHANTABILITY or FITNESS FOR A PARTICULAR PURPOSE.  See the GNU
   General Public License for more details.

   You should have received a copy of the GNU General Public License
   along with this program; if not, write to the Free Software Foundation,
   Inc., 59 Temple Place - Suite 330, Boston, MA 02111-1307, USA.  */


%{

#include <assert.h>
#include <stdlib.h>
<<<<<<< HEAD
=======
#include <string.h>
>>>>>>> 105e53f8
#include "genksyms.h"

static int is_typedef;
static int is_extern;
static char *current_name;
static struct string_list *decl_spec;

static void yyerror(const char *);

static inline void
remove_node(struct string_list **p)
{
  struct string_list *node = *p;
  *p = node->next;
  free_node(node);
}

static inline void
remove_list(struct string_list **pb, struct string_list **pe)
{
  struct string_list *b = *pb, *e = *pe;
  *pb = e;
  free_list(b, e);
}

%}

%token ASM_KEYW
%token ATTRIBUTE_KEYW
%token AUTO_KEYW
%token BOOL_KEYW
%token CHAR_KEYW
%token CONST_KEYW
%token DOUBLE_KEYW
%token ENUM_KEYW
%token EXTERN_KEYW
%token EXTENSION_KEYW
%token FLOAT_KEYW
%token INLINE_KEYW
%token INT_KEYW
%token LONG_KEYW
%token REGISTER_KEYW
%token RESTRICT_KEYW
%token SHORT_KEYW
%token SIGNED_KEYW
%token STATIC_KEYW
%token STRUCT_KEYW
%token TYPEDEF_KEYW
%token UNION_KEYW
%token UNSIGNED_KEYW
%token VOID_KEYW
%token VOLATILE_KEYW
%token TYPEOF_KEYW

%token EXPORT_SYMBOL_KEYW

%token ASM_PHRASE
%token ATTRIBUTE_PHRASE
%token BRACE_PHRASE
%token BRACKET_PHRASE
%token EXPRESSION_PHRASE

%token CHAR
%token DOTS
%token IDENT
%token INT
%token REAL
%token STRING
%token TYPE
%token OTHER
%token FILENAME

%%

declaration_seq:
	declaration
	| declaration_seq declaration
	;

declaration:
	{ is_typedef = 0; is_extern = 0; current_name = NULL; decl_spec = NULL; }
	declaration1
	{ free_list(*$2, NULL); *$2 = NULL; }
	;

declaration1:
	EXTENSION_KEYW TYPEDEF_KEYW { is_typedef = 1; } simple_declaration
		{ $$ = $4; }
	| TYPEDEF_KEYW { is_typedef = 1; } simple_declaration
		{ $$ = $3; }
	| simple_declaration
	| function_definition
	| asm_definition
	| export_definition
	| error ';'				{ $$ = $2; }
	| error '}'				{ $$ = $2; }
	;

simple_declaration:
	decl_specifier_seq_opt init_declarator_list_opt ';'
		{ if (current_name) {
		    struct string_list *decl = (*$3)->next;
		    (*$3)->next = NULL;
		    add_symbol(current_name,
			       is_typedef ? SYM_TYPEDEF : SYM_NORMAL,
			       decl, is_extern);
		    current_name = NULL;
		  }
		  $$ = $3;
		}
	;

init_declarator_list_opt:
	/* empty */				{ $$ = NULL; }
	| init_declarator_list
	;

init_declarator_list:
	init_declarator
		{ struct string_list *decl = *$1;
		  *$1 = NULL;
		  add_symbol(current_name,
			     is_typedef ? SYM_TYPEDEF : SYM_NORMAL, decl, is_extern);
		  current_name = NULL;
		  $$ = $1;
		}
	| init_declarator_list ',' init_declarator
		{ struct string_list *decl = *$3;
		  *$3 = NULL;
		  free_list(*$2, NULL);
		  *$2 = decl_spec;
		  add_symbol(current_name,
			     is_typedef ? SYM_TYPEDEF : SYM_NORMAL, decl, is_extern);
		  current_name = NULL;
		  $$ = $3;
		}
	;

init_declarator:
	declarator asm_phrase_opt attribute_opt initializer_opt
		{ $$ = $4 ? $4 : $3 ? $3 : $2 ? $2 : $1; }
	;

/* Hang on to the specifiers so that we can reuse them.  */
decl_specifier_seq_opt:
	/* empty */				{ decl_spec = NULL; }
	| decl_specifier_seq
	;

decl_specifier_seq:
	decl_specifier				{ decl_spec = *$1; }
	| decl_specifier_seq decl_specifier	{ decl_spec = *$2; }
	;

decl_specifier:
	storage_class_specifier
		{ /* Version 2 checksumming ignores storage class, as that
		     is really irrelevant to the linkage.  */
		  remove_node($1);
		  $$ = $1;
		}
	| type_specifier
	;

storage_class_specifier:
	AUTO_KEYW
	| REGISTER_KEYW
	| STATIC_KEYW
	| EXTERN_KEYW	{ is_extern = 1; $$ = $1; }
	| INLINE_KEYW	{ is_extern = 0; $$ = $1; }
	;

type_specifier:
	simple_type_specifier
	| cvar_qualifier
	| TYPEOF_KEYW '(' decl_specifier_seq '*' ')'
	| TYPEOF_KEYW '(' decl_specifier_seq ')'

	/* References to s/u/e's defined elsewhere.  Rearrange things
	   so that it is easier to expand the definition fully later.  */
	| STRUCT_KEYW IDENT
		{ remove_node($1); (*$2)->tag = SYM_STRUCT; $$ = $2; }
	| UNION_KEYW IDENT
		{ remove_node($1); (*$2)->tag = SYM_UNION; $$ = $2; }
	| ENUM_KEYW IDENT
		{ remove_node($1); (*$2)->tag = SYM_ENUM; $$ = $2; }

	/* Full definitions of an s/u/e.  Record it.  */
	| STRUCT_KEYW IDENT class_body
		{ struct string_list *s = *$3, *i = *$2, *r;
		  r = copy_node(i); r->tag = SYM_STRUCT;
		  r->next = (*$1)->next; *$3 = r; (*$1)->next = NULL;
		  add_symbol(i->string, SYM_STRUCT, s, is_extern);
		  $$ = $3;
		}
	| UNION_KEYW IDENT class_body
		{ struct string_list *s = *$3, *i = *$2, *r;
		  r = copy_node(i); r->tag = SYM_UNION;
		  r->next = (*$1)->next; *$3 = r; (*$1)->next = NULL;
		  add_symbol(i->string, SYM_UNION, s, is_extern);
		  $$ = $3;
		}
	| ENUM_KEYW IDENT enum_body
		{ struct string_list *s = *$3, *i = *$2, *r;
		  r = copy_node(i); r->tag = SYM_ENUM;
		  r->next = (*$1)->next; *$3 = r; (*$1)->next = NULL;
		  add_symbol(i->string, SYM_ENUM, s, is_extern);
		  $$ = $3;
		}
	/*
	 * Anonymous enum definition. Tell add_symbol() to restart its counter.
	 */
	| ENUM_KEYW enum_body
		{ add_symbol(NULL, SYM_ENUM, NULL, 0); $$ = $2; }
	/* Anonymous s/u definitions.  Nothing needs doing.  */
	| STRUCT_KEYW class_body			{ $$ = $2; }
	| UNION_KEYW class_body				{ $$ = $2; }
	;

simple_type_specifier:
	CHAR_KEYW
	| SHORT_KEYW
	| INT_KEYW
	| LONG_KEYW
	| SIGNED_KEYW
	| UNSIGNED_KEYW
	| FLOAT_KEYW
	| DOUBLE_KEYW
	| VOID_KEYW
	| BOOL_KEYW
	| TYPE			{ (*$1)->tag = SYM_TYPEDEF; $$ = $1; }
	;

ptr_operator:
	'*' cvar_qualifier_seq_opt
		{ $$ = $2 ? $2 : $1; }
	;

cvar_qualifier_seq_opt:
	/* empty */					{ $$ = NULL; }
	| cvar_qualifier_seq
	;

cvar_qualifier_seq:
	cvar_qualifier
	| cvar_qualifier_seq cvar_qualifier		{ $$ = $2; }
	;

cvar_qualifier:
	CONST_KEYW | VOLATILE_KEYW | ATTRIBUTE_PHRASE
	| RESTRICT_KEYW
		{ /* restrict has no effect in prototypes so ignore it */
		  remove_node($1);
		  $$ = $1;
		}
	;

declarator:
	ptr_operator declarator			{ $$ = $2; }
	| direct_declarator
	;

direct_declarator:
	IDENT
		{ if (current_name != NULL) {
		    error_with_pos("unexpected second declaration name");
		    YYERROR;
		  } else {
		    current_name = (*$1)->string;
		    $$ = $1;
		  }
		}
	| direct_declarator '(' parameter_declaration_clause ')'
		{ $$ = $4; }
	| direct_declarator '(' error ')'
		{ $$ = $4; }
	| direct_declarator BRACKET_PHRASE
		{ $$ = $2; }
	| '(' declarator ')'
		{ $$ = $3; }
	| '(' error ')'
		{ $$ = $3; }
	;

/* Nested declarators differ from regular declarators in that they do
   not record the symbols they find in the global symbol table.  */
nested_declarator:
	ptr_operator nested_declarator		{ $$ = $2; }
	| direct_nested_declarator
	;

direct_nested_declarator:
	IDENT
	| TYPE
	| direct_nested_declarator '(' parameter_declaration_clause ')'
		{ $$ = $4; }
	| direct_nested_declarator '(' error ')'
		{ $$ = $4; }
	| direct_nested_declarator BRACKET_PHRASE
		{ $$ = $2; }
	| '(' nested_declarator ')'
		{ $$ = $3; }
	| '(' error ')'
		{ $$ = $3; }
	;

parameter_declaration_clause:
	parameter_declaration_list_opt DOTS		{ $$ = $2; }
	| parameter_declaration_list_opt
	| parameter_declaration_list ',' DOTS		{ $$ = $3; }
	;

parameter_declaration_list_opt:
	/* empty */					{ $$ = NULL; }
	| parameter_declaration_list
	;

parameter_declaration_list:
	parameter_declaration
	| parameter_declaration_list ',' parameter_declaration
		{ $$ = $3; }
	;

parameter_declaration:
	decl_specifier_seq m_abstract_declarator
		{ $$ = $2 ? $2 : $1; }
	;

m_abstract_declarator:
	ptr_operator m_abstract_declarator
		{ $$ = $2 ? $2 : $1; }
	| direct_m_abstract_declarator
	;

direct_m_abstract_declarator:
	/* empty */					{ $$ = NULL; }
	| IDENT
		{ /* For version 2 checksums, we don't want to remember
		     private parameter names.  */
		  remove_node($1);
		  $$ = $1;
		}
	/* This wasn't really a typedef name but an identifier that
	   shadows one.  */
	| TYPE
		{ remove_node($1);
		  $$ = $1;
		}
	| direct_m_abstract_declarator '(' parameter_declaration_clause ')'
		{ $$ = $4; }
	| direct_m_abstract_declarator '(' error ')'
		{ $$ = $4; }
	| direct_m_abstract_declarator BRACKET_PHRASE
		{ $$ = $2; }
	| '(' m_abstract_declarator ')'
		{ $$ = $3; }
	| '(' error ')'
		{ $$ = $3; }
	;

function_definition:
	decl_specifier_seq_opt declarator BRACE_PHRASE
		{ struct string_list *decl = *$2;
		  *$2 = NULL;
		  add_symbol(current_name, SYM_NORMAL, decl, is_extern);
		  $$ = $3;
		}
	;

initializer_opt:
	/* empty */					{ $$ = NULL; }
	| initializer
	;

/* We never care about the contents of an initializer.  */
initializer:
	'=' EXPRESSION_PHRASE
		{ remove_list($2, &(*$1)->next); $$ = $2; }
	;

class_body:
	'{' member_specification_opt '}'		{ $$ = $3; }
	| '{' error '}'					{ $$ = $3; }
	;

member_specification_opt:
	/* empty */					{ $$ = NULL; }
	| member_specification
	;

member_specification:
	member_declaration
	| member_specification member_declaration	{ $$ = $2; }
	;

member_declaration:
	decl_specifier_seq_opt member_declarator_list_opt ';'
		{ $$ = $3; }
	| error ';'
		{ $$ = $2; }
	;

member_declarator_list_opt:
	/* empty */					{ $$ = NULL; }
	| member_declarator_list
	;

member_declarator_list:
	member_declarator
	| member_declarator_list ',' member_declarator	{ $$ = $3; }
	;

member_declarator:
	nested_declarator attribute_opt			{ $$ = $2 ? $2 : $1; }
	| IDENT member_bitfield_declarator		{ $$ = $2; }
	| member_bitfield_declarator
	;

member_bitfield_declarator:
	':' EXPRESSION_PHRASE				{ $$ = $2; }
	;

attribute_opt:
	/* empty */					{ $$ = NULL; }
	| attribute_opt ATTRIBUTE_PHRASE
	;

enum_body:
	'{' enumerator_list '}'				{ $$ = $3; }
	| '{' enumerator_list ',' '}'			{ $$ = $4; }
	 ;

enumerator_list:
	enumerator
	| enumerator_list ',' enumerator

enumerator:
	IDENT
		{
			const char *name = strdup((*$1)->string);
			add_symbol(name, SYM_ENUM_CONST, NULL, 0);
		}
	| IDENT '=' EXPRESSION_PHRASE
		{
			const char *name = strdup((*$1)->string);
			struct string_list *expr = copy_list_range(*$3, *$2);
			add_symbol(name, SYM_ENUM_CONST, expr, 0);
		}

asm_definition:
	ASM_PHRASE ';'					{ $$ = $2; }
	;

asm_phrase_opt:
	/* empty */					{ $$ = NULL; }
	| ASM_PHRASE
	;

export_definition:
	EXPORT_SYMBOL_KEYW '(' IDENT ')' ';'
		{ export_symbol((*$3)->string); $$ = $5; }
	;


%%

static void
yyerror(const char *e)
{
  error_with_pos("%s", e);
}<|MERGE_RESOLUTION|>--- conflicted
+++ resolved
@@ -25,10 +25,7 @@
 
 #include <assert.h>
 #include <stdlib.h>
-<<<<<<< HEAD
-=======
 #include <string.h>
->>>>>>> 105e53f8
 #include "genksyms.h"
 
 static int is_typedef;
